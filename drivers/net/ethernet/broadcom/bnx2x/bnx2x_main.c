/* bnx2x_main.c: Broadcom Everest network driver.
 *
 * Copyright (c) 2007-2013 Broadcom Corporation
 *
 * This program is free software; you can redistribute it and/or modify
 * it under the terms of the GNU General Public License as published by
 * the Free Software Foundation.
 *
 * Maintained by: Eilon Greenstein <eilong@broadcom.com>
 * Written by: Eliezer Tamir
 * Based on code from Michael Chan's bnx2 driver
 * UDP CSUM errata workaround by Arik Gendelman
 * Slowpath and fastpath rework by Vladislav Zolotarov
 * Statistics and Link management by Yitchak Gertner
 *
 */

#define pr_fmt(fmt) KBUILD_MODNAME ": " fmt

#include <linux/module.h>
#include <linux/moduleparam.h>
#include <linux/kernel.h>
#include <linux/device.h>  /* for dev_info() */
#include <linux/timer.h>
#include <linux/errno.h>
#include <linux/ioport.h>
#include <linux/slab.h>
#include <linux/interrupt.h>
#include <linux/pci.h>
#include <linux/init.h>
#include <linux/netdevice.h>
#include <linux/etherdevice.h>
#include <linux/skbuff.h>
#include <linux/dma-mapping.h>
#include <linux/bitops.h>
#include <linux/irq.h>
#include <linux/delay.h>
#include <asm/byteorder.h>
#include <linux/time.h>
#include <linux/ethtool.h>
#include <linux/mii.h>
#include <linux/if_vlan.h>
#include <net/ip.h>
#include <net/ipv6.h>
#include <net/tcp.h>
#include <net/checksum.h>
#include <net/ip6_checksum.h>
#include <linux/workqueue.h>
#include <linux/crc32.h>
#include <linux/crc32c.h>
#include <linux/prefetch.h>
#include <linux/zlib.h>
#include <linux/io.h>
#include <linux/semaphore.h>
#include <linux/stringify.h>
#include <linux/vmalloc.h>

#include "bnx2x.h"
#include "bnx2x_init.h"
#include "bnx2x_init_ops.h"
#include "bnx2x_cmn.h"
#include "bnx2x_vfpf.h"
#include "bnx2x_dcb.h"
#include "bnx2x_sp.h"

#include <linux/firmware.h>
#include "bnx2x_fw_file_hdr.h"
/* FW files */
#define FW_FILE_VERSION					\
	__stringify(BCM_5710_FW_MAJOR_VERSION) "."	\
	__stringify(BCM_5710_FW_MINOR_VERSION) "."	\
	__stringify(BCM_5710_FW_REVISION_VERSION) "."	\
	__stringify(BCM_5710_FW_ENGINEERING_VERSION)
#define FW_FILE_NAME_E1		"bnx2x/bnx2x-e1-" FW_FILE_VERSION ".fw"
#define FW_FILE_NAME_E1H	"bnx2x/bnx2x-e1h-" FW_FILE_VERSION ".fw"
#define FW_FILE_NAME_E2		"bnx2x/bnx2x-e2-" FW_FILE_VERSION ".fw"

/* Time in jiffies before concluding the transmitter is hung */
#define TX_TIMEOUT		(5*HZ)

static char version[] =
	"Broadcom NetXtreme II 5771x/578xx 10/20-Gigabit Ethernet Driver "
	DRV_MODULE_NAME " " DRV_MODULE_VERSION " (" DRV_MODULE_RELDATE ")\n";

MODULE_AUTHOR("Eliezer Tamir");
MODULE_DESCRIPTION("Broadcom NetXtreme II "
		   "BCM57710/57711/57711E/"
		   "57712/57712_MF/57800/57800_MF/57810/57810_MF/"
		   "57840/57840_MF Driver");
MODULE_LICENSE("GPL");
MODULE_VERSION(DRV_MODULE_VERSION);
MODULE_FIRMWARE(FW_FILE_NAME_E1);
MODULE_FIRMWARE(FW_FILE_NAME_E1H);
MODULE_FIRMWARE(FW_FILE_NAME_E2);


int num_queues;
module_param(num_queues, int, 0);
MODULE_PARM_DESC(num_queues,
		 " Set number of queues (default is as a number of CPUs)");

static int disable_tpa;
module_param(disable_tpa, int, 0);
MODULE_PARM_DESC(disable_tpa, " Disable the TPA (LRO) feature");

#define INT_MODE_INTx			1
#define INT_MODE_MSI			2
int int_mode;
module_param(int_mode, int, 0);
MODULE_PARM_DESC(int_mode, " Force interrupt mode other than MSI-X "
				"(1 INT#x; 2 MSI)");

static int dropless_fc;
module_param(dropless_fc, int, 0);
MODULE_PARM_DESC(dropless_fc, " Pause on exhausted host ring");

static int mrrs = -1;
module_param(mrrs, int, 0);
MODULE_PARM_DESC(mrrs, " Force Max Read Req Size (0..3) (for debug)");

static int debug;
module_param(debug, int, 0);
MODULE_PARM_DESC(debug, " Default debug msglevel");



struct workqueue_struct *bnx2x_wq;

struct bnx2x_mac_vals {
	u32 xmac_addr;
	u32 xmac_val;
	u32 emac_addr;
	u32 emac_val;
	u32 umac_addr;
	u32 umac_val;
	u32 bmac_addr;
	u32 bmac_val[2];
};

enum bnx2x_board_type {
	BCM57710 = 0,
	BCM57711,
	BCM57711E,
	BCM57712,
	BCM57712_MF,
	BCM57712_VF,
	BCM57800,
	BCM57800_MF,
	BCM57800_VF,
	BCM57810,
	BCM57810_MF,
	BCM57810_VF,
	BCM57840_4_10,
	BCM57840_2_20,
	BCM57840_MF,
	BCM57840_VF,
	BCM57811,
	BCM57811_MF,
	BCM57840_O,
	BCM57840_MFO,
	BCM57811_VF
};

/* indexed by board_type, above */
static struct {
	char *name;
} board_info[] = {
	[BCM57710]	= { "Broadcom NetXtreme II BCM57710 10 Gigabit PCIe [Everest]" },
	[BCM57711]	= { "Broadcom NetXtreme II BCM57711 10 Gigabit PCIe" },
	[BCM57711E]	= { "Broadcom NetXtreme II BCM57711E 10 Gigabit PCIe" },
	[BCM57712]	= { "Broadcom NetXtreme II BCM57712 10 Gigabit Ethernet" },
	[BCM57712_MF]	= { "Broadcom NetXtreme II BCM57712 10 Gigabit Ethernet Multi Function" },
	[BCM57712_VF]	= { "Broadcom NetXtreme II BCM57712 10 Gigabit Ethernet Virtual Function" },
	[BCM57800]	= { "Broadcom NetXtreme II BCM57800 10 Gigabit Ethernet" },
	[BCM57800_MF]	= { "Broadcom NetXtreme II BCM57800 10 Gigabit Ethernet Multi Function" },
	[BCM57800_VF]	= { "Broadcom NetXtreme II BCM57800 10 Gigabit Ethernet Virtual Function" },
	[BCM57810]	= { "Broadcom NetXtreme II BCM57810 10 Gigabit Ethernet" },
	[BCM57810_MF]	= { "Broadcom NetXtreme II BCM57810 10 Gigabit Ethernet Multi Function" },
	[BCM57810_VF]	= { "Broadcom NetXtreme II BCM57810 10 Gigabit Ethernet Virtual Function" },
	[BCM57840_4_10]	= { "Broadcom NetXtreme II BCM57840 10 Gigabit Ethernet" },
	[BCM57840_2_20]	= { "Broadcom NetXtreme II BCM57840 20 Gigabit Ethernet" },
	[BCM57840_MF]	= { "Broadcom NetXtreme II BCM57840 10/20 Gigabit Ethernet Multi Function" },
	[BCM57840_VF]	= { "Broadcom NetXtreme II BCM57840 10/20 Gigabit Ethernet Virtual Function" },
	[BCM57811]	= { "Broadcom NetXtreme II BCM57811 10 Gigabit Ethernet" },
	[BCM57811_MF]	= { "Broadcom NetXtreme II BCM57811 10 Gigabit Ethernet Multi Function" },
	[BCM57840_O]	= { "Broadcom NetXtreme II BCM57840 10/20 Gigabit Ethernet" },
	[BCM57840_MFO]	= { "Broadcom NetXtreme II BCM57840 10/20 Gigabit Ethernet Multi Function" },
	[BCM57811_VF]	= { "Broadcom NetXtreme II BCM57840 10/20 Gigabit Ethernet Virtual Function" }
};

#ifndef PCI_DEVICE_ID_NX2_57710
#define PCI_DEVICE_ID_NX2_57710		CHIP_NUM_57710
#endif
#ifndef PCI_DEVICE_ID_NX2_57711
#define PCI_DEVICE_ID_NX2_57711		CHIP_NUM_57711
#endif
#ifndef PCI_DEVICE_ID_NX2_57711E
#define PCI_DEVICE_ID_NX2_57711E	CHIP_NUM_57711E
#endif
#ifndef PCI_DEVICE_ID_NX2_57712
#define PCI_DEVICE_ID_NX2_57712		CHIP_NUM_57712
#endif
#ifndef PCI_DEVICE_ID_NX2_57712_MF
#define PCI_DEVICE_ID_NX2_57712_MF	CHIP_NUM_57712_MF
#endif
#ifndef PCI_DEVICE_ID_NX2_57712_VF
#define PCI_DEVICE_ID_NX2_57712_VF	CHIP_NUM_57712_VF
#endif
#ifndef PCI_DEVICE_ID_NX2_57800
#define PCI_DEVICE_ID_NX2_57800		CHIP_NUM_57800
#endif
#ifndef PCI_DEVICE_ID_NX2_57800_MF
#define PCI_DEVICE_ID_NX2_57800_MF	CHIP_NUM_57800_MF
#endif
#ifndef PCI_DEVICE_ID_NX2_57800_VF
#define PCI_DEVICE_ID_NX2_57800_VF	CHIP_NUM_57800_VF
#endif
#ifndef PCI_DEVICE_ID_NX2_57810
#define PCI_DEVICE_ID_NX2_57810		CHIP_NUM_57810
#endif
#ifndef PCI_DEVICE_ID_NX2_57810_MF
#define PCI_DEVICE_ID_NX2_57810_MF	CHIP_NUM_57810_MF
#endif
#ifndef PCI_DEVICE_ID_NX2_57840_O
#define PCI_DEVICE_ID_NX2_57840_O	CHIP_NUM_57840_OBSOLETE
#endif
#ifndef PCI_DEVICE_ID_NX2_57810_VF
#define PCI_DEVICE_ID_NX2_57810_VF	CHIP_NUM_57810_VF
#endif
#ifndef PCI_DEVICE_ID_NX2_57840_4_10
#define PCI_DEVICE_ID_NX2_57840_4_10	CHIP_NUM_57840_4_10
#endif
#ifndef PCI_DEVICE_ID_NX2_57840_2_20
#define PCI_DEVICE_ID_NX2_57840_2_20	CHIP_NUM_57840_2_20
#endif
#ifndef PCI_DEVICE_ID_NX2_57840_MFO
#define PCI_DEVICE_ID_NX2_57840_MFO	CHIP_NUM_57840_MF_OBSOLETE
#endif
#ifndef PCI_DEVICE_ID_NX2_57840_MF
#define PCI_DEVICE_ID_NX2_57840_MF	CHIP_NUM_57840_MF
#endif
#ifndef PCI_DEVICE_ID_NX2_57840_VF
#define PCI_DEVICE_ID_NX2_57840_VF	CHIP_NUM_57840_VF
#endif
#ifndef PCI_DEVICE_ID_NX2_57811
#define PCI_DEVICE_ID_NX2_57811		CHIP_NUM_57811
#endif
#ifndef PCI_DEVICE_ID_NX2_57811_MF
#define PCI_DEVICE_ID_NX2_57811_MF	CHIP_NUM_57811_MF
#endif
#ifndef PCI_DEVICE_ID_NX2_57811_VF
#define PCI_DEVICE_ID_NX2_57811_VF	CHIP_NUM_57811_VF
#endif

static DEFINE_PCI_DEVICE_TABLE(bnx2x_pci_tbl) = {
	{ PCI_VDEVICE(BROADCOM, PCI_DEVICE_ID_NX2_57710), BCM57710 },
	{ PCI_VDEVICE(BROADCOM, PCI_DEVICE_ID_NX2_57711), BCM57711 },
	{ PCI_VDEVICE(BROADCOM, PCI_DEVICE_ID_NX2_57711E), BCM57711E },
	{ PCI_VDEVICE(BROADCOM, PCI_DEVICE_ID_NX2_57712), BCM57712 },
	{ PCI_VDEVICE(BROADCOM, PCI_DEVICE_ID_NX2_57712_MF), BCM57712_MF },
	{ PCI_VDEVICE(BROADCOM, PCI_DEVICE_ID_NX2_57712_VF), BCM57712_VF },
	{ PCI_VDEVICE(BROADCOM, PCI_DEVICE_ID_NX2_57800), BCM57800 },
	{ PCI_VDEVICE(BROADCOM, PCI_DEVICE_ID_NX2_57800_MF), BCM57800_MF },
	{ PCI_VDEVICE(BROADCOM, PCI_DEVICE_ID_NX2_57800_VF), BCM57800_VF },
	{ PCI_VDEVICE(BROADCOM, PCI_DEVICE_ID_NX2_57810), BCM57810 },
	{ PCI_VDEVICE(BROADCOM, PCI_DEVICE_ID_NX2_57810_MF), BCM57810_MF },
	{ PCI_VDEVICE(BROADCOM, PCI_DEVICE_ID_NX2_57840_O), BCM57840_O },
	{ PCI_VDEVICE(BROADCOM, PCI_DEVICE_ID_NX2_57840_4_10), BCM57840_4_10 },
	{ PCI_VDEVICE(BROADCOM, PCI_DEVICE_ID_NX2_57840_2_20), BCM57840_2_20 },
	{ PCI_VDEVICE(BROADCOM, PCI_DEVICE_ID_NX2_57810_VF), BCM57810_VF },
	{ PCI_VDEVICE(BROADCOM, PCI_DEVICE_ID_NX2_57840_MFO), BCM57840_MFO },
	{ PCI_VDEVICE(BROADCOM, PCI_DEVICE_ID_NX2_57840_MF), BCM57840_MF },
	{ PCI_VDEVICE(BROADCOM, PCI_DEVICE_ID_NX2_57840_VF), BCM57840_VF },
	{ PCI_VDEVICE(BROADCOM, PCI_DEVICE_ID_NX2_57811), BCM57811 },
	{ PCI_VDEVICE(BROADCOM, PCI_DEVICE_ID_NX2_57811_MF), BCM57811_MF },
	{ PCI_VDEVICE(BROADCOM, PCI_DEVICE_ID_NX2_57811_VF), BCM57811_VF },
	{ 0 }
};

MODULE_DEVICE_TABLE(pci, bnx2x_pci_tbl);

/* Global resources for unloading a previously loaded device */
#define BNX2X_PREV_WAIT_NEEDED 1
static DEFINE_SEMAPHORE(bnx2x_prev_sem);
static LIST_HEAD(bnx2x_prev_list);
/****************************************************************************
* General service functions
****************************************************************************/

static void __storm_memset_dma_mapping(struct bnx2x *bp,
				       u32 addr, dma_addr_t mapping)
{
	REG_WR(bp,  addr, U64_LO(mapping));
	REG_WR(bp,  addr + 4, U64_HI(mapping));
}

static void storm_memset_spq_addr(struct bnx2x *bp,
				  dma_addr_t mapping, u16 abs_fid)
{
	u32 addr = XSEM_REG_FAST_MEMORY +
			XSTORM_SPQ_PAGE_BASE_OFFSET(abs_fid);

	__storm_memset_dma_mapping(bp, addr, mapping);
}

static void storm_memset_vf_to_pf(struct bnx2x *bp, u16 abs_fid,
				  u16 pf_id)
{
	REG_WR8(bp, BAR_XSTRORM_INTMEM + XSTORM_VF_TO_PF_OFFSET(abs_fid),
		pf_id);
	REG_WR8(bp, BAR_CSTRORM_INTMEM + CSTORM_VF_TO_PF_OFFSET(abs_fid),
		pf_id);
	REG_WR8(bp, BAR_TSTRORM_INTMEM + TSTORM_VF_TO_PF_OFFSET(abs_fid),
		pf_id);
	REG_WR8(bp, BAR_USTRORM_INTMEM + USTORM_VF_TO_PF_OFFSET(abs_fid),
		pf_id);
}

static void storm_memset_func_en(struct bnx2x *bp, u16 abs_fid,
				 u8 enable)
{
	REG_WR8(bp, BAR_XSTRORM_INTMEM + XSTORM_FUNC_EN_OFFSET(abs_fid),
		enable);
	REG_WR8(bp, BAR_CSTRORM_INTMEM + CSTORM_FUNC_EN_OFFSET(abs_fid),
		enable);
	REG_WR8(bp, BAR_TSTRORM_INTMEM + TSTORM_FUNC_EN_OFFSET(abs_fid),
		enable);
	REG_WR8(bp, BAR_USTRORM_INTMEM + USTORM_FUNC_EN_OFFSET(abs_fid),
		enable);
}

static void storm_memset_eq_data(struct bnx2x *bp,
				 struct event_ring_data *eq_data,
				u16 pfid)
{
	size_t size = sizeof(struct event_ring_data);

	u32 addr = BAR_CSTRORM_INTMEM + CSTORM_EVENT_RING_DATA_OFFSET(pfid);

	__storm_memset_struct(bp, addr, size, (u32 *)eq_data);
}

static void storm_memset_eq_prod(struct bnx2x *bp, u16 eq_prod,
				 u16 pfid)
{
	u32 addr = BAR_CSTRORM_INTMEM + CSTORM_EVENT_RING_PROD_OFFSET(pfid);
	REG_WR16(bp, addr, eq_prod);
}

/* used only at init
 * locking is done by mcp
 */
static void bnx2x_reg_wr_ind(struct bnx2x *bp, u32 addr, u32 val)
{
	pci_write_config_dword(bp->pdev, PCICFG_GRC_ADDRESS, addr);
	pci_write_config_dword(bp->pdev, PCICFG_GRC_DATA, val);
	pci_write_config_dword(bp->pdev, PCICFG_GRC_ADDRESS,
			       PCICFG_VENDOR_ID_OFFSET);
}

static u32 bnx2x_reg_rd_ind(struct bnx2x *bp, u32 addr)
{
	u32 val;

	pci_write_config_dword(bp->pdev, PCICFG_GRC_ADDRESS, addr);
	pci_read_config_dword(bp->pdev, PCICFG_GRC_DATA, &val);
	pci_write_config_dword(bp->pdev, PCICFG_GRC_ADDRESS,
			       PCICFG_VENDOR_ID_OFFSET);

	return val;
}

#define DMAE_DP_SRC_GRC		"grc src_addr [%08x]"
#define DMAE_DP_SRC_PCI		"pci src_addr [%x:%08x]"
#define DMAE_DP_DST_GRC		"grc dst_addr [%08x]"
#define DMAE_DP_DST_PCI		"pci dst_addr [%x:%08x]"
#define DMAE_DP_DST_NONE	"dst_addr [none]"

void bnx2x_dp_dmae(struct bnx2x *bp, struct dmae_command *dmae, int msglvl)
{
	u32 src_type = dmae->opcode & DMAE_COMMAND_SRC;

	switch (dmae->opcode & DMAE_COMMAND_DST) {
	case DMAE_CMD_DST_PCI:
		if (src_type == DMAE_CMD_SRC_PCI)
			DP(msglvl, "DMAE: opcode 0x%08x\n"
			   "src [%x:%08x], len [%d*4], dst [%x:%08x]\n"
			   "comp_addr [%x:%08x], comp_val 0x%08x\n",
			   dmae->opcode, dmae->src_addr_hi, dmae->src_addr_lo,
			   dmae->len, dmae->dst_addr_hi, dmae->dst_addr_lo,
			   dmae->comp_addr_hi, dmae->comp_addr_lo,
			   dmae->comp_val);
		else
			DP(msglvl, "DMAE: opcode 0x%08x\n"
			   "src [%08x], len [%d*4], dst [%x:%08x]\n"
			   "comp_addr [%x:%08x], comp_val 0x%08x\n",
			   dmae->opcode, dmae->src_addr_lo >> 2,
			   dmae->len, dmae->dst_addr_hi, dmae->dst_addr_lo,
			   dmae->comp_addr_hi, dmae->comp_addr_lo,
			   dmae->comp_val);
		break;
	case DMAE_CMD_DST_GRC:
		if (src_type == DMAE_CMD_SRC_PCI)
			DP(msglvl, "DMAE: opcode 0x%08x\n"
			   "src [%x:%08x], len [%d*4], dst_addr [%08x]\n"
			   "comp_addr [%x:%08x], comp_val 0x%08x\n",
			   dmae->opcode, dmae->src_addr_hi, dmae->src_addr_lo,
			   dmae->len, dmae->dst_addr_lo >> 2,
			   dmae->comp_addr_hi, dmae->comp_addr_lo,
			   dmae->comp_val);
		else
			DP(msglvl, "DMAE: opcode 0x%08x\n"
			   "src [%08x], len [%d*4], dst [%08x]\n"
			   "comp_addr [%x:%08x], comp_val 0x%08x\n",
			   dmae->opcode, dmae->src_addr_lo >> 2,
			   dmae->len, dmae->dst_addr_lo >> 2,
			   dmae->comp_addr_hi, dmae->comp_addr_lo,
			   dmae->comp_val);
		break;
	default:
		if (src_type == DMAE_CMD_SRC_PCI)
			DP(msglvl, "DMAE: opcode 0x%08x\n"
			   "src_addr [%x:%08x]  len [%d * 4]  dst_addr [none]\n"
			   "comp_addr [%x:%08x]  comp_val 0x%08x\n",
			   dmae->opcode, dmae->src_addr_hi, dmae->src_addr_lo,
			   dmae->len, dmae->comp_addr_hi, dmae->comp_addr_lo,
			   dmae->comp_val);
		else
			DP(msglvl, "DMAE: opcode 0x%08x\n"
			   "src_addr [%08x]  len [%d * 4]  dst_addr [none]\n"
			   "comp_addr [%x:%08x]  comp_val 0x%08x\n",
			   dmae->opcode, dmae->src_addr_lo >> 2,
			   dmae->len, dmae->comp_addr_hi, dmae->comp_addr_lo,
			   dmae->comp_val);
		break;
	}
}

/* copy command into DMAE command memory and set DMAE command go */
void bnx2x_post_dmae(struct bnx2x *bp, struct dmae_command *dmae, int idx)
{
	u32 cmd_offset;
	int i;

	cmd_offset = (DMAE_REG_CMD_MEM + sizeof(struct dmae_command) * idx);
	for (i = 0; i < (sizeof(struct dmae_command)/4); i++) {
		REG_WR(bp, cmd_offset + i*4, *(((u32 *)dmae) + i));
	}
	REG_WR(bp, dmae_reg_go_c[idx], 1);
}

u32 bnx2x_dmae_opcode_add_comp(u32 opcode, u8 comp_type)
{
	return opcode | ((comp_type << DMAE_COMMAND_C_DST_SHIFT) |
			   DMAE_CMD_C_ENABLE);
}

u32 bnx2x_dmae_opcode_clr_src_reset(u32 opcode)
{
	return opcode & ~DMAE_CMD_SRC_RESET;
}

u32 bnx2x_dmae_opcode(struct bnx2x *bp, u8 src_type, u8 dst_type,
			     bool with_comp, u8 comp_type)
{
	u32 opcode = 0;

	opcode |= ((src_type << DMAE_COMMAND_SRC_SHIFT) |
		   (dst_type << DMAE_COMMAND_DST_SHIFT));

	opcode |= (DMAE_CMD_SRC_RESET | DMAE_CMD_DST_RESET);

	opcode |= (BP_PORT(bp) ? DMAE_CMD_PORT_1 : DMAE_CMD_PORT_0);
	opcode |= ((BP_VN(bp) << DMAE_CMD_E1HVN_SHIFT) |
		   (BP_VN(bp) << DMAE_COMMAND_DST_VN_SHIFT));
	opcode |= (DMAE_COM_SET_ERR << DMAE_COMMAND_ERR_POLICY_SHIFT);

#ifdef __BIG_ENDIAN
	opcode |= DMAE_CMD_ENDIANITY_B_DW_SWAP;
#else
	opcode |= DMAE_CMD_ENDIANITY_DW_SWAP;
#endif
	if (with_comp)
		opcode = bnx2x_dmae_opcode_add_comp(opcode, comp_type);
	return opcode;
}

void bnx2x_prep_dmae_with_comp(struct bnx2x *bp,
				      struct dmae_command *dmae,
				      u8 src_type, u8 dst_type)
{
	memset(dmae, 0, sizeof(struct dmae_command));

	/* set the opcode */
	dmae->opcode = bnx2x_dmae_opcode(bp, src_type, dst_type,
					 true, DMAE_COMP_PCI);

	/* fill in the completion parameters */
	dmae->comp_addr_lo = U64_LO(bnx2x_sp_mapping(bp, wb_comp));
	dmae->comp_addr_hi = U64_HI(bnx2x_sp_mapping(bp, wb_comp));
	dmae->comp_val = DMAE_COMP_VAL;
}

/* issue a dmae command over the init-channel and wait for completion */
int bnx2x_issue_dmae_with_comp(struct bnx2x *bp, struct dmae_command *dmae)
{
	u32 *wb_comp = bnx2x_sp(bp, wb_comp);
	int cnt = CHIP_REV_IS_SLOW(bp) ? (400000) : 4000;
	int rc = 0;

	/*
	 * Lock the dmae channel. Disable BHs to prevent a dead-lock
	 * as long as this code is called both from syscall context and
	 * from ndo_set_rx_mode() flow that may be called from BH.
	 */
	spin_lock_bh(&bp->dmae_lock);

	/* reset completion */
	*wb_comp = 0;

	/* post the command on the channel used for initializations */
	bnx2x_post_dmae(bp, dmae, INIT_DMAE_C(bp));

	/* wait for completion */
	udelay(5);
	while ((*wb_comp & ~DMAE_PCI_ERR_FLAG) != DMAE_COMP_VAL) {

		if (!cnt ||
		    (bp->recovery_state != BNX2X_RECOVERY_DONE &&
		     bp->recovery_state != BNX2X_RECOVERY_NIC_LOADING)) {
			BNX2X_ERR("DMAE timeout!\n");
			rc = DMAE_TIMEOUT;
			goto unlock;
		}
		cnt--;
		udelay(50);
	}
	if (*wb_comp & DMAE_PCI_ERR_FLAG) {
		BNX2X_ERR("DMAE PCI error!\n");
		rc = DMAE_PCI_ERROR;
	}

unlock:
	spin_unlock_bh(&bp->dmae_lock);
	return rc;
}

void bnx2x_write_dmae(struct bnx2x *bp, dma_addr_t dma_addr, u32 dst_addr,
		      u32 len32)
{
	struct dmae_command dmae;

	if (!bp->dmae_ready) {
		u32 *data = bnx2x_sp(bp, wb_data[0]);

		if (CHIP_IS_E1(bp))
			bnx2x_init_ind_wr(bp, dst_addr, data, len32);
		else
			bnx2x_init_str_wr(bp, dst_addr, data, len32);
		return;
	}

	/* set opcode and fixed command fields */
	bnx2x_prep_dmae_with_comp(bp, &dmae, DMAE_SRC_PCI, DMAE_DST_GRC);

	/* fill in addresses and len */
	dmae.src_addr_lo = U64_LO(dma_addr);
	dmae.src_addr_hi = U64_HI(dma_addr);
	dmae.dst_addr_lo = dst_addr >> 2;
	dmae.dst_addr_hi = 0;
	dmae.len = len32;

	/* issue the command and wait for completion */
	bnx2x_issue_dmae_with_comp(bp, &dmae);
}

void bnx2x_read_dmae(struct bnx2x *bp, u32 src_addr, u32 len32)
{
	struct dmae_command dmae;

	if (!bp->dmae_ready) {
		u32 *data = bnx2x_sp(bp, wb_data[0]);
		int i;

		if (CHIP_IS_E1(bp))
			for (i = 0; i < len32; i++)
				data[i] = bnx2x_reg_rd_ind(bp, src_addr + i*4);
		else
			for (i = 0; i < len32; i++)
				data[i] = REG_RD(bp, src_addr + i*4);

		return;
	}

	/* set opcode and fixed command fields */
	bnx2x_prep_dmae_with_comp(bp, &dmae, DMAE_SRC_GRC, DMAE_DST_PCI);

	/* fill in addresses and len */
	dmae.src_addr_lo = src_addr >> 2;
	dmae.src_addr_hi = 0;
	dmae.dst_addr_lo = U64_LO(bnx2x_sp_mapping(bp, wb_data));
	dmae.dst_addr_hi = U64_HI(bnx2x_sp_mapping(bp, wb_data));
	dmae.len = len32;

	/* issue the command and wait for completion */
	bnx2x_issue_dmae_with_comp(bp, &dmae);
}

static void bnx2x_write_dmae_phys_len(struct bnx2x *bp, dma_addr_t phys_addr,
				      u32 addr, u32 len)
{
	int dmae_wr_max = DMAE_LEN32_WR_MAX(bp);
	int offset = 0;

	while (len > dmae_wr_max) {
		bnx2x_write_dmae(bp, phys_addr + offset,
				 addr + offset, dmae_wr_max);
		offset += dmae_wr_max * 4;
		len -= dmae_wr_max;
	}

	bnx2x_write_dmae(bp, phys_addr + offset, addr + offset, len);
}

static int bnx2x_mc_assert(struct bnx2x *bp)
{
	char last_idx;
	int i, rc = 0;
	u32 row0, row1, row2, row3;

	/* XSTORM */
	last_idx = REG_RD8(bp, BAR_XSTRORM_INTMEM +
			   XSTORM_ASSERT_LIST_INDEX_OFFSET);
	if (last_idx)
		BNX2X_ERR("XSTORM_ASSERT_LIST_INDEX 0x%x\n", last_idx);

	/* print the asserts */
	for (i = 0; i < STROM_ASSERT_ARRAY_SIZE; i++) {

		row0 = REG_RD(bp, BAR_XSTRORM_INTMEM +
			      XSTORM_ASSERT_LIST_OFFSET(i));
		row1 = REG_RD(bp, BAR_XSTRORM_INTMEM +
			      XSTORM_ASSERT_LIST_OFFSET(i) + 4);
		row2 = REG_RD(bp, BAR_XSTRORM_INTMEM +
			      XSTORM_ASSERT_LIST_OFFSET(i) + 8);
		row3 = REG_RD(bp, BAR_XSTRORM_INTMEM +
			      XSTORM_ASSERT_LIST_OFFSET(i) + 12);

		if (row0 != COMMON_ASM_INVALID_ASSERT_OPCODE) {
			BNX2X_ERR("XSTORM_ASSERT_INDEX 0x%x = 0x%08x 0x%08x 0x%08x 0x%08x\n",
				  i, row3, row2, row1, row0);
			rc++;
		} else {
			break;
		}
	}

	/* TSTORM */
	last_idx = REG_RD8(bp, BAR_TSTRORM_INTMEM +
			   TSTORM_ASSERT_LIST_INDEX_OFFSET);
	if (last_idx)
		BNX2X_ERR("TSTORM_ASSERT_LIST_INDEX 0x%x\n", last_idx);

	/* print the asserts */
	for (i = 0; i < STROM_ASSERT_ARRAY_SIZE; i++) {

		row0 = REG_RD(bp, BAR_TSTRORM_INTMEM +
			      TSTORM_ASSERT_LIST_OFFSET(i));
		row1 = REG_RD(bp, BAR_TSTRORM_INTMEM +
			      TSTORM_ASSERT_LIST_OFFSET(i) + 4);
		row2 = REG_RD(bp, BAR_TSTRORM_INTMEM +
			      TSTORM_ASSERT_LIST_OFFSET(i) + 8);
		row3 = REG_RD(bp, BAR_TSTRORM_INTMEM +
			      TSTORM_ASSERT_LIST_OFFSET(i) + 12);

		if (row0 != COMMON_ASM_INVALID_ASSERT_OPCODE) {
			BNX2X_ERR("TSTORM_ASSERT_INDEX 0x%x = 0x%08x 0x%08x 0x%08x 0x%08x\n",
				  i, row3, row2, row1, row0);
			rc++;
		} else {
			break;
		}
	}

	/* CSTORM */
	last_idx = REG_RD8(bp, BAR_CSTRORM_INTMEM +
			   CSTORM_ASSERT_LIST_INDEX_OFFSET);
	if (last_idx)
		BNX2X_ERR("CSTORM_ASSERT_LIST_INDEX 0x%x\n", last_idx);

	/* print the asserts */
	for (i = 0; i < STROM_ASSERT_ARRAY_SIZE; i++) {

		row0 = REG_RD(bp, BAR_CSTRORM_INTMEM +
			      CSTORM_ASSERT_LIST_OFFSET(i));
		row1 = REG_RD(bp, BAR_CSTRORM_INTMEM +
			      CSTORM_ASSERT_LIST_OFFSET(i) + 4);
		row2 = REG_RD(bp, BAR_CSTRORM_INTMEM +
			      CSTORM_ASSERT_LIST_OFFSET(i) + 8);
		row3 = REG_RD(bp, BAR_CSTRORM_INTMEM +
			      CSTORM_ASSERT_LIST_OFFSET(i) + 12);

		if (row0 != COMMON_ASM_INVALID_ASSERT_OPCODE) {
			BNX2X_ERR("CSTORM_ASSERT_INDEX 0x%x = 0x%08x 0x%08x 0x%08x 0x%08x\n",
				  i, row3, row2, row1, row0);
			rc++;
		} else {
			break;
		}
	}

	/* USTORM */
	last_idx = REG_RD8(bp, BAR_USTRORM_INTMEM +
			   USTORM_ASSERT_LIST_INDEX_OFFSET);
	if (last_idx)
		BNX2X_ERR("USTORM_ASSERT_LIST_INDEX 0x%x\n", last_idx);

	/* print the asserts */
	for (i = 0; i < STROM_ASSERT_ARRAY_SIZE; i++) {

		row0 = REG_RD(bp, BAR_USTRORM_INTMEM +
			      USTORM_ASSERT_LIST_OFFSET(i));
		row1 = REG_RD(bp, BAR_USTRORM_INTMEM +
			      USTORM_ASSERT_LIST_OFFSET(i) + 4);
		row2 = REG_RD(bp, BAR_USTRORM_INTMEM +
			      USTORM_ASSERT_LIST_OFFSET(i) + 8);
		row3 = REG_RD(bp, BAR_USTRORM_INTMEM +
			      USTORM_ASSERT_LIST_OFFSET(i) + 12);

		if (row0 != COMMON_ASM_INVALID_ASSERT_OPCODE) {
			BNX2X_ERR("USTORM_ASSERT_INDEX 0x%x = 0x%08x 0x%08x 0x%08x 0x%08x\n",
				  i, row3, row2, row1, row0);
			rc++;
		} else {
			break;
		}
	}

	return rc;
}

void bnx2x_fw_dump_lvl(struct bnx2x *bp, const char *lvl)
{
	u32 addr, val;
	u32 mark, offset;
	__be32 data[9];
	int word;
	u32 trace_shmem_base;
	if (BP_NOMCP(bp)) {
		BNX2X_ERR("NO MCP - can not dump\n");
		return;
	}
	netdev_printk(lvl, bp->dev, "bc %d.%d.%d\n",
		(bp->common.bc_ver & 0xff0000) >> 16,
		(bp->common.bc_ver & 0xff00) >> 8,
		(bp->common.bc_ver & 0xff));

	val = REG_RD(bp, MCP_REG_MCPR_CPU_PROGRAM_COUNTER);
	if (val == REG_RD(bp, MCP_REG_MCPR_CPU_PROGRAM_COUNTER))
		BNX2X_ERR("%s" "MCP PC at 0x%x\n", lvl, val);

	if (BP_PATH(bp) == 0)
		trace_shmem_base = bp->common.shmem_base;
	else
		trace_shmem_base = SHMEM2_RD(bp, other_shmem_base_addr);
	addr = trace_shmem_base - 0x800;

	/* validate TRCB signature */
	mark = REG_RD(bp, addr);
	if (mark != MFW_TRACE_SIGNATURE) {
		BNX2X_ERR("Trace buffer signature is missing.");
		return ;
	}

	/* read cyclic buffer pointer */
	addr += 4;
	mark = REG_RD(bp, addr);
	mark = (CHIP_IS_E1x(bp) ? MCP_REG_MCPR_SCRATCH : MCP_A_REG_MCPR_SCRATCH)
			+ ((mark + 0x3) & ~0x3) - 0x08000000;
	printk("%s" "begin fw dump (mark 0x%x)\n", lvl, mark);

	printk("%s", lvl);

	/* dump buffer after the mark */
	for (offset = mark; offset <= trace_shmem_base; offset += 0x8*4) {
		for (word = 0; word < 8; word++)
			data[word] = htonl(REG_RD(bp, offset + 4*word));
		data[8] = 0x0;
		pr_cont("%s", (char *)data);
	}

	/* dump buffer before the mark */
	for (offset = addr + 4; offset <= mark; offset += 0x8*4) {
		for (word = 0; word < 8; word++)
			data[word] = htonl(REG_RD(bp, offset + 4*word));
		data[8] = 0x0;
		pr_cont("%s", (char *)data);
	}
	printk("%s" "end of fw dump\n", lvl);
}

static void bnx2x_fw_dump(struct bnx2x *bp)
{
	bnx2x_fw_dump_lvl(bp, KERN_ERR);
}

static void bnx2x_hc_int_disable(struct bnx2x *bp)
{
	int port = BP_PORT(bp);
	u32 addr = port ? HC_REG_CONFIG_1 : HC_REG_CONFIG_0;
	u32 val = REG_RD(bp, addr);

	/* in E1 we must use only PCI configuration space to disable
	 * MSI/MSIX capablility
	 * It's forbitten to disable IGU_PF_CONF_MSI_MSIX_EN in HC block
	 */
	if (CHIP_IS_E1(bp)) {
		/* Since IGU_PF_CONF_MSI_MSIX_EN still always on
		 * Use mask register to prevent from HC sending interrupts
		 * after we exit the function
		 */
		REG_WR(bp, HC_REG_INT_MASK + port*4, 0);

		val &= ~(HC_CONFIG_0_REG_SINGLE_ISR_EN_0 |
			 HC_CONFIG_0_REG_INT_LINE_EN_0 |
			 HC_CONFIG_0_REG_ATTN_BIT_EN_0);
	} else
		val &= ~(HC_CONFIG_0_REG_SINGLE_ISR_EN_0 |
			 HC_CONFIG_0_REG_MSI_MSIX_INT_EN_0 |
			 HC_CONFIG_0_REG_INT_LINE_EN_0 |
			 HC_CONFIG_0_REG_ATTN_BIT_EN_0);

	DP(NETIF_MSG_IFDOWN,
	   "write %x to HC %d (addr 0x%x)\n",
	   val, port, addr);

	/* flush all outstanding writes */
	mmiowb();

	REG_WR(bp, addr, val);
	if (REG_RD(bp, addr) != val)
		BNX2X_ERR("BUG! proper val not read from IGU!\n");
}

static void bnx2x_igu_int_disable(struct bnx2x *bp)
{
	u32 val = REG_RD(bp, IGU_REG_PF_CONFIGURATION);

	val &= ~(IGU_PF_CONF_MSI_MSIX_EN |
		 IGU_PF_CONF_INT_LINE_EN |
		 IGU_PF_CONF_ATTN_BIT_EN);

	DP(NETIF_MSG_IFDOWN, "write %x to IGU\n", val);

	/* flush all outstanding writes */
	mmiowb();

	REG_WR(bp, IGU_REG_PF_CONFIGURATION, val);
	if (REG_RD(bp, IGU_REG_PF_CONFIGURATION) != val)
		BNX2X_ERR("BUG! proper val not read from IGU!\n");
}

static void bnx2x_int_disable(struct bnx2x *bp)
{
	if (bp->common.int_block == INT_BLOCK_HC)
		bnx2x_hc_int_disable(bp);
	else
		bnx2x_igu_int_disable(bp);
}

void bnx2x_panic_dump(struct bnx2x *bp, bool disable_int)
{
	int i;
	u16 j;
	struct hc_sp_status_block_data sp_sb_data;
	int func = BP_FUNC(bp);
#ifdef BNX2X_STOP_ON_ERROR
	u16 start = 0, end = 0;
	u8 cos;
#endif
	if (disable_int)
		bnx2x_int_disable(bp);

	bp->stats_state = STATS_STATE_DISABLED;
	bp->eth_stats.unrecoverable_error++;
	DP(BNX2X_MSG_STATS, "stats_state - DISABLED\n");

	BNX2X_ERR("begin crash dump -----------------\n");

	/* Indices */
	/* Common */
	BNX2X_ERR("def_idx(0x%x)  def_att_idx(0x%x)  attn_state(0x%x)  spq_prod_idx(0x%x) next_stats_cnt(0x%x)\n",
		  bp->def_idx, bp->def_att_idx, bp->attn_state,
		  bp->spq_prod_idx, bp->stats_counter);
	BNX2X_ERR("DSB: attn bits(0x%x)  ack(0x%x)  id(0x%x)  idx(0x%x)\n",
		  bp->def_status_blk->atten_status_block.attn_bits,
		  bp->def_status_blk->atten_status_block.attn_bits_ack,
		  bp->def_status_blk->atten_status_block.status_block_id,
		  bp->def_status_blk->atten_status_block.attn_bits_index);
	BNX2X_ERR("     def (");
	for (i = 0; i < HC_SP_SB_MAX_INDICES; i++)
		pr_cont("0x%x%s",
			bp->def_status_blk->sp_sb.index_values[i],
			(i == HC_SP_SB_MAX_INDICES - 1) ? ")  " : " ");

	for (i = 0; i < sizeof(struct hc_sp_status_block_data)/sizeof(u32); i++)
		*((u32 *)&sp_sb_data + i) = REG_RD(bp, BAR_CSTRORM_INTMEM +
			CSTORM_SP_STATUS_BLOCK_DATA_OFFSET(func) +
			i*sizeof(u32));

	pr_cont("igu_sb_id(0x%x)  igu_seg_id(0x%x) pf_id(0x%x)  vnic_id(0x%x)  vf_id(0x%x)  vf_valid (0x%x) state(0x%x)\n",
	       sp_sb_data.igu_sb_id,
	       sp_sb_data.igu_seg_id,
	       sp_sb_data.p_func.pf_id,
	       sp_sb_data.p_func.vnic_id,
	       sp_sb_data.p_func.vf_id,
	       sp_sb_data.p_func.vf_valid,
	       sp_sb_data.state);


	for_each_eth_queue(bp, i) {
		struct bnx2x_fastpath *fp = &bp->fp[i];
		int loop;
		struct hc_status_block_data_e2 sb_data_e2;
		struct hc_status_block_data_e1x sb_data_e1x;
		struct hc_status_block_sm  *hc_sm_p =
			CHIP_IS_E1x(bp) ?
			sb_data_e1x.common.state_machine :
			sb_data_e2.common.state_machine;
		struct hc_index_data *hc_index_p =
			CHIP_IS_E1x(bp) ?
			sb_data_e1x.index_data :
			sb_data_e2.index_data;
		u8 data_size, cos;
		u32 *sb_data_p;
		struct bnx2x_fp_txdata txdata;

		/* Rx */
		BNX2X_ERR("fp%d: rx_bd_prod(0x%x)  rx_bd_cons(0x%x)  rx_comp_prod(0x%x)  rx_comp_cons(0x%x)  *rx_cons_sb(0x%x)\n",
			  i, fp->rx_bd_prod, fp->rx_bd_cons,
			  fp->rx_comp_prod,
			  fp->rx_comp_cons, le16_to_cpu(*fp->rx_cons_sb));
		BNX2X_ERR("     rx_sge_prod(0x%x)  last_max_sge(0x%x)  fp_hc_idx(0x%x)\n",
			  fp->rx_sge_prod, fp->last_max_sge,
			  le16_to_cpu(fp->fp_hc_idx));

		/* Tx */
		for_each_cos_in_tx_queue(fp, cos)
		{
			txdata = *fp->txdata_ptr[cos];
			BNX2X_ERR("fp%d: tx_pkt_prod(0x%x)  tx_pkt_cons(0x%x)  tx_bd_prod(0x%x)  tx_bd_cons(0x%x)  *tx_cons_sb(0x%x)\n",
				  i, txdata.tx_pkt_prod,
				  txdata.tx_pkt_cons, txdata.tx_bd_prod,
				  txdata.tx_bd_cons,
				  le16_to_cpu(*txdata.tx_cons_sb));
		}

		loop = CHIP_IS_E1x(bp) ?
			HC_SB_MAX_INDICES_E1X : HC_SB_MAX_INDICES_E2;

		/* host sb data */

		if (IS_FCOE_FP(fp))
			continue;

		BNX2X_ERR("     run indexes (");
		for (j = 0; j < HC_SB_MAX_SM; j++)
			pr_cont("0x%x%s",
			       fp->sb_running_index[j],
			       (j == HC_SB_MAX_SM - 1) ? ")" : " ");

		BNX2X_ERR("     indexes (");
		for (j = 0; j < loop; j++)
			pr_cont("0x%x%s",
			       fp->sb_index_values[j],
			       (j == loop - 1) ? ")" : " ");
		/* fw sb data */
		data_size = CHIP_IS_E1x(bp) ?
			sizeof(struct hc_status_block_data_e1x) :
			sizeof(struct hc_status_block_data_e2);
		data_size /= sizeof(u32);
		sb_data_p = CHIP_IS_E1x(bp) ?
			(u32 *)&sb_data_e1x :
			(u32 *)&sb_data_e2;
		/* copy sb data in here */
		for (j = 0; j < data_size; j++)
			*(sb_data_p + j) = REG_RD(bp, BAR_CSTRORM_INTMEM +
				CSTORM_STATUS_BLOCK_DATA_OFFSET(fp->fw_sb_id) +
				j * sizeof(u32));

		if (!CHIP_IS_E1x(bp)) {
			pr_cont("pf_id(0x%x)  vf_id(0x%x)  vf_valid(0x%x) vnic_id(0x%x)  same_igu_sb_1b(0x%x) state(0x%x)\n",
				sb_data_e2.common.p_func.pf_id,
				sb_data_e2.common.p_func.vf_id,
				sb_data_e2.common.p_func.vf_valid,
				sb_data_e2.common.p_func.vnic_id,
				sb_data_e2.common.same_igu_sb_1b,
				sb_data_e2.common.state);
		} else {
			pr_cont("pf_id(0x%x)  vf_id(0x%x)  vf_valid(0x%x) vnic_id(0x%x)  same_igu_sb_1b(0x%x) state(0x%x)\n",
				sb_data_e1x.common.p_func.pf_id,
				sb_data_e1x.common.p_func.vf_id,
				sb_data_e1x.common.p_func.vf_valid,
				sb_data_e1x.common.p_func.vnic_id,
				sb_data_e1x.common.same_igu_sb_1b,
				sb_data_e1x.common.state);
		}

		/* SB_SMs data */
		for (j = 0; j < HC_SB_MAX_SM; j++) {
			pr_cont("SM[%d] __flags (0x%x) igu_sb_id (0x%x)  igu_seg_id(0x%x) time_to_expire (0x%x) timer_value(0x%x)\n",
				j, hc_sm_p[j].__flags,
				hc_sm_p[j].igu_sb_id,
				hc_sm_p[j].igu_seg_id,
				hc_sm_p[j].time_to_expire,
				hc_sm_p[j].timer_value);
		}

		/* Indecies data */
		for (j = 0; j < loop; j++) {
			pr_cont("INDEX[%d] flags (0x%x) timeout (0x%x)\n", j,
			       hc_index_p[j].flags,
			       hc_index_p[j].timeout);
		}
	}

#ifdef BNX2X_STOP_ON_ERROR

	/* event queue */
	for (i = 0; i < NUM_EQ_DESC; i++) {
		u32 *data = (u32 *)&bp->eq_ring[i].message.data;

		BNX2X_ERR("event queue [%d]: header: opcode %d, error %d\n",
			  i, bp->eq_ring[i].message.opcode,
			  bp->eq_ring[i].message.error);
		BNX2X_ERR("data: %x %x %x\n", data[0], data[1], data[2]);
	}

	/* Rings */
	/* Rx */
	for_each_valid_rx_queue(bp, i) {
		struct bnx2x_fastpath *fp = &bp->fp[i];

		start = RX_BD(le16_to_cpu(*fp->rx_cons_sb) - 10);
		end = RX_BD(le16_to_cpu(*fp->rx_cons_sb) + 503);
		for (j = start; j != end; j = RX_BD(j + 1)) {
			u32 *rx_bd = (u32 *)&fp->rx_desc_ring[j];
			struct sw_rx_bd *sw_bd = &fp->rx_buf_ring[j];

			BNX2X_ERR("fp%d: rx_bd[%x]=[%x:%x]  sw_bd=[%p]\n",
				  i, j, rx_bd[1], rx_bd[0], sw_bd->data);
		}

		start = RX_SGE(fp->rx_sge_prod);
		end = RX_SGE(fp->last_max_sge);
		for (j = start; j != end; j = RX_SGE(j + 1)) {
			u32 *rx_sge = (u32 *)&fp->rx_sge_ring[j];
			struct sw_rx_page *sw_page = &fp->rx_page_ring[j];

			BNX2X_ERR("fp%d: rx_sge[%x]=[%x:%x]  sw_page=[%p]\n",
				  i, j, rx_sge[1], rx_sge[0], sw_page->page);
		}

		start = RCQ_BD(fp->rx_comp_cons - 10);
		end = RCQ_BD(fp->rx_comp_cons + 503);
		for (j = start; j != end; j = RCQ_BD(j + 1)) {
			u32 *cqe = (u32 *)&fp->rx_comp_ring[j];

			BNX2X_ERR("fp%d: cqe[%x]=[%x:%x:%x:%x]\n",
				  i, j, cqe[0], cqe[1], cqe[2], cqe[3]);
		}
	}

	/* Tx */
	for_each_valid_tx_queue(bp, i) {
		struct bnx2x_fastpath *fp = &bp->fp[i];
		for_each_cos_in_tx_queue(fp, cos) {
			struct bnx2x_fp_txdata *txdata = fp->txdata_ptr[cos];

			start = TX_BD(le16_to_cpu(*txdata->tx_cons_sb) - 10);
			end = TX_BD(le16_to_cpu(*txdata->tx_cons_sb) + 245);
			for (j = start; j != end; j = TX_BD(j + 1)) {
				struct sw_tx_bd *sw_bd =
					&txdata->tx_buf_ring[j];

				BNX2X_ERR("fp%d: txdata %d, packet[%x]=[%p,%x]\n",
					  i, cos, j, sw_bd->skb,
					  sw_bd->first_bd);
			}

			start = TX_BD(txdata->tx_bd_cons - 10);
			end = TX_BD(txdata->tx_bd_cons + 254);
			for (j = start; j != end; j = TX_BD(j + 1)) {
				u32 *tx_bd = (u32 *)&txdata->tx_desc_ring[j];

				BNX2X_ERR("fp%d: txdata %d, tx_bd[%x]=[%x:%x:%x:%x]\n",
					  i, cos, j, tx_bd[0], tx_bd[1],
					  tx_bd[2], tx_bd[3]);
			}
		}
	}
#endif
	bnx2x_fw_dump(bp);
	bnx2x_mc_assert(bp);
	BNX2X_ERR("end crash dump -----------------\n");
}

/*
 * FLR Support for E2
 *
 * bnx2x_pf_flr_clnup() is called during nic_load in the per function HW
 * initialization.
 */
#define FLR_WAIT_USEC		10000	/* 10 miliseconds */
#define FLR_WAIT_INTERVAL	50	/* usec */
#define	FLR_POLL_CNT		(FLR_WAIT_USEC/FLR_WAIT_INTERVAL) /* 200 */

struct pbf_pN_buf_regs {
	int pN;
	u32 init_crd;
	u32 crd;
	u32 crd_freed;
};

struct pbf_pN_cmd_regs {
	int pN;
	u32 lines_occup;
	u32 lines_freed;
};

static void bnx2x_pbf_pN_buf_flushed(struct bnx2x *bp,
				     struct pbf_pN_buf_regs *regs,
				     u32 poll_count)
{
	u32 init_crd, crd, crd_start, crd_freed, crd_freed_start;
	u32 cur_cnt = poll_count;

	crd_freed = crd_freed_start = REG_RD(bp, regs->crd_freed);
	crd = crd_start = REG_RD(bp, regs->crd);
	init_crd = REG_RD(bp, regs->init_crd);

	DP(BNX2X_MSG_SP, "INIT CREDIT[%d] : %x\n", regs->pN, init_crd);
	DP(BNX2X_MSG_SP, "CREDIT[%d]      : s:%x\n", regs->pN, crd);
	DP(BNX2X_MSG_SP, "CREDIT_FREED[%d]: s:%x\n", regs->pN, crd_freed);

	while ((crd != init_crd) && ((u32)SUB_S32(crd_freed, crd_freed_start) <
	       (init_crd - crd_start))) {
		if (cur_cnt--) {
			udelay(FLR_WAIT_INTERVAL);
			crd = REG_RD(bp, regs->crd);
			crd_freed = REG_RD(bp, regs->crd_freed);
		} else {
			DP(BNX2X_MSG_SP, "PBF tx buffer[%d] timed out\n",
			   regs->pN);
			DP(BNX2X_MSG_SP, "CREDIT[%d]      : c:%x\n",
			   regs->pN, crd);
			DP(BNX2X_MSG_SP, "CREDIT_FREED[%d]: c:%x\n",
			   regs->pN, crd_freed);
			break;
		}
	}
	DP(BNX2X_MSG_SP, "Waited %d*%d usec for PBF tx buffer[%d]\n",
	   poll_count-cur_cnt, FLR_WAIT_INTERVAL, regs->pN);
}

static void bnx2x_pbf_pN_cmd_flushed(struct bnx2x *bp,
				     struct pbf_pN_cmd_regs *regs,
				     u32 poll_count)
{
	u32 occup, to_free, freed, freed_start;
	u32 cur_cnt = poll_count;

	occup = to_free = REG_RD(bp, regs->lines_occup);
	freed = freed_start = REG_RD(bp, regs->lines_freed);

	DP(BNX2X_MSG_SP, "OCCUPANCY[%d]   : s:%x\n", regs->pN, occup);
	DP(BNX2X_MSG_SP, "LINES_FREED[%d] : s:%x\n", regs->pN, freed);

	while (occup && ((u32)SUB_S32(freed, freed_start) < to_free)) {
		if (cur_cnt--) {
			udelay(FLR_WAIT_INTERVAL);
			occup = REG_RD(bp, regs->lines_occup);
			freed = REG_RD(bp, regs->lines_freed);
		} else {
			DP(BNX2X_MSG_SP, "PBF cmd queue[%d] timed out\n",
			   regs->pN);
			DP(BNX2X_MSG_SP, "OCCUPANCY[%d]   : s:%x\n",
			   regs->pN, occup);
			DP(BNX2X_MSG_SP, "LINES_FREED[%d] : s:%x\n",
			   regs->pN, freed);
			break;
		}
	}
	DP(BNX2X_MSG_SP, "Waited %d*%d usec for PBF cmd queue[%d]\n",
	   poll_count-cur_cnt, FLR_WAIT_INTERVAL, regs->pN);
}

static u32 bnx2x_flr_clnup_reg_poll(struct bnx2x *bp, u32 reg,
				    u32 expected, u32 poll_count)
{
	u32 cur_cnt = poll_count;
	u32 val;

	while ((val = REG_RD(bp, reg)) != expected && cur_cnt--)
		udelay(FLR_WAIT_INTERVAL);

	return val;
}

int bnx2x_flr_clnup_poll_hw_counter(struct bnx2x *bp, u32 reg,
				    char *msg, u32 poll_cnt)
{
	u32 val = bnx2x_flr_clnup_reg_poll(bp, reg, 0, poll_cnt);
	if (val != 0) {
		BNX2X_ERR("%s usage count=%d\n", msg, val);
		return 1;
	}
	return 0;
}

/* Common routines with VF FLR cleanup */
u32 bnx2x_flr_clnup_poll_count(struct bnx2x *bp)
{
	/* adjust polling timeout */
	if (CHIP_REV_IS_EMUL(bp))
		return FLR_POLL_CNT * 2000;

	if (CHIP_REV_IS_FPGA(bp))
		return FLR_POLL_CNT * 120;

	return FLR_POLL_CNT;
}

void bnx2x_tx_hw_flushed(struct bnx2x *bp, u32 poll_count)
{
	struct pbf_pN_cmd_regs cmd_regs[] = {
		{0, (CHIP_IS_E3B0(bp)) ?
			PBF_REG_TQ_OCCUPANCY_Q0 :
			PBF_REG_P0_TQ_OCCUPANCY,
		    (CHIP_IS_E3B0(bp)) ?
			PBF_REG_TQ_LINES_FREED_CNT_Q0 :
			PBF_REG_P0_TQ_LINES_FREED_CNT},
		{1, (CHIP_IS_E3B0(bp)) ?
			PBF_REG_TQ_OCCUPANCY_Q1 :
			PBF_REG_P1_TQ_OCCUPANCY,
		    (CHIP_IS_E3B0(bp)) ?
			PBF_REG_TQ_LINES_FREED_CNT_Q1 :
			PBF_REG_P1_TQ_LINES_FREED_CNT},
		{4, (CHIP_IS_E3B0(bp)) ?
			PBF_REG_TQ_OCCUPANCY_LB_Q :
			PBF_REG_P4_TQ_OCCUPANCY,
		    (CHIP_IS_E3B0(bp)) ?
			PBF_REG_TQ_LINES_FREED_CNT_LB_Q :
			PBF_REG_P4_TQ_LINES_FREED_CNT}
	};

	struct pbf_pN_buf_regs buf_regs[] = {
		{0, (CHIP_IS_E3B0(bp)) ?
			PBF_REG_INIT_CRD_Q0 :
			PBF_REG_P0_INIT_CRD ,
		    (CHIP_IS_E3B0(bp)) ?
			PBF_REG_CREDIT_Q0 :
			PBF_REG_P0_CREDIT,
		    (CHIP_IS_E3B0(bp)) ?
			PBF_REG_INTERNAL_CRD_FREED_CNT_Q0 :
			PBF_REG_P0_INTERNAL_CRD_FREED_CNT},
		{1, (CHIP_IS_E3B0(bp)) ?
			PBF_REG_INIT_CRD_Q1 :
			PBF_REG_P1_INIT_CRD,
		    (CHIP_IS_E3B0(bp)) ?
			PBF_REG_CREDIT_Q1 :
			PBF_REG_P1_CREDIT,
		    (CHIP_IS_E3B0(bp)) ?
			PBF_REG_INTERNAL_CRD_FREED_CNT_Q1 :
			PBF_REG_P1_INTERNAL_CRD_FREED_CNT},
		{4, (CHIP_IS_E3B0(bp)) ?
			PBF_REG_INIT_CRD_LB_Q :
			PBF_REG_P4_INIT_CRD,
		    (CHIP_IS_E3B0(bp)) ?
			PBF_REG_CREDIT_LB_Q :
			PBF_REG_P4_CREDIT,
		    (CHIP_IS_E3B0(bp)) ?
			PBF_REG_INTERNAL_CRD_FREED_CNT_LB_Q :
			PBF_REG_P4_INTERNAL_CRD_FREED_CNT},
	};

	int i;

	/* Verify the command queues are flushed P0, P1, P4 */
	for (i = 0; i < ARRAY_SIZE(cmd_regs); i++)
		bnx2x_pbf_pN_cmd_flushed(bp, &cmd_regs[i], poll_count);


	/* Verify the transmission buffers are flushed P0, P1, P4 */
	for (i = 0; i < ARRAY_SIZE(buf_regs); i++)
		bnx2x_pbf_pN_buf_flushed(bp, &buf_regs[i], poll_count);
}

#define OP_GEN_PARAM(param) \
	(((param) << SDM_OP_GEN_COMP_PARAM_SHIFT) & SDM_OP_GEN_COMP_PARAM)

#define OP_GEN_TYPE(type) \
	(((type) << SDM_OP_GEN_COMP_TYPE_SHIFT) & SDM_OP_GEN_COMP_TYPE)

#define OP_GEN_AGG_VECT(index) \
	(((index) << SDM_OP_GEN_AGG_VECT_IDX_SHIFT) & SDM_OP_GEN_AGG_VECT_IDX)


int bnx2x_send_final_clnup(struct bnx2x *bp, u8 clnup_func, u32 poll_cnt)
{
	u32 op_gen_command = 0;

	u32 comp_addr = BAR_CSTRORM_INTMEM +
			CSTORM_FINAL_CLEANUP_COMPLETE_OFFSET(clnup_func);
	int ret = 0;

	if (REG_RD(bp, comp_addr)) {
		BNX2X_ERR("Cleanup complete was not 0 before sending\n");
		return 1;
	}

	op_gen_command |= OP_GEN_PARAM(XSTORM_AGG_INT_FINAL_CLEANUP_INDEX);
	op_gen_command |= OP_GEN_TYPE(XSTORM_AGG_INT_FINAL_CLEANUP_COMP_TYPE);
	op_gen_command |= OP_GEN_AGG_VECT(clnup_func);
	op_gen_command |= 1 << SDM_OP_GEN_AGG_VECT_IDX_VALID_SHIFT;

	DP(BNX2X_MSG_SP, "sending FW Final cleanup\n");
	REG_WR(bp, XSDM_REG_OPERATION_GEN, op_gen_command);

	if (bnx2x_flr_clnup_reg_poll(bp, comp_addr, 1, poll_cnt) != 1) {
		BNX2X_ERR("FW final cleanup did not succeed\n");
		DP(BNX2X_MSG_SP, "At timeout completion address contained %x\n",
		   (REG_RD(bp, comp_addr)));
		bnx2x_panic();
		return 1;
	}
	/* Zero completion for nxt FLR */
	REG_WR(bp, comp_addr, 0);

	return ret;
}

u8 bnx2x_is_pcie_pending(struct pci_dev *dev)
{
	u16 status;

	pcie_capability_read_word(dev, PCI_EXP_DEVSTA, &status);
	return status & PCI_EXP_DEVSTA_TRPND;
}

/* PF FLR specific routines
*/
static int bnx2x_poll_hw_usage_counters(struct bnx2x *bp, u32 poll_cnt)
{

	/* wait for CFC PF usage-counter to zero (includes all the VFs) */
	if (bnx2x_flr_clnup_poll_hw_counter(bp,
			CFC_REG_NUM_LCIDS_INSIDE_PF,
			"CFC PF usage counter timed out",
			poll_cnt))
		return 1;


	/* Wait for DQ PF usage-counter to zero (until DQ cleanup) */
	if (bnx2x_flr_clnup_poll_hw_counter(bp,
			DORQ_REG_PF_USAGE_CNT,
			"DQ PF usage counter timed out",
			poll_cnt))
		return 1;

	/* Wait for QM PF usage-counter to zero (until DQ cleanup) */
	if (bnx2x_flr_clnup_poll_hw_counter(bp,
			QM_REG_PF_USG_CNT_0 + 4*BP_FUNC(bp),
			"QM PF usage counter timed out",
			poll_cnt))
		return 1;

	/* Wait for Timer PF usage-counters to zero (until DQ cleanup) */
	if (bnx2x_flr_clnup_poll_hw_counter(bp,
			TM_REG_LIN0_VNIC_UC + 4*BP_PORT(bp),
			"Timers VNIC usage counter timed out",
			poll_cnt))
		return 1;
	if (bnx2x_flr_clnup_poll_hw_counter(bp,
			TM_REG_LIN0_NUM_SCANS + 4*BP_PORT(bp),
			"Timers NUM_SCANS usage counter timed out",
			poll_cnt))
		return 1;

	/* Wait DMAE PF usage counter to zero */
	if (bnx2x_flr_clnup_poll_hw_counter(bp,
			dmae_reg_go_c[INIT_DMAE_C(bp)],
			"DMAE dommand register timed out",
			poll_cnt))
		return 1;

	return 0;
}

static void bnx2x_hw_enable_status(struct bnx2x *bp)
{
	u32 val;

	val = REG_RD(bp, CFC_REG_WEAK_ENABLE_PF);
	DP(BNX2X_MSG_SP, "CFC_REG_WEAK_ENABLE_PF is 0x%x\n", val);

	val = REG_RD(bp, PBF_REG_DISABLE_PF);
	DP(BNX2X_MSG_SP, "PBF_REG_DISABLE_PF is 0x%x\n", val);

	val = REG_RD(bp, IGU_REG_PCI_PF_MSI_EN);
	DP(BNX2X_MSG_SP, "IGU_REG_PCI_PF_MSI_EN is 0x%x\n", val);

	val = REG_RD(bp, IGU_REG_PCI_PF_MSIX_EN);
	DP(BNX2X_MSG_SP, "IGU_REG_PCI_PF_MSIX_EN is 0x%x\n", val);

	val = REG_RD(bp, IGU_REG_PCI_PF_MSIX_FUNC_MASK);
	DP(BNX2X_MSG_SP, "IGU_REG_PCI_PF_MSIX_FUNC_MASK is 0x%x\n", val);

	val = REG_RD(bp, PGLUE_B_REG_SHADOW_BME_PF_7_0_CLR);
	DP(BNX2X_MSG_SP, "PGLUE_B_REG_SHADOW_BME_PF_7_0_CLR is 0x%x\n", val);

	val = REG_RD(bp, PGLUE_B_REG_FLR_REQUEST_PF_7_0_CLR);
	DP(BNX2X_MSG_SP, "PGLUE_B_REG_FLR_REQUEST_PF_7_0_CLR is 0x%x\n", val);

	val = REG_RD(bp, PGLUE_B_REG_INTERNAL_PFID_ENABLE_MASTER);
	DP(BNX2X_MSG_SP, "PGLUE_B_REG_INTERNAL_PFID_ENABLE_MASTER is 0x%x\n",
	   val);
}

static int bnx2x_pf_flr_clnup(struct bnx2x *bp)
{
	u32 poll_cnt = bnx2x_flr_clnup_poll_count(bp);

	DP(BNX2X_MSG_SP, "Cleanup after FLR PF[%d]\n", BP_ABS_FUNC(bp));

	/* Re-enable PF target read access */
	REG_WR(bp, PGLUE_B_REG_INTERNAL_PFID_ENABLE_TARGET_READ, 1);

	/* Poll HW usage counters */
	DP(BNX2X_MSG_SP, "Polling usage counters\n");
	if (bnx2x_poll_hw_usage_counters(bp, poll_cnt))
		return -EBUSY;

	/* Zero the igu 'trailing edge' and 'leading edge' */

	/* Send the FW cleanup command */
	if (bnx2x_send_final_clnup(bp, (u8)BP_FUNC(bp), poll_cnt))
		return -EBUSY;

	/* ATC cleanup */

	/* Verify TX hw is flushed */
	bnx2x_tx_hw_flushed(bp, poll_cnt);

	/* Wait 100ms (not adjusted according to platform) */
	msleep(100);

	/* Verify no pending pci transactions */
	if (bnx2x_is_pcie_pending(bp->pdev))
		BNX2X_ERR("PCIE Transactions still pending\n");

	/* Debug */
	bnx2x_hw_enable_status(bp);

	/*
	 * Master enable - Due to WB DMAE writes performed before this
	 * register is re-initialized as part of the regular function init
	 */
	REG_WR(bp, PGLUE_B_REG_INTERNAL_PFID_ENABLE_MASTER, 1);

	return 0;
}

static void bnx2x_hc_int_enable(struct bnx2x *bp)
{
	int port = BP_PORT(bp);
	u32 addr = port ? HC_REG_CONFIG_1 : HC_REG_CONFIG_0;
	u32 val = REG_RD(bp, addr);
	bool msix = (bp->flags & USING_MSIX_FLAG) ? true : false;
	bool single_msix = (bp->flags & USING_SINGLE_MSIX_FLAG) ? true : false;
	bool msi = (bp->flags & USING_MSI_FLAG) ? true : false;

	if (msix) {
		val &= ~(HC_CONFIG_0_REG_SINGLE_ISR_EN_0 |
			 HC_CONFIG_0_REG_INT_LINE_EN_0);
		val |= (HC_CONFIG_0_REG_MSI_MSIX_INT_EN_0 |
			HC_CONFIG_0_REG_ATTN_BIT_EN_0);
		if (single_msix)
			val |= HC_CONFIG_0_REG_SINGLE_ISR_EN_0;
	} else if (msi) {
		val &= ~HC_CONFIG_0_REG_INT_LINE_EN_0;
		val |= (HC_CONFIG_0_REG_SINGLE_ISR_EN_0 |
			HC_CONFIG_0_REG_MSI_MSIX_INT_EN_0 |
			HC_CONFIG_0_REG_ATTN_BIT_EN_0);
	} else {
		val |= (HC_CONFIG_0_REG_SINGLE_ISR_EN_0 |
			HC_CONFIG_0_REG_MSI_MSIX_INT_EN_0 |
			HC_CONFIG_0_REG_INT_LINE_EN_0 |
			HC_CONFIG_0_REG_ATTN_BIT_EN_0);

		if (!CHIP_IS_E1(bp)) {
			DP(NETIF_MSG_IFUP,
			   "write %x to HC %d (addr 0x%x)\n", val, port, addr);

			REG_WR(bp, addr, val);

			val &= ~HC_CONFIG_0_REG_MSI_MSIX_INT_EN_0;
		}
	}

	if (CHIP_IS_E1(bp))
		REG_WR(bp, HC_REG_INT_MASK + port*4, 0x1FFFF);

	DP(NETIF_MSG_IFUP,
	   "write %x to HC %d (addr 0x%x) mode %s\n", val, port, addr,
	   (msix ? "MSI-X" : (msi ? "MSI" : "INTx")));

	REG_WR(bp, addr, val);
	/*
	 * Ensure that HC_CONFIG is written before leading/trailing edge config
	 */
	mmiowb();
	barrier();

	if (!CHIP_IS_E1(bp)) {
		/* init leading/trailing edge */
		if (IS_MF(bp)) {
			val = (0xee0f | (1 << (BP_VN(bp) + 4)));
			if (bp->port.pmf)
				/* enable nig and gpio3 attention */
				val |= 0x1100;
		} else
			val = 0xffff;

		REG_WR(bp, HC_REG_TRAILING_EDGE_0 + port*8, val);
		REG_WR(bp, HC_REG_LEADING_EDGE_0 + port*8, val);
	}

	/* Make sure that interrupts are indeed enabled from here on */
	mmiowb();
}

static void bnx2x_igu_int_enable(struct bnx2x *bp)
{
	u32 val;
	bool msix = (bp->flags & USING_MSIX_FLAG) ? true : false;
	bool single_msix = (bp->flags & USING_SINGLE_MSIX_FLAG) ? true : false;
	bool msi = (bp->flags & USING_MSI_FLAG) ? true : false;

	val = REG_RD(bp, IGU_REG_PF_CONFIGURATION);

	if (msix) {
		val &= ~(IGU_PF_CONF_INT_LINE_EN |
			 IGU_PF_CONF_SINGLE_ISR_EN);
		val |= (IGU_PF_CONF_MSI_MSIX_EN |
			IGU_PF_CONF_ATTN_BIT_EN);

		if (single_msix)
			val |= IGU_PF_CONF_SINGLE_ISR_EN;
	} else if (msi) {
		val &= ~IGU_PF_CONF_INT_LINE_EN;
		val |= (IGU_PF_CONF_MSI_MSIX_EN |
			IGU_PF_CONF_ATTN_BIT_EN |
			IGU_PF_CONF_SINGLE_ISR_EN);
	} else {
		val &= ~IGU_PF_CONF_MSI_MSIX_EN;
		val |= (IGU_PF_CONF_INT_LINE_EN |
			IGU_PF_CONF_ATTN_BIT_EN |
			IGU_PF_CONF_SINGLE_ISR_EN);
	}

	/* Clean previous status - need to configure igu prior to ack*/
	if ((!msix) || single_msix) {
		REG_WR(bp, IGU_REG_PF_CONFIGURATION, val);
		bnx2x_ack_int(bp);
	}

	val |= IGU_PF_CONF_FUNC_EN;

	DP(NETIF_MSG_IFUP, "write 0x%x to IGU  mode %s\n",
	   val, (msix ? "MSI-X" : (msi ? "MSI" : "INTx")));

	REG_WR(bp, IGU_REG_PF_CONFIGURATION, val);

	if (val & IGU_PF_CONF_INT_LINE_EN)
		pci_intx(bp->pdev, true);

	barrier();

	/* init leading/trailing edge */
	if (IS_MF(bp)) {
		val = (0xee0f | (1 << (BP_VN(bp) + 4)));
		if (bp->port.pmf)
			/* enable nig and gpio3 attention */
			val |= 0x1100;
	} else
		val = 0xffff;

	REG_WR(bp, IGU_REG_TRAILING_EDGE_LATCH, val);
	REG_WR(bp, IGU_REG_LEADING_EDGE_LATCH, val);

	/* Make sure that interrupts are indeed enabled from here on */
	mmiowb();
}

void bnx2x_int_enable(struct bnx2x *bp)
{
	if (bp->common.int_block == INT_BLOCK_HC)
		bnx2x_hc_int_enable(bp);
	else
		bnx2x_igu_int_enable(bp);
}

void bnx2x_int_disable_sync(struct bnx2x *bp, int disable_hw)
{
	int msix = (bp->flags & USING_MSIX_FLAG) ? 1 : 0;
	int i, offset;

	if (disable_hw)
		/* prevent the HW from sending interrupts */
		bnx2x_int_disable(bp);

	/* make sure all ISRs are done */
	if (msix) {
		synchronize_irq(bp->msix_table[0].vector);
		offset = 1;
		if (CNIC_SUPPORT(bp))
			offset++;
		for_each_eth_queue(bp, i)
			synchronize_irq(bp->msix_table[offset++].vector);
	} else
		synchronize_irq(bp->pdev->irq);

	/* make sure sp_task is not running */
	cancel_delayed_work(&bp->sp_task);
	cancel_delayed_work(&bp->period_task);
	flush_workqueue(bnx2x_wq);
}

/* fast path */

/*
 * General service functions
 */

/* Return true if succeeded to acquire the lock */
static bool bnx2x_trylock_hw_lock(struct bnx2x *bp, u32 resource)
{
	u32 lock_status;
	u32 resource_bit = (1 << resource);
	int func = BP_FUNC(bp);
	u32 hw_lock_control_reg;

	DP(NETIF_MSG_HW | NETIF_MSG_IFUP,
	   "Trying to take a lock on resource %d\n", resource);

	/* Validating that the resource is within range */
	if (resource > HW_LOCK_MAX_RESOURCE_VALUE) {
		DP(NETIF_MSG_HW | NETIF_MSG_IFUP,
		   "resource(0x%x) > HW_LOCK_MAX_RESOURCE_VALUE(0x%x)\n",
		   resource, HW_LOCK_MAX_RESOURCE_VALUE);
		return false;
	}

	if (func <= 5)
		hw_lock_control_reg = (MISC_REG_DRIVER_CONTROL_1 + func*8);
	else
		hw_lock_control_reg =
				(MISC_REG_DRIVER_CONTROL_7 + (func - 6)*8);

	/* Try to acquire the lock */
	REG_WR(bp, hw_lock_control_reg + 4, resource_bit);
	lock_status = REG_RD(bp, hw_lock_control_reg);
	if (lock_status & resource_bit)
		return true;

	DP(NETIF_MSG_HW | NETIF_MSG_IFUP,
	   "Failed to get a lock on resource %d\n", resource);
	return false;
}

/**
 * bnx2x_get_leader_lock_resource - get the recovery leader resource id
 *
 * @bp:	driver handle
 *
 * Returns the recovery leader resource id according to the engine this function
 * belongs to. Currently only only 2 engines is supported.
 */
static int bnx2x_get_leader_lock_resource(struct bnx2x *bp)
{
	if (BP_PATH(bp))
		return HW_LOCK_RESOURCE_RECOVERY_LEADER_1;
	else
		return HW_LOCK_RESOURCE_RECOVERY_LEADER_0;
}

/**
 * bnx2x_trylock_leader_lock- try to acquire a leader lock.
 *
 * @bp: driver handle
 *
 * Tries to acquire a leader lock for current engine.
 */
static bool bnx2x_trylock_leader_lock(struct bnx2x *bp)
{
	return bnx2x_trylock_hw_lock(bp, bnx2x_get_leader_lock_resource(bp));
}

static void bnx2x_cnic_cfc_comp(struct bnx2x *bp, int cid, u8 err);

/* schedule the sp task and mark that interrupt occurred (runs from ISR) */
static int bnx2x_schedule_sp_task(struct bnx2x *bp)
{
	/* Set the interrupt occurred bit for the sp-task to recognize it
	 * must ack the interrupt and transition according to the IGU
	 * state machine.
	 */
	atomic_set(&bp->interrupt_occurred, 1);

	/* The sp_task must execute only after this bit
	 * is set, otherwise we will get out of sync and miss all
	 * further interrupts. Hence, the barrier.
	 */
	smp_wmb();

	/* schedule sp_task to workqueue */
	return queue_delayed_work(bnx2x_wq, &bp->sp_task, 0);
}

void bnx2x_sp_event(struct bnx2x_fastpath *fp, union eth_rx_cqe *rr_cqe)
{
	struct bnx2x *bp = fp->bp;
	int cid = SW_CID(rr_cqe->ramrod_cqe.conn_and_cmd_data);
	int command = CQE_CMD(rr_cqe->ramrod_cqe.conn_and_cmd_data);
	enum bnx2x_queue_cmd drv_cmd = BNX2X_Q_CMD_MAX;
	struct bnx2x_queue_sp_obj *q_obj = &bnx2x_sp_obj(bp, fp).q_obj;

	DP(BNX2X_MSG_SP,
	   "fp %d  cid %d  got ramrod #%d  state is %x  type is %d\n",
	   fp->index, cid, command, bp->state,
	   rr_cqe->ramrod_cqe.ramrod_type);

	/* If cid is within VF range, replace the slowpath object with the
	 * one corresponding to this VF
	 */
	if (cid >= BNX2X_FIRST_VF_CID  &&
	    cid < BNX2X_FIRST_VF_CID + BNX2X_VF_CIDS)
		bnx2x_iov_set_queue_sp_obj(bp, cid, &q_obj);

	switch (command) {
	case (RAMROD_CMD_ID_ETH_CLIENT_UPDATE):
		DP(BNX2X_MSG_SP, "got UPDATE ramrod. CID %d\n", cid);
		drv_cmd = BNX2X_Q_CMD_UPDATE;
		break;

	case (RAMROD_CMD_ID_ETH_CLIENT_SETUP):
		DP(BNX2X_MSG_SP, "got MULTI[%d] setup ramrod\n", cid);
		drv_cmd = BNX2X_Q_CMD_SETUP;
		break;

	case (RAMROD_CMD_ID_ETH_TX_QUEUE_SETUP):
		DP(BNX2X_MSG_SP, "got MULTI[%d] tx-only setup ramrod\n", cid);
		drv_cmd = BNX2X_Q_CMD_SETUP_TX_ONLY;
		break;

	case (RAMROD_CMD_ID_ETH_HALT):
		DP(BNX2X_MSG_SP, "got MULTI[%d] halt ramrod\n", cid);
		drv_cmd = BNX2X_Q_CMD_HALT;
		break;

	case (RAMROD_CMD_ID_ETH_TERMINATE):
		DP(BNX2X_MSG_SP, "got MULTI[%d] teminate ramrod\n", cid);
		drv_cmd = BNX2X_Q_CMD_TERMINATE;
		break;

	case (RAMROD_CMD_ID_ETH_EMPTY):
		DP(BNX2X_MSG_SP, "got MULTI[%d] empty ramrod\n", cid);
		drv_cmd = BNX2X_Q_CMD_EMPTY;
		break;

	default:
		BNX2X_ERR("unexpected MC reply (%d) on fp[%d]\n",
			  command, fp->index);
		return;
	}

	if ((drv_cmd != BNX2X_Q_CMD_MAX) &&
	    q_obj->complete_cmd(bp, q_obj, drv_cmd))
		/* q_obj->complete_cmd() failure means that this was
		 * an unexpected completion.
		 *
		 * In this case we don't want to increase the bp->spq_left
		 * because apparently we haven't sent this command the first
		 * place.
		 */
#ifdef BNX2X_STOP_ON_ERROR
		bnx2x_panic();
#else
		return;
#endif
	/* SRIOV: reschedule any 'in_progress' operations */
	bnx2x_iov_sp_event(bp, cid, true);

	smp_mb__before_atomic_inc();
	atomic_inc(&bp->cq_spq_left);
	/* push the change in bp->spq_left and towards the memory */
	smp_mb__after_atomic_inc();

	DP(BNX2X_MSG_SP, "bp->cq_spq_left %x\n", atomic_read(&bp->cq_spq_left));

	if ((drv_cmd == BNX2X_Q_CMD_UPDATE) && (IS_FCOE_FP(fp)) &&
	    (!!test_bit(BNX2X_AFEX_FCOE_Q_UPDATE_PENDING, &bp->sp_state))) {
		/* if Q update ramrod is completed for last Q in AFEX vif set
		 * flow, then ACK MCP at the end
		 *
		 * mark pending ACK to MCP bit.
		 * prevent case that both bits are cleared.
		 * At the end of load/unload driver checks that
		 * sp_state is cleared, and this order prevents
		 * races
		 */
		smp_mb__before_clear_bit();
		set_bit(BNX2X_AFEX_PENDING_VIFSET_MCP_ACK, &bp->sp_state);
		wmb();
		clear_bit(BNX2X_AFEX_FCOE_Q_UPDATE_PENDING, &bp->sp_state);
		smp_mb__after_clear_bit();

		/* schedule the sp task as mcp ack is required */
		bnx2x_schedule_sp_task(bp);
	}

	return;
}

irqreturn_t bnx2x_interrupt(int irq, void *dev_instance)
{
	struct bnx2x *bp = netdev_priv(dev_instance);
	u16 status = bnx2x_ack_int(bp);
	u16 mask;
	int i;
	u8 cos;

	/* Return here if interrupt is shared and it's not for us */
	if (unlikely(status == 0)) {
		DP(NETIF_MSG_INTR, "not our interrupt!\n");
		return IRQ_NONE;
	}
	DP(NETIF_MSG_INTR, "got an interrupt  status 0x%x\n", status);

#ifdef BNX2X_STOP_ON_ERROR
	if (unlikely(bp->panic))
		return IRQ_HANDLED;
#endif

	for_each_eth_queue(bp, i) {
		struct bnx2x_fastpath *fp = &bp->fp[i];

		mask = 0x2 << (fp->index + CNIC_SUPPORT(bp));
		if (status & mask) {
			/* Handle Rx or Tx according to SB id */
			prefetch(fp->rx_cons_sb);
			for_each_cos_in_tx_queue(fp, cos)
				prefetch(fp->txdata_ptr[cos]->tx_cons_sb);
			prefetch(&fp->sb_running_index[SM_RX_ID]);
			napi_schedule(&bnx2x_fp(bp, fp->index, napi));
			status &= ~mask;
		}
	}

	if (CNIC_SUPPORT(bp)) {
		mask = 0x2;
		if (status & (mask | 0x1)) {
			struct cnic_ops *c_ops = NULL;

			rcu_read_lock();
			c_ops = rcu_dereference(bp->cnic_ops);
			if (c_ops && (bp->cnic_eth_dev.drv_state &
				      CNIC_DRV_STATE_HANDLES_IRQ))
				c_ops->cnic_handler(bp->cnic_data, NULL);
			rcu_read_unlock();

			status &= ~mask;
		}
	}

	if (unlikely(status & 0x1)) {

		/* schedule sp task to perform default status block work, ack
		 * attentions and enable interrupts.
		 */
		bnx2x_schedule_sp_task(bp);

		status &= ~0x1;
		if (!status)
			return IRQ_HANDLED;
	}

	if (unlikely(status))
		DP(NETIF_MSG_INTR, "got an unknown interrupt! (status 0x%x)\n",
		   status);

	return IRQ_HANDLED;
}

/* Link */

/*
 * General service functions
 */

int bnx2x_acquire_hw_lock(struct bnx2x *bp, u32 resource)
{
	u32 lock_status;
	u32 resource_bit = (1 << resource);
	int func = BP_FUNC(bp);
	u32 hw_lock_control_reg;
	int cnt;

	/* Validating that the resource is within range */
	if (resource > HW_LOCK_MAX_RESOURCE_VALUE) {
		BNX2X_ERR("resource(0x%x) > HW_LOCK_MAX_RESOURCE_VALUE(0x%x)\n",
		   resource, HW_LOCK_MAX_RESOURCE_VALUE);
		return -EINVAL;
	}

	if (func <= 5) {
		hw_lock_control_reg = (MISC_REG_DRIVER_CONTROL_1 + func*8);
	} else {
		hw_lock_control_reg =
				(MISC_REG_DRIVER_CONTROL_7 + (func - 6)*8);
	}

	/* Validating that the resource is not already taken */
	lock_status = REG_RD(bp, hw_lock_control_reg);
	if (lock_status & resource_bit) {
		BNX2X_ERR("lock_status 0x%x  resource_bit 0x%x\n",
		   lock_status, resource_bit);
		return -EEXIST;
	}

	/* Try for 5 second every 5ms */
	for (cnt = 0; cnt < 1000; cnt++) {
		/* Try to acquire the lock */
		REG_WR(bp, hw_lock_control_reg + 4, resource_bit);
		lock_status = REG_RD(bp, hw_lock_control_reg);
		if (lock_status & resource_bit)
			return 0;

		msleep(5);
	}
	BNX2X_ERR("Timeout\n");
	return -EAGAIN;
}

int bnx2x_release_leader_lock(struct bnx2x *bp)
{
	return bnx2x_release_hw_lock(bp, bnx2x_get_leader_lock_resource(bp));
}

int bnx2x_release_hw_lock(struct bnx2x *bp, u32 resource)
{
	u32 lock_status;
	u32 resource_bit = (1 << resource);
	int func = BP_FUNC(bp);
	u32 hw_lock_control_reg;

	/* Validating that the resource is within range */
	if (resource > HW_LOCK_MAX_RESOURCE_VALUE) {
		BNX2X_ERR("resource(0x%x) > HW_LOCK_MAX_RESOURCE_VALUE(0x%x)\n",
		   resource, HW_LOCK_MAX_RESOURCE_VALUE);
		return -EINVAL;
	}

	if (func <= 5) {
		hw_lock_control_reg = (MISC_REG_DRIVER_CONTROL_1 + func*8);
	} else {
		hw_lock_control_reg =
				(MISC_REG_DRIVER_CONTROL_7 + (func - 6)*8);
	}

	/* Validating that the resource is currently taken */
	lock_status = REG_RD(bp, hw_lock_control_reg);
	if (!(lock_status & resource_bit)) {
		BNX2X_ERR("lock_status 0x%x resource_bit 0x%x. unlock was called but lock wasn't taken!\n",
		   lock_status, resource_bit);
		return -EFAULT;
	}

	REG_WR(bp, hw_lock_control_reg, resource_bit);
	return 0;
}


int bnx2x_get_gpio(struct bnx2x *bp, int gpio_num, u8 port)
{
	/* The GPIO should be swapped if swap register is set and active */
	int gpio_port = (REG_RD(bp, NIG_REG_PORT_SWAP) &&
			 REG_RD(bp, NIG_REG_STRAP_OVERRIDE)) ^ port;
	int gpio_shift = gpio_num +
			(gpio_port ? MISC_REGISTERS_GPIO_PORT_SHIFT : 0);
	u32 gpio_mask = (1 << gpio_shift);
	u32 gpio_reg;
	int value;

	if (gpio_num > MISC_REGISTERS_GPIO_3) {
		BNX2X_ERR("Invalid GPIO %d\n", gpio_num);
		return -EINVAL;
	}

	/* read GPIO value */
	gpio_reg = REG_RD(bp, MISC_REG_GPIO);

	/* get the requested pin value */
	if ((gpio_reg & gpio_mask) == gpio_mask)
		value = 1;
	else
		value = 0;

	DP(NETIF_MSG_LINK, "pin %d  value 0x%x\n", gpio_num, value);

	return value;
}

int bnx2x_set_gpio(struct bnx2x *bp, int gpio_num, u32 mode, u8 port)
{
	/* The GPIO should be swapped if swap register is set and active */
	int gpio_port = (REG_RD(bp, NIG_REG_PORT_SWAP) &&
			 REG_RD(bp, NIG_REG_STRAP_OVERRIDE)) ^ port;
	int gpio_shift = gpio_num +
			(gpio_port ? MISC_REGISTERS_GPIO_PORT_SHIFT : 0);
	u32 gpio_mask = (1 << gpio_shift);
	u32 gpio_reg;

	if (gpio_num > MISC_REGISTERS_GPIO_3) {
		BNX2X_ERR("Invalid GPIO %d\n", gpio_num);
		return -EINVAL;
	}

	bnx2x_acquire_hw_lock(bp, HW_LOCK_RESOURCE_GPIO);
	/* read GPIO and mask except the float bits */
	gpio_reg = (REG_RD(bp, MISC_REG_GPIO) & MISC_REGISTERS_GPIO_FLOAT);

	switch (mode) {
	case MISC_REGISTERS_GPIO_OUTPUT_LOW:
		DP(NETIF_MSG_LINK,
		   "Set GPIO %d (shift %d) -> output low\n",
		   gpio_num, gpio_shift);
		/* clear FLOAT and set CLR */
		gpio_reg &= ~(gpio_mask << MISC_REGISTERS_GPIO_FLOAT_POS);
		gpio_reg |=  (gpio_mask << MISC_REGISTERS_GPIO_CLR_POS);
		break;

	case MISC_REGISTERS_GPIO_OUTPUT_HIGH:
		DP(NETIF_MSG_LINK,
		   "Set GPIO %d (shift %d) -> output high\n",
		   gpio_num, gpio_shift);
		/* clear FLOAT and set SET */
		gpio_reg &= ~(gpio_mask << MISC_REGISTERS_GPIO_FLOAT_POS);
		gpio_reg |=  (gpio_mask << MISC_REGISTERS_GPIO_SET_POS);
		break;

	case MISC_REGISTERS_GPIO_INPUT_HI_Z:
		DP(NETIF_MSG_LINK,
		   "Set GPIO %d (shift %d) -> input\n",
		   gpio_num, gpio_shift);
		/* set FLOAT */
		gpio_reg |= (gpio_mask << MISC_REGISTERS_GPIO_FLOAT_POS);
		break;

	default:
		break;
	}

	REG_WR(bp, MISC_REG_GPIO, gpio_reg);
	bnx2x_release_hw_lock(bp, HW_LOCK_RESOURCE_GPIO);

	return 0;
}

int bnx2x_set_mult_gpio(struct bnx2x *bp, u8 pins, u32 mode)
{
	u32 gpio_reg = 0;
	int rc = 0;

	/* Any port swapping should be handled by caller. */

	bnx2x_acquire_hw_lock(bp, HW_LOCK_RESOURCE_GPIO);
	/* read GPIO and mask except the float bits */
	gpio_reg = REG_RD(bp, MISC_REG_GPIO);
	gpio_reg &= ~(pins << MISC_REGISTERS_GPIO_FLOAT_POS);
	gpio_reg &= ~(pins << MISC_REGISTERS_GPIO_CLR_POS);
	gpio_reg &= ~(pins << MISC_REGISTERS_GPIO_SET_POS);

	switch (mode) {
	case MISC_REGISTERS_GPIO_OUTPUT_LOW:
		DP(NETIF_MSG_LINK, "Set GPIO 0x%x -> output low\n", pins);
		/* set CLR */
		gpio_reg |= (pins << MISC_REGISTERS_GPIO_CLR_POS);
		break;

	case MISC_REGISTERS_GPIO_OUTPUT_HIGH:
		DP(NETIF_MSG_LINK, "Set GPIO 0x%x -> output high\n", pins);
		/* set SET */
		gpio_reg |= (pins << MISC_REGISTERS_GPIO_SET_POS);
		break;

	case MISC_REGISTERS_GPIO_INPUT_HI_Z:
		DP(NETIF_MSG_LINK, "Set GPIO 0x%x -> input\n", pins);
		/* set FLOAT */
		gpio_reg |= (pins << MISC_REGISTERS_GPIO_FLOAT_POS);
		break;

	default:
		BNX2X_ERR("Invalid GPIO mode assignment %d\n", mode);
		rc = -EINVAL;
		break;
	}

	if (rc == 0)
		REG_WR(bp, MISC_REG_GPIO, gpio_reg);

	bnx2x_release_hw_lock(bp, HW_LOCK_RESOURCE_GPIO);

	return rc;
}

int bnx2x_set_gpio_int(struct bnx2x *bp, int gpio_num, u32 mode, u8 port)
{
	/* The GPIO should be swapped if swap register is set and active */
	int gpio_port = (REG_RD(bp, NIG_REG_PORT_SWAP) &&
			 REG_RD(bp, NIG_REG_STRAP_OVERRIDE)) ^ port;
	int gpio_shift = gpio_num +
			(gpio_port ? MISC_REGISTERS_GPIO_PORT_SHIFT : 0);
	u32 gpio_mask = (1 << gpio_shift);
	u32 gpio_reg;

	if (gpio_num > MISC_REGISTERS_GPIO_3) {
		BNX2X_ERR("Invalid GPIO %d\n", gpio_num);
		return -EINVAL;
	}

	bnx2x_acquire_hw_lock(bp, HW_LOCK_RESOURCE_GPIO);
	/* read GPIO int */
	gpio_reg = REG_RD(bp, MISC_REG_GPIO_INT);

	switch (mode) {
	case MISC_REGISTERS_GPIO_INT_OUTPUT_CLR:
		DP(NETIF_MSG_LINK,
		   "Clear GPIO INT %d (shift %d) -> output low\n",
		   gpio_num, gpio_shift);
		/* clear SET and set CLR */
		gpio_reg &= ~(gpio_mask << MISC_REGISTERS_GPIO_INT_SET_POS);
		gpio_reg |=  (gpio_mask << MISC_REGISTERS_GPIO_INT_CLR_POS);
		break;

	case MISC_REGISTERS_GPIO_INT_OUTPUT_SET:
		DP(NETIF_MSG_LINK,
		   "Set GPIO INT %d (shift %d) -> output high\n",
		   gpio_num, gpio_shift);
		/* clear CLR and set SET */
		gpio_reg &= ~(gpio_mask << MISC_REGISTERS_GPIO_INT_CLR_POS);
		gpio_reg |=  (gpio_mask << MISC_REGISTERS_GPIO_INT_SET_POS);
		break;

	default:
		break;
	}

	REG_WR(bp, MISC_REG_GPIO_INT, gpio_reg);
	bnx2x_release_hw_lock(bp, HW_LOCK_RESOURCE_GPIO);

	return 0;
}

static int bnx2x_set_spio(struct bnx2x *bp, int spio, u32 mode)
{
	u32 spio_reg;

	/* Only 2 SPIOs are configurable */
	if ((spio != MISC_SPIO_SPIO4) && (spio != MISC_SPIO_SPIO5)) {
		BNX2X_ERR("Invalid SPIO 0x%x\n", spio);
		return -EINVAL;
	}

	bnx2x_acquire_hw_lock(bp, HW_LOCK_RESOURCE_SPIO);
	/* read SPIO and mask except the float bits */
	spio_reg = (REG_RD(bp, MISC_REG_SPIO) & MISC_SPIO_FLOAT);

	switch (mode) {
	case MISC_SPIO_OUTPUT_LOW:
		DP(NETIF_MSG_HW, "Set SPIO 0x%x -> output low\n", spio);
		/* clear FLOAT and set CLR */
		spio_reg &= ~(spio << MISC_SPIO_FLOAT_POS);
		spio_reg |=  (spio << MISC_SPIO_CLR_POS);
		break;

	case MISC_SPIO_OUTPUT_HIGH:
		DP(NETIF_MSG_HW, "Set SPIO 0x%x -> output high\n", spio);
		/* clear FLOAT and set SET */
		spio_reg &= ~(spio << MISC_SPIO_FLOAT_POS);
		spio_reg |=  (spio << MISC_SPIO_SET_POS);
		break;

	case MISC_SPIO_INPUT_HI_Z:
		DP(NETIF_MSG_HW, "Set SPIO 0x%x -> input\n", spio);
		/* set FLOAT */
		spio_reg |= (spio << MISC_SPIO_FLOAT_POS);
		break;

	default:
		break;
	}

	REG_WR(bp, MISC_REG_SPIO, spio_reg);
	bnx2x_release_hw_lock(bp, HW_LOCK_RESOURCE_SPIO);

	return 0;
}

void bnx2x_calc_fc_adv(struct bnx2x *bp)
{
	u8 cfg_idx = bnx2x_get_link_cfg_idx(bp);
	switch (bp->link_vars.ieee_fc &
		MDIO_COMBO_IEEE0_AUTO_NEG_ADV_PAUSE_MASK) {
	case MDIO_COMBO_IEEE0_AUTO_NEG_ADV_PAUSE_NONE:
		bp->port.advertising[cfg_idx] &= ~(ADVERTISED_Asym_Pause |
						   ADVERTISED_Pause);
		break;

	case MDIO_COMBO_IEEE0_AUTO_NEG_ADV_PAUSE_BOTH:
		bp->port.advertising[cfg_idx] |= (ADVERTISED_Asym_Pause |
						  ADVERTISED_Pause);
		break;

	case MDIO_COMBO_IEEE0_AUTO_NEG_ADV_PAUSE_ASYMMETRIC:
		bp->port.advertising[cfg_idx] |= ADVERTISED_Asym_Pause;
		break;

	default:
		bp->port.advertising[cfg_idx] &= ~(ADVERTISED_Asym_Pause |
						   ADVERTISED_Pause);
		break;
	}
}

static void bnx2x_set_requested_fc(struct bnx2x *bp)
{
	/* Initialize link parameters structure variables
	 * It is recommended to turn off RX FC for jumbo frames
	 *  for better performance
	 */
	if (CHIP_IS_E1x(bp) && (bp->dev->mtu > 5000))
		bp->link_params.req_fc_auto_adv = BNX2X_FLOW_CTRL_TX;
	else
		bp->link_params.req_fc_auto_adv = BNX2X_FLOW_CTRL_BOTH;
}

int bnx2x_initial_phy_init(struct bnx2x *bp, int load_mode)
{
	int rc, cfx_idx = bnx2x_get_link_cfg_idx(bp);
	u16 req_line_speed = bp->link_params.req_line_speed[cfx_idx];

	if (!BP_NOMCP(bp)) {
		bnx2x_set_requested_fc(bp);
		bnx2x_acquire_phy_lock(bp);

		if (load_mode == LOAD_DIAG) {
			struct link_params *lp = &bp->link_params;
			lp->loopback_mode = LOOPBACK_XGXS;
			/* do PHY loopback at 10G speed, if possible */
			if (lp->req_line_speed[cfx_idx] < SPEED_10000) {
				if (lp->speed_cap_mask[cfx_idx] &
				    PORT_HW_CFG_SPEED_CAPABILITY_D0_10G)
					lp->req_line_speed[cfx_idx] =
					SPEED_10000;
				else
					lp->req_line_speed[cfx_idx] =
					SPEED_1000;
			}
		}

		if (load_mode == LOAD_LOOPBACK_EXT) {
			struct link_params *lp = &bp->link_params;
			lp->loopback_mode = LOOPBACK_EXT;
		}

		rc = bnx2x_phy_init(&bp->link_params, &bp->link_vars);

		bnx2x_release_phy_lock(bp);

		bnx2x_calc_fc_adv(bp);

		if (bp->link_vars.link_up) {
			bnx2x_stats_handle(bp, STATS_EVENT_LINK_UP);
			bnx2x_link_report(bp);
		}
		queue_delayed_work(bnx2x_wq, &bp->period_task, 0);
		bp->link_params.req_line_speed[cfx_idx] = req_line_speed;
		return rc;
	}
	BNX2X_ERR("Bootcode is missing - can not initialize link\n");
	return -EINVAL;
}

void bnx2x_link_set(struct bnx2x *bp)
{
	if (!BP_NOMCP(bp)) {
		bnx2x_acquire_phy_lock(bp);
		bnx2x_phy_init(&bp->link_params, &bp->link_vars);
		bnx2x_release_phy_lock(bp);

		bnx2x_calc_fc_adv(bp);
	} else
		BNX2X_ERR("Bootcode is missing - can not set link\n");
}

static void bnx2x__link_reset(struct bnx2x *bp)
{
	if (!BP_NOMCP(bp)) {
		bnx2x_acquire_phy_lock(bp);
		bnx2x_lfa_reset(&bp->link_params, &bp->link_vars);
		bnx2x_release_phy_lock(bp);
	} else
		BNX2X_ERR("Bootcode is missing - can not reset link\n");
}

void bnx2x_force_link_reset(struct bnx2x *bp)
{
	bnx2x_acquire_phy_lock(bp);
	bnx2x_link_reset(&bp->link_params, &bp->link_vars, 1);
	bnx2x_release_phy_lock(bp);
}

u8 bnx2x_link_test(struct bnx2x *bp, u8 is_serdes)
{
	u8 rc = 0;

	if (!BP_NOMCP(bp)) {
		bnx2x_acquire_phy_lock(bp);
		rc = bnx2x_test_link(&bp->link_params, &bp->link_vars,
				     is_serdes);
		bnx2x_release_phy_lock(bp);
	} else
		BNX2X_ERR("Bootcode is missing - can not test link\n");

	return rc;
}


/* Calculates the sum of vn_min_rates.
   It's needed for further normalizing of the min_rates.
   Returns:
     sum of vn_min_rates.
       or
     0 - if all the min_rates are 0.
     In the later case fainess algorithm should be deactivated.
     If not all min_rates are zero then those that are zeroes will be set to 1.
 */
static void bnx2x_calc_vn_min(struct bnx2x *bp,
				      struct cmng_init_input *input)
{
	int all_zero = 1;
	int vn;

	for (vn = VN_0; vn < BP_MAX_VN_NUM(bp); vn++) {
		u32 vn_cfg = bp->mf_config[vn];
		u32 vn_min_rate = ((vn_cfg & FUNC_MF_CFG_MIN_BW_MASK) >>
				   FUNC_MF_CFG_MIN_BW_SHIFT) * 100;

		/* Skip hidden vns */
		if (vn_cfg & FUNC_MF_CFG_FUNC_HIDE)
			vn_min_rate = 0;
		/* If min rate is zero - set it to 1 */
		else if (!vn_min_rate)
			vn_min_rate = DEF_MIN_RATE;
		else
			all_zero = 0;

		input->vnic_min_rate[vn] = vn_min_rate;
	}

	/* if ETS or all min rates are zeros - disable fairness */
	if (BNX2X_IS_ETS_ENABLED(bp)) {
		input->flags.cmng_enables &=
					~CMNG_FLAGS_PER_PORT_FAIRNESS_VN;
		DP(NETIF_MSG_IFUP, "Fairness will be disabled due to ETS\n");
	} else if (all_zero) {
		input->flags.cmng_enables &=
					~CMNG_FLAGS_PER_PORT_FAIRNESS_VN;
		DP(NETIF_MSG_IFUP,
		   "All MIN values are zeroes fairness will be disabled\n");
	} else
		input->flags.cmng_enables |=
					CMNG_FLAGS_PER_PORT_FAIRNESS_VN;
}

static void bnx2x_calc_vn_max(struct bnx2x *bp, int vn,
				    struct cmng_init_input *input)
{
	u16 vn_max_rate;
	u32 vn_cfg = bp->mf_config[vn];

	if (vn_cfg & FUNC_MF_CFG_FUNC_HIDE)
		vn_max_rate = 0;
	else {
		u32 maxCfg = bnx2x_extract_max_cfg(bp, vn_cfg);

		if (IS_MF_SI(bp)) {
			/* maxCfg in percents of linkspeed */
			vn_max_rate = (bp->link_vars.line_speed * maxCfg) / 100;
		} else /* SD modes */
			/* maxCfg is absolute in 100Mb units */
			vn_max_rate = maxCfg * 100;
	}

	DP(NETIF_MSG_IFUP, "vn %d: vn_max_rate %d\n", vn, vn_max_rate);

	input->vnic_max_rate[vn] = vn_max_rate;
}


static int bnx2x_get_cmng_fns_mode(struct bnx2x *bp)
{
	if (CHIP_REV_IS_SLOW(bp))
		return CMNG_FNS_NONE;
	if (IS_MF(bp))
		return CMNG_FNS_MINMAX;

	return CMNG_FNS_NONE;
}

void bnx2x_read_mf_cfg(struct bnx2x *bp)
{
	int vn, n = (CHIP_MODE_IS_4_PORT(bp) ? 2 : 1);

	if (BP_NOMCP(bp))
		return; /* what should be the default bvalue in this case */

	/* For 2 port configuration the absolute function number formula
	 * is:
	 *      abs_func = 2 * vn + BP_PORT + BP_PATH
	 *
	 *      and there are 4 functions per port
	 *
	 * For 4 port configuration it is
	 *      abs_func = 4 * vn + 2 * BP_PORT + BP_PATH
	 *
	 *      and there are 2 functions per port
	 */
	for (vn = VN_0; vn < BP_MAX_VN_NUM(bp); vn++) {
		int /*abs*/func = n * (2 * vn + BP_PORT(bp)) + BP_PATH(bp);

		if (func >= E1H_FUNC_MAX)
			break;

		bp->mf_config[vn] =
			MF_CFG_RD(bp, func_mf_config[func].config);
	}
	if (bp->mf_config[BP_VN(bp)] & FUNC_MF_CFG_FUNC_DISABLED) {
		DP(NETIF_MSG_IFUP, "mf_cfg function disabled\n");
		bp->flags |= MF_FUNC_DIS;
	} else {
		DP(NETIF_MSG_IFUP, "mf_cfg function enabled\n");
		bp->flags &= ~MF_FUNC_DIS;
	}
}

static void bnx2x_cmng_fns_init(struct bnx2x *bp, u8 read_cfg, u8 cmng_type)
{
	struct cmng_init_input input;
	memset(&input, 0, sizeof(struct cmng_init_input));

	input.port_rate = bp->link_vars.line_speed;

	if (cmng_type == CMNG_FNS_MINMAX) {
		int vn;

		/* read mf conf from shmem */
		if (read_cfg)
			bnx2x_read_mf_cfg(bp);

		/* vn_weight_sum and enable fairness if not 0 */
		bnx2x_calc_vn_min(bp, &input);

		/* calculate and set min-max rate for each vn */
		if (bp->port.pmf)
			for (vn = VN_0; vn < BP_MAX_VN_NUM(bp); vn++)
				bnx2x_calc_vn_max(bp, vn, &input);

		/* always enable rate shaping and fairness */
		input.flags.cmng_enables |=
					CMNG_FLAGS_PER_PORT_RATE_SHAPING_VN;

		bnx2x_init_cmng(&input, &bp->cmng);
		return;
	}

	/* rate shaping and fairness are disabled */
	DP(NETIF_MSG_IFUP,
	   "rate shaping and fairness are disabled\n");
}

static void storm_memset_cmng(struct bnx2x *bp,
			      struct cmng_init *cmng,
			      u8 port)
{
	int vn;
	size_t size = sizeof(struct cmng_struct_per_port);

	u32 addr = BAR_XSTRORM_INTMEM +
			XSTORM_CMNG_PER_PORT_VARS_OFFSET(port);

	__storm_memset_struct(bp, addr, size, (u32 *)&cmng->port);

	for (vn = VN_0; vn < BP_MAX_VN_NUM(bp); vn++) {
		int func = func_by_vn(bp, vn);

		addr = BAR_XSTRORM_INTMEM +
		       XSTORM_RATE_SHAPING_PER_VN_VARS_OFFSET(func);
		size = sizeof(struct rate_shaping_vars_per_vn);
		__storm_memset_struct(bp, addr, size,
				      (u32 *)&cmng->vnic.vnic_max_rate[vn]);

		addr = BAR_XSTRORM_INTMEM +
		       XSTORM_FAIRNESS_PER_VN_VARS_OFFSET(func);
		size = sizeof(struct fairness_vars_per_vn);
		__storm_memset_struct(bp, addr, size,
				      (u32 *)&cmng->vnic.vnic_min_rate[vn]);
	}
}

/* This function is called upon link interrupt */
static void bnx2x_link_attn(struct bnx2x *bp)
{
	/* Make sure that we are synced with the current statistics */
	bnx2x_stats_handle(bp, STATS_EVENT_STOP);

	bnx2x_link_update(&bp->link_params, &bp->link_vars);

	if (bp->link_vars.link_up) {

		/* dropless flow control */
		if (!CHIP_IS_E1(bp) && bp->dropless_fc) {
			int port = BP_PORT(bp);
			u32 pause_enabled = 0;

			if (bp->link_vars.flow_ctrl & BNX2X_FLOW_CTRL_TX)
				pause_enabled = 1;

			REG_WR(bp, BAR_USTRORM_INTMEM +
			       USTORM_ETH_PAUSE_ENABLED_OFFSET(port),
			       pause_enabled);
		}

		if (bp->link_vars.mac_type != MAC_TYPE_EMAC) {
			struct host_port_stats *pstats;

			pstats = bnx2x_sp(bp, port_stats);
			/* reset old mac stats */
			memset(&(pstats->mac_stx[0]), 0,
			       sizeof(struct mac_stx));
		}
		if (bp->state == BNX2X_STATE_OPEN)
			bnx2x_stats_handle(bp, STATS_EVENT_LINK_UP);
	}

	if (bp->link_vars.link_up && bp->link_vars.line_speed) {
		int cmng_fns = bnx2x_get_cmng_fns_mode(bp);

		if (cmng_fns != CMNG_FNS_NONE) {
			bnx2x_cmng_fns_init(bp, false, cmng_fns);
			storm_memset_cmng(bp, &bp->cmng, BP_PORT(bp));
		} else
			/* rate shaping and fairness are disabled */
			DP(NETIF_MSG_IFUP,
			   "single function mode without fairness\n");
	}

	__bnx2x_link_report(bp);

	if (IS_MF(bp))
		bnx2x_link_sync_notify(bp);
}

void bnx2x__link_status_update(struct bnx2x *bp)
{
	if (bp->state != BNX2X_STATE_OPEN)
		return;

	/* read updated dcb configuration */
	if (IS_PF(bp)) {
		bnx2x_dcbx_pmf_update(bp);
		bnx2x_link_status_update(&bp->link_params, &bp->link_vars);
		if (bp->link_vars.link_up)
			bnx2x_stats_handle(bp, STATS_EVENT_LINK_UP);
		else
			bnx2x_stats_handle(bp, STATS_EVENT_STOP);
			/* indicate link status */
		bnx2x_link_report(bp);

	} else { /* VF */
		bp->port.supported[0] |= (SUPPORTED_10baseT_Half |
					  SUPPORTED_10baseT_Full |
					  SUPPORTED_100baseT_Half |
					  SUPPORTED_100baseT_Full |
					  SUPPORTED_1000baseT_Full |
					  SUPPORTED_2500baseX_Full |
					  SUPPORTED_10000baseT_Full |
					  SUPPORTED_TP |
					  SUPPORTED_FIBRE |
					  SUPPORTED_Autoneg |
					  SUPPORTED_Pause |
					  SUPPORTED_Asym_Pause);
		bp->port.advertising[0] = bp->port.supported[0];

		bp->link_params.bp = bp;
		bp->link_params.port = BP_PORT(bp);
		bp->link_params.req_duplex[0] = DUPLEX_FULL;
		bp->link_params.req_flow_ctrl[0] = BNX2X_FLOW_CTRL_NONE;
		bp->link_params.req_line_speed[0] = SPEED_10000;
		bp->link_params.speed_cap_mask[0] = 0x7f0000;
		bp->link_params.switch_cfg = SWITCH_CFG_10G;
		bp->link_vars.mac_type = MAC_TYPE_BMAC;
		bp->link_vars.line_speed = SPEED_10000;
		bp->link_vars.link_status =
			(LINK_STATUS_LINK_UP |
			 LINK_STATUS_SPEED_AND_DUPLEX_10GTFD);
		bp->link_vars.link_up = 1;
		bp->link_vars.duplex = DUPLEX_FULL;
		bp->link_vars.flow_ctrl = BNX2X_FLOW_CTRL_NONE;
		__bnx2x_link_report(bp);
		bnx2x_stats_handle(bp, STATS_EVENT_LINK_UP);
	}
}

static int bnx2x_afex_func_update(struct bnx2x *bp, u16 vifid,
				  u16 vlan_val, u8 allowed_prio)
{
	struct bnx2x_func_state_params func_params = {NULL};
	struct bnx2x_func_afex_update_params *f_update_params =
		&func_params.params.afex_update;

	func_params.f_obj = &bp->func_obj;
	func_params.cmd = BNX2X_F_CMD_AFEX_UPDATE;

	/* no need to wait for RAMROD completion, so don't
	 * set RAMROD_COMP_WAIT flag
	 */

	f_update_params->vif_id = vifid;
	f_update_params->afex_default_vlan = vlan_val;
	f_update_params->allowed_priorities = allowed_prio;

	/* if ramrod can not be sent, response to MCP immediately */
	if (bnx2x_func_state_change(bp, &func_params) < 0)
		bnx2x_fw_command(bp, DRV_MSG_CODE_AFEX_VIFSET_ACK, 0);

	return 0;
}

static int bnx2x_afex_handle_vif_list_cmd(struct bnx2x *bp, u8 cmd_type,
					  u16 vif_index, u8 func_bit_map)
{
	struct bnx2x_func_state_params func_params = {NULL};
	struct bnx2x_func_afex_viflists_params *update_params =
		&func_params.params.afex_viflists;
	int rc;
	u32 drv_msg_code;

	/* validate only LIST_SET and LIST_GET are received from switch */
	if ((cmd_type != VIF_LIST_RULE_GET) && (cmd_type != VIF_LIST_RULE_SET))
		BNX2X_ERR("BUG! afex_handle_vif_list_cmd invalid type 0x%x\n",
			  cmd_type);

	func_params.f_obj = &bp->func_obj;
	func_params.cmd = BNX2X_F_CMD_AFEX_VIFLISTS;

	/* set parameters according to cmd_type */
	update_params->afex_vif_list_command = cmd_type;
	update_params->vif_list_index = vif_index;
	update_params->func_bit_map =
		(cmd_type == VIF_LIST_RULE_GET) ? 0 : func_bit_map;
	update_params->func_to_clear = 0;
	drv_msg_code =
		(cmd_type == VIF_LIST_RULE_GET) ?
		DRV_MSG_CODE_AFEX_LISTGET_ACK :
		DRV_MSG_CODE_AFEX_LISTSET_ACK;

	/* if ramrod can not be sent, respond to MCP immediately for
	 * SET and GET requests (other are not triggered from MCP)
	 */
	rc = bnx2x_func_state_change(bp, &func_params);
	if (rc < 0)
		bnx2x_fw_command(bp, drv_msg_code, 0);

	return 0;
}

static void bnx2x_handle_afex_cmd(struct bnx2x *bp, u32 cmd)
{
	struct afex_stats afex_stats;
	u32 func = BP_ABS_FUNC(bp);
	u32 mf_config;
	u16 vlan_val;
	u32 vlan_prio;
	u16 vif_id;
	u8 allowed_prio;
	u8 vlan_mode;
	u32 addr_to_write, vifid, addrs, stats_type, i;

	if (cmd & DRV_STATUS_AFEX_LISTGET_REQ) {
		vifid = SHMEM2_RD(bp, afex_param1_to_driver[BP_FW_MB_IDX(bp)]);
		DP(BNX2X_MSG_MCP,
		   "afex: got MCP req LISTGET_REQ for vifid 0x%x\n", vifid);
		bnx2x_afex_handle_vif_list_cmd(bp, VIF_LIST_RULE_GET, vifid, 0);
	}

	if (cmd & DRV_STATUS_AFEX_LISTSET_REQ) {
		vifid = SHMEM2_RD(bp, afex_param1_to_driver[BP_FW_MB_IDX(bp)]);
		addrs = SHMEM2_RD(bp, afex_param2_to_driver[BP_FW_MB_IDX(bp)]);
		DP(BNX2X_MSG_MCP,
		   "afex: got MCP req LISTSET_REQ for vifid 0x%x addrs 0x%x\n",
		   vifid, addrs);
		bnx2x_afex_handle_vif_list_cmd(bp, VIF_LIST_RULE_SET, vifid,
					       addrs);
	}

	if (cmd & DRV_STATUS_AFEX_STATSGET_REQ) {
		addr_to_write = SHMEM2_RD(bp,
			afex_scratchpad_addr_to_write[BP_FW_MB_IDX(bp)]);
		stats_type = SHMEM2_RD(bp,
			afex_param1_to_driver[BP_FW_MB_IDX(bp)]);

		DP(BNX2X_MSG_MCP,
		   "afex: got MCP req STATSGET_REQ, write to addr 0x%x\n",
		   addr_to_write);

		bnx2x_afex_collect_stats(bp, (void *)&afex_stats, stats_type);

		/* write response to scratchpad, for MCP */
		for (i = 0; i < (sizeof(struct afex_stats)/sizeof(u32)); i++)
			REG_WR(bp, addr_to_write + i*sizeof(u32),
			       *(((u32 *)(&afex_stats))+i));

		/* send ack message to MCP */
		bnx2x_fw_command(bp, DRV_MSG_CODE_AFEX_STATSGET_ACK, 0);
	}

	if (cmd & DRV_STATUS_AFEX_VIFSET_REQ) {
		mf_config = MF_CFG_RD(bp, func_mf_config[func].config);
		bp->mf_config[BP_VN(bp)] = mf_config;
		DP(BNX2X_MSG_MCP,
		   "afex: got MCP req VIFSET_REQ, mf_config 0x%x\n",
		   mf_config);

		/* if VIF_SET is "enabled" */
		if (!(mf_config & FUNC_MF_CFG_FUNC_DISABLED)) {
			/* set rate limit directly to internal RAM */
			struct cmng_init_input cmng_input;
			struct rate_shaping_vars_per_vn m_rs_vn;
			size_t size = sizeof(struct rate_shaping_vars_per_vn);
			u32 addr = BAR_XSTRORM_INTMEM +
			    XSTORM_RATE_SHAPING_PER_VN_VARS_OFFSET(BP_FUNC(bp));

			bp->mf_config[BP_VN(bp)] = mf_config;

			bnx2x_calc_vn_max(bp, BP_VN(bp), &cmng_input);
			m_rs_vn.vn_counter.rate =
				cmng_input.vnic_max_rate[BP_VN(bp)];
			m_rs_vn.vn_counter.quota =
				(m_rs_vn.vn_counter.rate *
				 RS_PERIODIC_TIMEOUT_USEC) / 8;

			__storm_memset_struct(bp, addr, size, (u32 *)&m_rs_vn);

			/* read relevant values from mf_cfg struct in shmem */
			vif_id =
				(MF_CFG_RD(bp, func_mf_config[func].e1hov_tag) &
				 FUNC_MF_CFG_E1HOV_TAG_MASK) >>
				FUNC_MF_CFG_E1HOV_TAG_SHIFT;
			vlan_val =
				(MF_CFG_RD(bp, func_mf_config[func].e1hov_tag) &
				 FUNC_MF_CFG_AFEX_VLAN_MASK) >>
				FUNC_MF_CFG_AFEX_VLAN_SHIFT;
			vlan_prio = (mf_config &
				     FUNC_MF_CFG_TRANSMIT_PRIORITY_MASK) >>
				    FUNC_MF_CFG_TRANSMIT_PRIORITY_SHIFT;
			vlan_val |= (vlan_prio << VLAN_PRIO_SHIFT);
			vlan_mode =
				(MF_CFG_RD(bp,
					   func_mf_config[func].afex_config) &
				 FUNC_MF_CFG_AFEX_VLAN_MODE_MASK) >>
				FUNC_MF_CFG_AFEX_VLAN_MODE_SHIFT;
			allowed_prio =
				(MF_CFG_RD(bp,
					   func_mf_config[func].afex_config) &
				 FUNC_MF_CFG_AFEX_COS_FILTER_MASK) >>
				FUNC_MF_CFG_AFEX_COS_FILTER_SHIFT;

			/* send ramrod to FW, return in case of failure */
			if (bnx2x_afex_func_update(bp, vif_id, vlan_val,
						   allowed_prio))
				return;

			bp->afex_def_vlan_tag = vlan_val;
			bp->afex_vlan_mode = vlan_mode;
		} else {
			/* notify link down because BP->flags is disabled */
			bnx2x_link_report(bp);

			/* send INVALID VIF ramrod to FW */
			bnx2x_afex_func_update(bp, 0xFFFF, 0, 0);

			/* Reset the default afex VLAN */
			bp->afex_def_vlan_tag = -1;
		}
	}
}

static void bnx2x_pmf_update(struct bnx2x *bp)
{
	int port = BP_PORT(bp);
	u32 val;

	bp->port.pmf = 1;
	DP(BNX2X_MSG_MCP, "pmf %d\n", bp->port.pmf);

	/*
	 * We need the mb() to ensure the ordering between the writing to
	 * bp->port.pmf here and reading it from the bnx2x_periodic_task().
	 */
	smp_mb();

	/* queue a periodic task */
	queue_delayed_work(bnx2x_wq, &bp->period_task, 0);

	bnx2x_dcbx_pmf_update(bp);

	/* enable nig attention */
	val = (0xff0f | (1 << (BP_VN(bp) + 4)));
	if (bp->common.int_block == INT_BLOCK_HC) {
		REG_WR(bp, HC_REG_TRAILING_EDGE_0 + port*8, val);
		REG_WR(bp, HC_REG_LEADING_EDGE_0 + port*8, val);
	} else if (!CHIP_IS_E1x(bp)) {
		REG_WR(bp, IGU_REG_TRAILING_EDGE_LATCH, val);
		REG_WR(bp, IGU_REG_LEADING_EDGE_LATCH, val);
	}

	bnx2x_stats_handle(bp, STATS_EVENT_PMF);
}

/* end of Link */

/* slow path */

/*
 * General service functions
 */

/* send the MCP a request, block until there is a reply */
u32 bnx2x_fw_command(struct bnx2x *bp, u32 command, u32 param)
{
	int mb_idx = BP_FW_MB_IDX(bp);
	u32 seq;
	u32 rc = 0;
	u32 cnt = 1;
	u8 delay = CHIP_REV_IS_SLOW(bp) ? 100 : 10;

	mutex_lock(&bp->fw_mb_mutex);
	seq = ++bp->fw_seq;
	SHMEM_WR(bp, func_mb[mb_idx].drv_mb_param, param);
	SHMEM_WR(bp, func_mb[mb_idx].drv_mb_header, (command | seq));

	DP(BNX2X_MSG_MCP, "wrote command (%x) to FW MB param 0x%08x\n",
			(command | seq), param);

	do {
		/* let the FW do it's magic ... */
		msleep(delay);

		rc = SHMEM_RD(bp, func_mb[mb_idx].fw_mb_header);

		/* Give the FW up to 5 second (500*10ms) */
	} while ((seq != (rc & FW_MSG_SEQ_NUMBER_MASK)) && (cnt++ < 500));

	DP(BNX2X_MSG_MCP, "[after %d ms] read (%x) seq is (%x) from FW MB\n",
	   cnt*delay, rc, seq);

	/* is this a reply to our command? */
	if (seq == (rc & FW_MSG_SEQ_NUMBER_MASK))
		rc &= FW_MSG_CODE_MASK;
	else {
		/* FW BUG! */
		BNX2X_ERR("FW failed to respond!\n");
		bnx2x_fw_dump(bp);
		rc = 0;
	}
	mutex_unlock(&bp->fw_mb_mutex);

	return rc;
}


static void storm_memset_func_cfg(struct bnx2x *bp,
				 struct tstorm_eth_function_common_config *tcfg,
				 u16 abs_fid)
{
	size_t size = sizeof(struct tstorm_eth_function_common_config);

	u32 addr = BAR_TSTRORM_INTMEM +
			TSTORM_FUNCTION_COMMON_CONFIG_OFFSET(abs_fid);

	__storm_memset_struct(bp, addr, size, (u32 *)tcfg);
}

void bnx2x_func_init(struct bnx2x *bp, struct bnx2x_func_init_params *p)
{
	if (CHIP_IS_E1x(bp)) {
		struct tstorm_eth_function_common_config tcfg = {0};

		storm_memset_func_cfg(bp, &tcfg, p->func_id);
	}

	/* Enable the function in the FW */
	storm_memset_vf_to_pf(bp, p->func_id, p->pf_id);
	storm_memset_func_en(bp, p->func_id, 1);

	/* spq */
	if (p->func_flgs & FUNC_FLG_SPQ) {
		storm_memset_spq_addr(bp, p->spq_map, p->func_id);
		REG_WR(bp, XSEM_REG_FAST_MEMORY +
		       XSTORM_SPQ_PROD_OFFSET(p->func_id), p->spq_prod);
	}
}

/**
 * bnx2x_get_tx_only_flags - Return common flags
 *
 * @bp		device handle
 * @fp		queue handle
 * @zero_stats	TRUE if statistics zeroing is needed
 *
 * Return the flags that are common for the Tx-only and not normal connections.
 */
static unsigned long bnx2x_get_common_flags(struct bnx2x *bp,
					    struct bnx2x_fastpath *fp,
					    bool zero_stats)
{
	unsigned long flags = 0;

	/* PF driver will always initialize the Queue to an ACTIVE state */
	__set_bit(BNX2X_Q_FLG_ACTIVE, &flags);

	/* tx only connections collect statistics (on the same index as the
	 * parent connection). The statistics are zeroed when the parent
	 * connection is initialized.
	 */

	__set_bit(BNX2X_Q_FLG_STATS, &flags);
	if (zero_stats)
		__set_bit(BNX2X_Q_FLG_ZERO_STATS, &flags);

	__set_bit(BNX2X_Q_FLG_PCSUM_ON_PKT, &flags);
	__set_bit(BNX2X_Q_FLG_TUN_INC_INNER_IP_ID, &flags);

#ifdef BNX2X_STOP_ON_ERROR
	__set_bit(BNX2X_Q_FLG_TX_SEC, &flags);
#endif

	return flags;
}

static unsigned long bnx2x_get_q_flags(struct bnx2x *bp,
				       struct bnx2x_fastpath *fp,
				       bool leading)
{
	unsigned long flags = 0;

	/* calculate other queue flags */
	if (IS_MF_SD(bp))
		__set_bit(BNX2X_Q_FLG_OV, &flags);

	if (IS_FCOE_FP(fp)) {
		__set_bit(BNX2X_Q_FLG_FCOE, &flags);
		/* For FCoE - force usage of default priority (for afex) */
		__set_bit(BNX2X_Q_FLG_FORCE_DEFAULT_PRI, &flags);
	}

	if (!fp->disable_tpa) {
		__set_bit(BNX2X_Q_FLG_TPA, &flags);
		__set_bit(BNX2X_Q_FLG_TPA_IPV6, &flags);
		if (fp->mode == TPA_MODE_GRO)
			__set_bit(BNX2X_Q_FLG_TPA_GRO, &flags);
	}

	if (leading) {
		__set_bit(BNX2X_Q_FLG_LEADING_RSS, &flags);
		__set_bit(BNX2X_Q_FLG_MCAST, &flags);
	}

	/* Always set HW VLAN stripping */
	__set_bit(BNX2X_Q_FLG_VLAN, &flags);

	/* configure silent vlan removal */
	if (IS_MF_AFEX(bp))
		__set_bit(BNX2X_Q_FLG_SILENT_VLAN_REM, &flags);


	return flags | bnx2x_get_common_flags(bp, fp, true);
}

static void bnx2x_pf_q_prep_general(struct bnx2x *bp,
	struct bnx2x_fastpath *fp, struct bnx2x_general_setup_params *gen_init,
	u8 cos)
{
	gen_init->stat_id = bnx2x_stats_id(fp);
	gen_init->spcl_id = fp->cl_id;

	/* Always use mini-jumbo MTU for FCoE L2 ring */
	if (IS_FCOE_FP(fp))
		gen_init->mtu = BNX2X_FCOE_MINI_JUMBO_MTU;
	else
		gen_init->mtu = bp->dev->mtu;

	gen_init->cos = cos;
}

static void bnx2x_pf_rx_q_prep(struct bnx2x *bp,
	struct bnx2x_fastpath *fp, struct rxq_pause_params *pause,
	struct bnx2x_rxq_setup_params *rxq_init)
{
	u8 max_sge = 0;
	u16 sge_sz = 0;
	u16 tpa_agg_size = 0;

	if (!fp->disable_tpa) {
		pause->sge_th_lo = SGE_TH_LO(bp);
		pause->sge_th_hi = SGE_TH_HI(bp);

		/* validate SGE ring has enough to cross high threshold */
		WARN_ON(bp->dropless_fc &&
				pause->sge_th_hi + FW_PREFETCH_CNT >
				MAX_RX_SGE_CNT * NUM_RX_SGE_PAGES);

		tpa_agg_size = TPA_AGG_SIZE;
		max_sge = SGE_PAGE_ALIGN(bp->dev->mtu) >>
			SGE_PAGE_SHIFT;
		max_sge = ((max_sge + PAGES_PER_SGE - 1) &
			  (~(PAGES_PER_SGE-1))) >> PAGES_PER_SGE_SHIFT;
		sge_sz = (u16)min_t(u32, SGE_PAGES, 0xffff);
	}

	/* pause - not for e1 */
	if (!CHIP_IS_E1(bp)) {
		pause->bd_th_lo = BD_TH_LO(bp);
		pause->bd_th_hi = BD_TH_HI(bp);

		pause->rcq_th_lo = RCQ_TH_LO(bp);
		pause->rcq_th_hi = RCQ_TH_HI(bp);
		/*
		 * validate that rings have enough entries to cross
		 * high thresholds
		 */
		WARN_ON(bp->dropless_fc &&
				pause->bd_th_hi + FW_PREFETCH_CNT >
				bp->rx_ring_size);
		WARN_ON(bp->dropless_fc &&
				pause->rcq_th_hi + FW_PREFETCH_CNT >
				NUM_RCQ_RINGS * MAX_RCQ_DESC_CNT);

		pause->pri_map = 1;
	}

	/* rxq setup */
	rxq_init->dscr_map = fp->rx_desc_mapping;
	rxq_init->sge_map = fp->rx_sge_mapping;
	rxq_init->rcq_map = fp->rx_comp_mapping;
	rxq_init->rcq_np_map = fp->rx_comp_mapping + BCM_PAGE_SIZE;

	/* This should be a maximum number of data bytes that may be
	 * placed on the BD (not including paddings).
	 */
	rxq_init->buf_sz = fp->rx_buf_size - BNX2X_FW_RX_ALIGN_START -
		BNX2X_FW_RX_ALIGN_END -	IP_HEADER_ALIGNMENT_PADDING;

	rxq_init->cl_qzone_id = fp->cl_qzone_id;
	rxq_init->tpa_agg_sz = tpa_agg_size;
	rxq_init->sge_buf_sz = sge_sz;
	rxq_init->max_sges_pkt = max_sge;
	rxq_init->rss_engine_id = BP_FUNC(bp);
	rxq_init->mcast_engine_id = BP_FUNC(bp);

	/* Maximum number or simultaneous TPA aggregation for this Queue.
	 *
	 * For PF Clients it should be the maximum available number.
	 * VF driver(s) may want to define it to a smaller value.
	 */
	rxq_init->max_tpa_queues = MAX_AGG_QS(bp);

	rxq_init->cache_line_log = BNX2X_RX_ALIGN_SHIFT;
	rxq_init->fw_sb_id = fp->fw_sb_id;

	if (IS_FCOE_FP(fp))
		rxq_init->sb_cq_index = HC_SP_INDEX_ETH_FCOE_RX_CQ_CONS;
	else
		rxq_init->sb_cq_index = HC_INDEX_ETH_RX_CQ_CONS;
	/* configure silent vlan removal
	 * if multi function mode is afex, then mask default vlan
	 */
	if (IS_MF_AFEX(bp)) {
		rxq_init->silent_removal_value = bp->afex_def_vlan_tag;
		rxq_init->silent_removal_mask = VLAN_VID_MASK;
	}
}

static void bnx2x_pf_tx_q_prep(struct bnx2x *bp,
	struct bnx2x_fastpath *fp, struct bnx2x_txq_setup_params *txq_init,
	u8 cos)
{
	txq_init->dscr_map = fp->txdata_ptr[cos]->tx_desc_mapping;
	txq_init->sb_cq_index = HC_INDEX_ETH_FIRST_TX_CQ_CONS + cos;
	txq_init->traffic_type = LLFC_TRAFFIC_TYPE_NW;
	txq_init->fw_sb_id = fp->fw_sb_id;

	/*
	 * set the tss leading client id for TX classfication ==
	 * leading RSS client id
	 */
	txq_init->tss_leading_cl_id = bnx2x_fp(bp, 0, cl_id);

	if (IS_FCOE_FP(fp)) {
		txq_init->sb_cq_index = HC_SP_INDEX_ETH_FCOE_TX_CQ_CONS;
		txq_init->traffic_type = LLFC_TRAFFIC_TYPE_FCOE;
	}
}

static void bnx2x_pf_init(struct bnx2x *bp)
{
	struct bnx2x_func_init_params func_init = {0};
	struct event_ring_data eq_data = { {0} };
	u16 flags;

	if (!CHIP_IS_E1x(bp)) {
		/* reset IGU PF statistics: MSIX + ATTN */
		/* PF */
		REG_WR(bp, IGU_REG_STATISTIC_NUM_MESSAGE_SENT +
			   BNX2X_IGU_STAS_MSG_VF_CNT*4 +
			   (CHIP_MODE_IS_4_PORT(bp) ?
				BP_FUNC(bp) : BP_VN(bp))*4, 0);
		/* ATTN */
		REG_WR(bp, IGU_REG_STATISTIC_NUM_MESSAGE_SENT +
			   BNX2X_IGU_STAS_MSG_VF_CNT*4 +
			   BNX2X_IGU_STAS_MSG_PF_CNT*4 +
			   (CHIP_MODE_IS_4_PORT(bp) ?
				BP_FUNC(bp) : BP_VN(bp))*4, 0);
	}

	/* function setup flags */
	flags = (FUNC_FLG_STATS | FUNC_FLG_LEADING | FUNC_FLG_SPQ);

	/* This flag is relevant for E1x only.
	 * E2 doesn't have a TPA configuration in a function level.
	 */
	flags |= (bp->flags & TPA_ENABLE_FLAG) ? FUNC_FLG_TPA : 0;

	func_init.func_flgs = flags;
	func_init.pf_id = BP_FUNC(bp);
	func_init.func_id = BP_FUNC(bp);
	func_init.spq_map = bp->spq_mapping;
	func_init.spq_prod = bp->spq_prod_idx;

	bnx2x_func_init(bp, &func_init);

	memset(&(bp->cmng), 0, sizeof(struct cmng_struct_per_port));

	/*
	 * Congestion management values depend on the link rate
	 * There is no active link so initial link rate is set to 10 Gbps.
	 * When the link comes up The congestion management values are
	 * re-calculated according to the actual link rate.
	 */
	bp->link_vars.line_speed = SPEED_10000;
	bnx2x_cmng_fns_init(bp, true, bnx2x_get_cmng_fns_mode(bp));

	/* Only the PMF sets the HW */
	if (bp->port.pmf)
		storm_memset_cmng(bp, &bp->cmng, BP_PORT(bp));

	/* init Event Queue - PCI bus guarantees correct endianity*/
	eq_data.base_addr.hi = U64_HI(bp->eq_mapping);
	eq_data.base_addr.lo = U64_LO(bp->eq_mapping);
	eq_data.producer = bp->eq_prod;
	eq_data.index_id = HC_SP_INDEX_EQ_CONS;
	eq_data.sb_id = DEF_SB_ID;
	storm_memset_eq_data(bp, &eq_data, BP_FUNC(bp));
}


static void bnx2x_e1h_disable(struct bnx2x *bp)
{
	int port = BP_PORT(bp);

	bnx2x_tx_disable(bp);

	REG_WR(bp, NIG_REG_LLH0_FUNC_EN + port*8, 0);
}

static void bnx2x_e1h_enable(struct bnx2x *bp)
{
	int port = BP_PORT(bp);

	REG_WR(bp, NIG_REG_LLH0_FUNC_EN + port*8, 1);

	/* Tx queue should be only reenabled */
	netif_tx_wake_all_queues(bp->dev);

	/*
	 * Should not call netif_carrier_on since it will be called if the link
	 * is up when checking for link state
	 */
}

#define DRV_INFO_ETH_STAT_NUM_MACS_REQUIRED 3

static void bnx2x_drv_info_ether_stat(struct bnx2x *bp)
{
	struct eth_stats_info *ether_stat =
		&bp->slowpath->drv_info_to_mcp.ether_stat;
	struct bnx2x_vlan_mac_obj *mac_obj =
		&bp->sp_objs->mac_obj;
	int i;

	strlcpy(ether_stat->version, DRV_MODULE_VERSION,
		ETH_STAT_INFO_VERSION_LEN);

	/* get DRV_INFO_ETH_STAT_NUM_MACS_REQUIRED macs, placing them in the
	 * mac_local field in ether_stat struct. The base address is offset by 2
	 * bytes to account for the field being 8 bytes but a mac address is
	 * only 6 bytes. Likewise, the stride for the get_n_elements function is
	 * 2 bytes to compensate from the 6 bytes of a mac to the 8 bytes
	 * allocated by the ether_stat struct, so the macs will land in their
	 * proper positions.
	 */
	for (i = 0; i < DRV_INFO_ETH_STAT_NUM_MACS_REQUIRED; i++)
		memset(ether_stat->mac_local + i, 0,
		       sizeof(ether_stat->mac_local[0]));
	mac_obj->get_n_elements(bp, &bp->sp_objs[0].mac_obj,
				DRV_INFO_ETH_STAT_NUM_MACS_REQUIRED,
				ether_stat->mac_local + MAC_PAD, MAC_PAD,
				ETH_ALEN);
	ether_stat->mtu_size = bp->dev->mtu;
	if (bp->dev->features & NETIF_F_RXCSUM)
		ether_stat->feature_flags |= FEATURE_ETH_CHKSUM_OFFLOAD_MASK;
	if (bp->dev->features & NETIF_F_TSO)
		ether_stat->feature_flags |= FEATURE_ETH_LSO_MASK;
	ether_stat->feature_flags |= bp->common.boot_mode;

	ether_stat->promiscuous_mode = (bp->dev->flags & IFF_PROMISC) ? 1 : 0;

	ether_stat->txq_size = bp->tx_ring_size;
	ether_stat->rxq_size = bp->rx_ring_size;
}

static void bnx2x_drv_info_fcoe_stat(struct bnx2x *bp)
{
	struct bnx2x_dcbx_app_params *app = &bp->dcbx_port_params.app;
	struct fcoe_stats_info *fcoe_stat =
		&bp->slowpath->drv_info_to_mcp.fcoe_stat;

	if (!CNIC_LOADED(bp))
		return;

	memcpy(fcoe_stat->mac_local + MAC_PAD, bp->fip_mac, ETH_ALEN);

	fcoe_stat->qos_priority =
		app->traffic_type_priority[LLFC_TRAFFIC_TYPE_FCOE];

	/* insert FCoE stats from ramrod response */
	if (!NO_FCOE(bp)) {
		struct tstorm_per_queue_stats *fcoe_q_tstorm_stats =
			&bp->fw_stats_data->queue_stats[FCOE_IDX(bp)].
			tstorm_queue_statistics;

		struct xstorm_per_queue_stats *fcoe_q_xstorm_stats =
			&bp->fw_stats_data->queue_stats[FCOE_IDX(bp)].
			xstorm_queue_statistics;

		struct fcoe_statistics_params *fw_fcoe_stat =
			&bp->fw_stats_data->fcoe;

		ADD_64_LE(fcoe_stat->rx_bytes_hi, LE32_0,
			  fcoe_stat->rx_bytes_lo,
			  fw_fcoe_stat->rx_stat0.fcoe_rx_byte_cnt);

		ADD_64_LE(fcoe_stat->rx_bytes_hi,
			  fcoe_q_tstorm_stats->rcv_ucast_bytes.hi,
			  fcoe_stat->rx_bytes_lo,
			  fcoe_q_tstorm_stats->rcv_ucast_bytes.lo);

		ADD_64_LE(fcoe_stat->rx_bytes_hi,
			  fcoe_q_tstorm_stats->rcv_bcast_bytes.hi,
			  fcoe_stat->rx_bytes_lo,
			  fcoe_q_tstorm_stats->rcv_bcast_bytes.lo);

		ADD_64_LE(fcoe_stat->rx_bytes_hi,
			  fcoe_q_tstorm_stats->rcv_mcast_bytes.hi,
			  fcoe_stat->rx_bytes_lo,
			  fcoe_q_tstorm_stats->rcv_mcast_bytes.lo);

		ADD_64_LE(fcoe_stat->rx_frames_hi, LE32_0,
			  fcoe_stat->rx_frames_lo,
			  fw_fcoe_stat->rx_stat0.fcoe_rx_pkt_cnt);

		ADD_64_LE(fcoe_stat->rx_frames_hi, LE32_0,
			  fcoe_stat->rx_frames_lo,
			  fcoe_q_tstorm_stats->rcv_ucast_pkts);

		ADD_64_LE(fcoe_stat->rx_frames_hi, LE32_0,
			  fcoe_stat->rx_frames_lo,
			  fcoe_q_tstorm_stats->rcv_bcast_pkts);

		ADD_64_LE(fcoe_stat->rx_frames_hi, LE32_0,
			  fcoe_stat->rx_frames_lo,
			  fcoe_q_tstorm_stats->rcv_mcast_pkts);

		ADD_64_LE(fcoe_stat->tx_bytes_hi, LE32_0,
			  fcoe_stat->tx_bytes_lo,
			  fw_fcoe_stat->tx_stat.fcoe_tx_byte_cnt);

		ADD_64_LE(fcoe_stat->tx_bytes_hi,
			  fcoe_q_xstorm_stats->ucast_bytes_sent.hi,
			  fcoe_stat->tx_bytes_lo,
			  fcoe_q_xstorm_stats->ucast_bytes_sent.lo);

		ADD_64_LE(fcoe_stat->tx_bytes_hi,
			  fcoe_q_xstorm_stats->bcast_bytes_sent.hi,
			  fcoe_stat->tx_bytes_lo,
			  fcoe_q_xstorm_stats->bcast_bytes_sent.lo);

		ADD_64_LE(fcoe_stat->tx_bytes_hi,
			  fcoe_q_xstorm_stats->mcast_bytes_sent.hi,
			  fcoe_stat->tx_bytes_lo,
			  fcoe_q_xstorm_stats->mcast_bytes_sent.lo);

		ADD_64_LE(fcoe_stat->tx_frames_hi, LE32_0,
			  fcoe_stat->tx_frames_lo,
			  fw_fcoe_stat->tx_stat.fcoe_tx_pkt_cnt);

		ADD_64_LE(fcoe_stat->tx_frames_hi, LE32_0,
			  fcoe_stat->tx_frames_lo,
			  fcoe_q_xstorm_stats->ucast_pkts_sent);

		ADD_64_LE(fcoe_stat->tx_frames_hi, LE32_0,
			  fcoe_stat->tx_frames_lo,
			  fcoe_q_xstorm_stats->bcast_pkts_sent);

		ADD_64_LE(fcoe_stat->tx_frames_hi, LE32_0,
			  fcoe_stat->tx_frames_lo,
			  fcoe_q_xstorm_stats->mcast_pkts_sent);
	}

	/* ask L5 driver to add data to the struct */
	bnx2x_cnic_notify(bp, CNIC_CTL_FCOE_STATS_GET_CMD);
}

static void bnx2x_drv_info_iscsi_stat(struct bnx2x *bp)
{
	struct bnx2x_dcbx_app_params *app = &bp->dcbx_port_params.app;
	struct iscsi_stats_info *iscsi_stat =
		&bp->slowpath->drv_info_to_mcp.iscsi_stat;

	if (!CNIC_LOADED(bp))
		return;

	memcpy(iscsi_stat->mac_local + MAC_PAD, bp->cnic_eth_dev.iscsi_mac,
	       ETH_ALEN);

	iscsi_stat->qos_priority =
		app->traffic_type_priority[LLFC_TRAFFIC_TYPE_ISCSI];

	/* ask L5 driver to add data to the struct */
	bnx2x_cnic_notify(bp, CNIC_CTL_ISCSI_STATS_GET_CMD);
}

/* called due to MCP event (on pmf):
 *	reread new bandwidth configuration
 *	configure FW
 *	notify others function about the change
 */
static void bnx2x_config_mf_bw(struct bnx2x *bp)
{
	if (bp->link_vars.link_up) {
		bnx2x_cmng_fns_init(bp, true, CMNG_FNS_MINMAX);
		bnx2x_link_sync_notify(bp);
	}
	storm_memset_cmng(bp, &bp->cmng, BP_PORT(bp));
}

static void bnx2x_set_mf_bw(struct bnx2x *bp)
{
	bnx2x_config_mf_bw(bp);
	bnx2x_fw_command(bp, DRV_MSG_CODE_SET_MF_BW_ACK, 0);
}

static void bnx2x_handle_eee_event(struct bnx2x *bp)
{
	DP(BNX2X_MSG_MCP, "EEE - LLDP event\n");
	bnx2x_fw_command(bp, DRV_MSG_CODE_EEE_RESULTS_ACK, 0);
}

static void bnx2x_handle_drv_info_req(struct bnx2x *bp)
{
	enum drv_info_opcode op_code;
	u32 drv_info_ctl = SHMEM2_RD(bp, drv_info_control);

	/* if drv_info version supported by MFW doesn't match - send NACK */
	if ((drv_info_ctl & DRV_INFO_CONTROL_VER_MASK) != DRV_INFO_CUR_VER) {
		bnx2x_fw_command(bp, DRV_MSG_CODE_DRV_INFO_NACK, 0);
		return;
	}

	op_code = (drv_info_ctl & DRV_INFO_CONTROL_OP_CODE_MASK) >>
		  DRV_INFO_CONTROL_OP_CODE_SHIFT;

	memset(&bp->slowpath->drv_info_to_mcp, 0,
	       sizeof(union drv_info_to_mcp));

	switch (op_code) {
	case ETH_STATS_OPCODE:
		bnx2x_drv_info_ether_stat(bp);
		break;
	case FCOE_STATS_OPCODE:
		bnx2x_drv_info_fcoe_stat(bp);
		break;
	case ISCSI_STATS_OPCODE:
		bnx2x_drv_info_iscsi_stat(bp);
		break;
	default:
		/* if op code isn't supported - send NACK */
		bnx2x_fw_command(bp, DRV_MSG_CODE_DRV_INFO_NACK, 0);
		return;
	}

	/* if we got drv_info attn from MFW then these fields are defined in
	 * shmem2 for sure
	 */
	SHMEM2_WR(bp, drv_info_host_addr_lo,
		U64_LO(bnx2x_sp_mapping(bp, drv_info_to_mcp)));
	SHMEM2_WR(bp, drv_info_host_addr_hi,
		U64_HI(bnx2x_sp_mapping(bp, drv_info_to_mcp)));

	bnx2x_fw_command(bp, DRV_MSG_CODE_DRV_INFO_ACK, 0);
}

static void bnx2x_dcc_event(struct bnx2x *bp, u32 dcc_event)
{
	DP(BNX2X_MSG_MCP, "dcc_event 0x%x\n", dcc_event);

	if (dcc_event & DRV_STATUS_DCC_DISABLE_ENABLE_PF) {

		/*
		 * This is the only place besides the function initialization
		 * where the bp->flags can change so it is done without any
		 * locks
		 */
		if (bp->mf_config[BP_VN(bp)] & FUNC_MF_CFG_FUNC_DISABLED) {
			DP(BNX2X_MSG_MCP, "mf_cfg function disabled\n");
			bp->flags |= MF_FUNC_DIS;

			bnx2x_e1h_disable(bp);
		} else {
			DP(BNX2X_MSG_MCP, "mf_cfg function enabled\n");
			bp->flags &= ~MF_FUNC_DIS;

			bnx2x_e1h_enable(bp);
		}
		dcc_event &= ~DRV_STATUS_DCC_DISABLE_ENABLE_PF;
	}
	if (dcc_event & DRV_STATUS_DCC_BANDWIDTH_ALLOCATION) {
		bnx2x_config_mf_bw(bp);
		dcc_event &= ~DRV_STATUS_DCC_BANDWIDTH_ALLOCATION;
	}

	/* Report results to MCP */
	if (dcc_event)
		bnx2x_fw_command(bp, DRV_MSG_CODE_DCC_FAILURE, 0);
	else
		bnx2x_fw_command(bp, DRV_MSG_CODE_DCC_OK, 0);
}

/* must be called under the spq lock */
static struct eth_spe *bnx2x_sp_get_next(struct bnx2x *bp)
{
	struct eth_spe *next_spe = bp->spq_prod_bd;

	if (bp->spq_prod_bd == bp->spq_last_bd) {
		bp->spq_prod_bd = bp->spq;
		bp->spq_prod_idx = 0;
		DP(BNX2X_MSG_SP, "end of spq\n");
	} else {
		bp->spq_prod_bd++;
		bp->spq_prod_idx++;
	}
	return next_spe;
}

/* must be called under the spq lock */
static void bnx2x_sp_prod_update(struct bnx2x *bp)
{
	int func = BP_FUNC(bp);

	/*
	 * Make sure that BD data is updated before writing the producer:
	 * BD data is written to the memory, the producer is read from the
	 * memory, thus we need a full memory barrier to ensure the ordering.
	 */
	mb();

	REG_WR16(bp, BAR_XSTRORM_INTMEM + XSTORM_SPQ_PROD_OFFSET(func),
		 bp->spq_prod_idx);
	mmiowb();
}

/**
 * bnx2x_is_contextless_ramrod - check if the current command ends on EQ
 *
 * @cmd:	command to check
 * @cmd_type:	command type
 */
static bool bnx2x_is_contextless_ramrod(int cmd, int cmd_type)
{
	if ((cmd_type == NONE_CONNECTION_TYPE) ||
	    (cmd == RAMROD_CMD_ID_ETH_FORWARD_SETUP) ||
	    (cmd == RAMROD_CMD_ID_ETH_CLASSIFICATION_RULES) ||
	    (cmd == RAMROD_CMD_ID_ETH_FILTER_RULES) ||
	    (cmd == RAMROD_CMD_ID_ETH_MULTICAST_RULES) ||
	    (cmd == RAMROD_CMD_ID_ETH_SET_MAC) ||
	    (cmd == RAMROD_CMD_ID_ETH_RSS_UPDATE))
		return true;
	else
		return false;

}


/**
 * bnx2x_sp_post - place a single command on an SP ring
 *
 * @bp:		driver handle
 * @command:	command to place (e.g. SETUP, FILTER_RULES, etc.)
 * @cid:	SW CID the command is related to
 * @data_hi:	command private data address (high 32 bits)
 * @data_lo:	command private data address (low 32 bits)
 * @cmd_type:	command type (e.g. NONE, ETH)
 *
 * SP data is handled as if it's always an address pair, thus data fields are
 * not swapped to little endian in upper functions. Instead this function swaps
 * data as if it's two u32 fields.
 */
int bnx2x_sp_post(struct bnx2x *bp, int command, int cid,
		  u32 data_hi, u32 data_lo, int cmd_type)
{
	struct eth_spe *spe;
	u16 type;
	bool common = bnx2x_is_contextless_ramrod(command, cmd_type);

#ifdef BNX2X_STOP_ON_ERROR
	if (unlikely(bp->panic)) {
		BNX2X_ERR("Can't post SP when there is panic\n");
		return -EIO;
	}
#endif

	spin_lock_bh(&bp->spq_lock);

	if (common) {
		if (!atomic_read(&bp->eq_spq_left)) {
			BNX2X_ERR("BUG! EQ ring full!\n");
			spin_unlock_bh(&bp->spq_lock);
			bnx2x_panic();
			return -EBUSY;
		}
	} else if (!atomic_read(&bp->cq_spq_left)) {
			BNX2X_ERR("BUG! SPQ ring full!\n");
			spin_unlock_bh(&bp->spq_lock);
			bnx2x_panic();
			return -EBUSY;
	}

	spe = bnx2x_sp_get_next(bp);

	/* CID needs port number to be encoded int it */
	spe->hdr.conn_and_cmd_data =
			cpu_to_le32((command << SPE_HDR_CMD_ID_SHIFT) |
				    HW_CID(bp, cid));

	type = (cmd_type << SPE_HDR_CONN_TYPE_SHIFT) & SPE_HDR_CONN_TYPE;

	type |= ((BP_FUNC(bp) << SPE_HDR_FUNCTION_ID_SHIFT) &
		 SPE_HDR_FUNCTION_ID);

	spe->hdr.type = cpu_to_le16(type);

	spe->data.update_data_addr.hi = cpu_to_le32(data_hi);
	spe->data.update_data_addr.lo = cpu_to_le32(data_lo);

	/*
	 * It's ok if the actual decrement is issued towards the memory
	 * somewhere between the spin_lock and spin_unlock. Thus no
	 * more explict memory barrier is needed.
	 */
	if (common)
		atomic_dec(&bp->eq_spq_left);
	else
		atomic_dec(&bp->cq_spq_left);


	DP(BNX2X_MSG_SP,
	   "SPQE[%x] (%x:%x)  (cmd, common?) (%d,%d)  hw_cid %x  data (%x:%x) type(0x%x) left (CQ, EQ) (%x,%x)\n",
	   bp->spq_prod_idx, (u32)U64_HI(bp->spq_mapping),
	   (u32)(U64_LO(bp->spq_mapping) +
	   (void *)bp->spq_prod_bd - (void *)bp->spq), command, common,
	   HW_CID(bp, cid), data_hi, data_lo, type,
	   atomic_read(&bp->cq_spq_left), atomic_read(&bp->eq_spq_left));

	bnx2x_sp_prod_update(bp);
	spin_unlock_bh(&bp->spq_lock);
	return 0;
}

/* acquire split MCP access lock register */
static int bnx2x_acquire_alr(struct bnx2x *bp)
{
	u32 j, val;
	int rc = 0;

	might_sleep();
	for (j = 0; j < 1000; j++) {
		val = (1UL << 31);
		REG_WR(bp, GRCBASE_MCP + 0x9c, val);
		val = REG_RD(bp, GRCBASE_MCP + 0x9c);
		if (val & (1L << 31))
			break;

		msleep(5);
	}
	if (!(val & (1L << 31))) {
		BNX2X_ERR("Cannot acquire MCP access lock register\n");
		rc = -EBUSY;
	}

	return rc;
}

/* release split MCP access lock register */
static void bnx2x_release_alr(struct bnx2x *bp)
{
	REG_WR(bp, GRCBASE_MCP + 0x9c, 0);
}

#define BNX2X_DEF_SB_ATT_IDX	0x0001
#define BNX2X_DEF_SB_IDX	0x0002

static u16 bnx2x_update_dsb_idx(struct bnx2x *bp)
{
	struct host_sp_status_block *def_sb = bp->def_status_blk;
	u16 rc = 0;

	barrier(); /* status block is written to by the chip */
	if (bp->def_att_idx != def_sb->atten_status_block.attn_bits_index) {
		bp->def_att_idx = def_sb->atten_status_block.attn_bits_index;
		rc |= BNX2X_DEF_SB_ATT_IDX;
	}

	if (bp->def_idx != def_sb->sp_sb.running_index) {
		bp->def_idx = def_sb->sp_sb.running_index;
		rc |= BNX2X_DEF_SB_IDX;
	}

	/* Do not reorder: indecies reading should complete before handling */
	barrier();
	return rc;
}

/*
 * slow path service functions
 */

static void bnx2x_attn_int_asserted(struct bnx2x *bp, u32 asserted)
{
	int port = BP_PORT(bp);
	u32 aeu_addr = port ? MISC_REG_AEU_MASK_ATTN_FUNC_1 :
			      MISC_REG_AEU_MASK_ATTN_FUNC_0;
	u32 nig_int_mask_addr = port ? NIG_REG_MASK_INTERRUPT_PORT1 :
				       NIG_REG_MASK_INTERRUPT_PORT0;
	u32 aeu_mask;
	u32 nig_mask = 0;
	u32 reg_addr;

	if (bp->attn_state & asserted)
		BNX2X_ERR("IGU ERROR\n");

	bnx2x_acquire_hw_lock(bp, HW_LOCK_RESOURCE_PORT0_ATT_MASK + port);
	aeu_mask = REG_RD(bp, aeu_addr);

	DP(NETIF_MSG_HW, "aeu_mask %x  newly asserted %x\n",
	   aeu_mask, asserted);
	aeu_mask &= ~(asserted & 0x3ff);
	DP(NETIF_MSG_HW, "new mask %x\n", aeu_mask);

	REG_WR(bp, aeu_addr, aeu_mask);
	bnx2x_release_hw_lock(bp, HW_LOCK_RESOURCE_PORT0_ATT_MASK + port);

	DP(NETIF_MSG_HW, "attn_state %x\n", bp->attn_state);
	bp->attn_state |= asserted;
	DP(NETIF_MSG_HW, "new state %x\n", bp->attn_state);

	if (asserted & ATTN_HARD_WIRED_MASK) {
		if (asserted & ATTN_NIG_FOR_FUNC) {

			bnx2x_acquire_phy_lock(bp);

			/* save nig interrupt mask */
			nig_mask = REG_RD(bp, nig_int_mask_addr);

			/* If nig_mask is not set, no need to call the update
			 * function.
			 */
			if (nig_mask) {
				REG_WR(bp, nig_int_mask_addr, 0);

				bnx2x_link_attn(bp);
			}

			/* handle unicore attn? */
		}
		if (asserted & ATTN_SW_TIMER_4_FUNC)
			DP(NETIF_MSG_HW, "ATTN_SW_TIMER_4_FUNC!\n");

		if (asserted & GPIO_2_FUNC)
			DP(NETIF_MSG_HW, "GPIO_2_FUNC!\n");

		if (asserted & GPIO_3_FUNC)
			DP(NETIF_MSG_HW, "GPIO_3_FUNC!\n");

		if (asserted & GPIO_4_FUNC)
			DP(NETIF_MSG_HW, "GPIO_4_FUNC!\n");

		if (port == 0) {
			if (asserted & ATTN_GENERAL_ATTN_1) {
				DP(NETIF_MSG_HW, "ATTN_GENERAL_ATTN_1!\n");
				REG_WR(bp, MISC_REG_AEU_GENERAL_ATTN_1, 0x0);
			}
			if (asserted & ATTN_GENERAL_ATTN_2) {
				DP(NETIF_MSG_HW, "ATTN_GENERAL_ATTN_2!\n");
				REG_WR(bp, MISC_REG_AEU_GENERAL_ATTN_2, 0x0);
			}
			if (asserted & ATTN_GENERAL_ATTN_3) {
				DP(NETIF_MSG_HW, "ATTN_GENERAL_ATTN_3!\n");
				REG_WR(bp, MISC_REG_AEU_GENERAL_ATTN_3, 0x0);
			}
		} else {
			if (asserted & ATTN_GENERAL_ATTN_4) {
				DP(NETIF_MSG_HW, "ATTN_GENERAL_ATTN_4!\n");
				REG_WR(bp, MISC_REG_AEU_GENERAL_ATTN_4, 0x0);
			}
			if (asserted & ATTN_GENERAL_ATTN_5) {
				DP(NETIF_MSG_HW, "ATTN_GENERAL_ATTN_5!\n");
				REG_WR(bp, MISC_REG_AEU_GENERAL_ATTN_5, 0x0);
			}
			if (asserted & ATTN_GENERAL_ATTN_6) {
				DP(NETIF_MSG_HW, "ATTN_GENERAL_ATTN_6!\n");
				REG_WR(bp, MISC_REG_AEU_GENERAL_ATTN_6, 0x0);
			}
		}

	} /* if hardwired */

	if (bp->common.int_block == INT_BLOCK_HC)
		reg_addr = (HC_REG_COMMAND_REG + port*32 +
			    COMMAND_REG_ATTN_BITS_SET);
	else
		reg_addr = (BAR_IGU_INTMEM + IGU_CMD_ATTN_BIT_SET_UPPER*8);

	DP(NETIF_MSG_HW, "about to mask 0x%08x at %s addr 0x%x\n", asserted,
	   (bp->common.int_block == INT_BLOCK_HC) ? "HC" : "IGU", reg_addr);
	REG_WR(bp, reg_addr, asserted);

	/* now set back the mask */
	if (asserted & ATTN_NIG_FOR_FUNC) {
		/* Verify that IGU ack through BAR was written before restoring
		 * NIG mask. This loop should exit after 2-3 iterations max.
		 */
		if (bp->common.int_block != INT_BLOCK_HC) {
			u32 cnt = 0, igu_acked;
			do {
				igu_acked = REG_RD(bp,
						   IGU_REG_ATTENTION_ACK_BITS);
			} while (((igu_acked & ATTN_NIG_FOR_FUNC) == 0) &&
				 (++cnt < MAX_IGU_ATTN_ACK_TO));
			if (!igu_acked)
				DP(NETIF_MSG_HW,
				   "Failed to verify IGU ack on time\n");
			barrier();
		}
		REG_WR(bp, nig_int_mask_addr, nig_mask);
		bnx2x_release_phy_lock(bp);
	}
}

static void bnx2x_fan_failure(struct bnx2x *bp)
{
	int port = BP_PORT(bp);
	u32 ext_phy_config;
	/* mark the failure */
	ext_phy_config =
		SHMEM_RD(bp,
			 dev_info.port_hw_config[port].external_phy_config);

	ext_phy_config &= ~PORT_HW_CFG_XGXS_EXT_PHY_TYPE_MASK;
	ext_phy_config |= PORT_HW_CFG_XGXS_EXT_PHY_TYPE_FAILURE;
	SHMEM_WR(bp, dev_info.port_hw_config[port].external_phy_config,
		 ext_phy_config);

	/* log the failure */
	netdev_err(bp->dev, "Fan Failure on Network Controller has caused the driver to shutdown the card to prevent permanent damage.\n"
			    "Please contact OEM Support for assistance\n");

	/*
	 * Schedule device reset (unload)
	 * This is due to some boards consuming sufficient power when driver is
	 * up to overheat if fan fails.
	 */
	smp_mb__before_clear_bit();
	set_bit(BNX2X_SP_RTNL_FAN_FAILURE, &bp->sp_rtnl_state);
	smp_mb__after_clear_bit();
	schedule_delayed_work(&bp->sp_rtnl_task, 0);

}

static void bnx2x_attn_int_deasserted0(struct bnx2x *bp, u32 attn)
{
	int port = BP_PORT(bp);
	int reg_offset;
	u32 val;

	reg_offset = (port ? MISC_REG_AEU_ENABLE1_FUNC_1_OUT_0 :
			     MISC_REG_AEU_ENABLE1_FUNC_0_OUT_0);

	if (attn & AEU_INPUTS_ATTN_BITS_SPIO5) {

		val = REG_RD(bp, reg_offset);
		val &= ~AEU_INPUTS_ATTN_BITS_SPIO5;
		REG_WR(bp, reg_offset, val);

		BNX2X_ERR("SPIO5 hw attention\n");

		/* Fan failure attention */
		bnx2x_hw_reset_phy(&bp->link_params);
		bnx2x_fan_failure(bp);
	}

	if ((attn & bp->link_vars.aeu_int_mask) && bp->port.pmf) {
		bnx2x_acquire_phy_lock(bp);
		bnx2x_handle_module_detect_int(&bp->link_params);
		bnx2x_release_phy_lock(bp);
	}

	if (attn & HW_INTERRUT_ASSERT_SET_0) {

		val = REG_RD(bp, reg_offset);
		val &= ~(attn & HW_INTERRUT_ASSERT_SET_0);
		REG_WR(bp, reg_offset, val);

		BNX2X_ERR("FATAL HW block attention set0 0x%x\n",
			  (u32)(attn & HW_INTERRUT_ASSERT_SET_0));
		bnx2x_panic();
	}
}

static void bnx2x_attn_int_deasserted1(struct bnx2x *bp, u32 attn)
{
	u32 val;

	if (attn & AEU_INPUTS_ATTN_BITS_DOORBELLQ_HW_INTERRUPT) {

		val = REG_RD(bp, DORQ_REG_DORQ_INT_STS_CLR);
		BNX2X_ERR("DB hw attention 0x%x\n", val);
		/* DORQ discard attention */
		if (val & 0x2)
			BNX2X_ERR("FATAL error from DORQ\n");
	}

	if (attn & HW_INTERRUT_ASSERT_SET_1) {

		int port = BP_PORT(bp);
		int reg_offset;

		reg_offset = (port ? MISC_REG_AEU_ENABLE1_FUNC_1_OUT_1 :
				     MISC_REG_AEU_ENABLE1_FUNC_0_OUT_1);

		val = REG_RD(bp, reg_offset);
		val &= ~(attn & HW_INTERRUT_ASSERT_SET_1);
		REG_WR(bp, reg_offset, val);

		BNX2X_ERR("FATAL HW block attention set1 0x%x\n",
			  (u32)(attn & HW_INTERRUT_ASSERT_SET_1));
		bnx2x_panic();
	}
}

static void bnx2x_attn_int_deasserted2(struct bnx2x *bp, u32 attn)
{
	u32 val;

	if (attn & AEU_INPUTS_ATTN_BITS_CFC_HW_INTERRUPT) {

		val = REG_RD(bp, CFC_REG_CFC_INT_STS_CLR);
		BNX2X_ERR("CFC hw attention 0x%x\n", val);
		/* CFC error attention */
		if (val & 0x2)
			BNX2X_ERR("FATAL error from CFC\n");
	}

	if (attn & AEU_INPUTS_ATTN_BITS_PXP_HW_INTERRUPT) {
		val = REG_RD(bp, PXP_REG_PXP_INT_STS_CLR_0);
		BNX2X_ERR("PXP hw attention-0 0x%x\n", val);
		/* RQ_USDMDP_FIFO_OVERFLOW */
		if (val & 0x18000)
			BNX2X_ERR("FATAL error from PXP\n");

		if (!CHIP_IS_E1x(bp)) {
			val = REG_RD(bp, PXP_REG_PXP_INT_STS_CLR_1);
			BNX2X_ERR("PXP hw attention-1 0x%x\n", val);
		}
	}

	if (attn & HW_INTERRUT_ASSERT_SET_2) {

		int port = BP_PORT(bp);
		int reg_offset;

		reg_offset = (port ? MISC_REG_AEU_ENABLE1_FUNC_1_OUT_2 :
				     MISC_REG_AEU_ENABLE1_FUNC_0_OUT_2);

		val = REG_RD(bp, reg_offset);
		val &= ~(attn & HW_INTERRUT_ASSERT_SET_2);
		REG_WR(bp, reg_offset, val);

		BNX2X_ERR("FATAL HW block attention set2 0x%x\n",
			  (u32)(attn & HW_INTERRUT_ASSERT_SET_2));
		bnx2x_panic();
	}
}

static void bnx2x_attn_int_deasserted3(struct bnx2x *bp, u32 attn)
{
	u32 val;

	if (attn & EVEREST_GEN_ATTN_IN_USE_MASK) {

		if (attn & BNX2X_PMF_LINK_ASSERT) {
			int func = BP_FUNC(bp);

			REG_WR(bp, MISC_REG_AEU_GENERAL_ATTN_12 + func*4, 0);
			bnx2x_read_mf_cfg(bp);
			bp->mf_config[BP_VN(bp)] = MF_CFG_RD(bp,
					func_mf_config[BP_ABS_FUNC(bp)].config);
			val = SHMEM_RD(bp,
				       func_mb[BP_FW_MB_IDX(bp)].drv_status);
			if (val & DRV_STATUS_DCC_EVENT_MASK)
				bnx2x_dcc_event(bp,
					    (val & DRV_STATUS_DCC_EVENT_MASK));

			if (val & DRV_STATUS_SET_MF_BW)
				bnx2x_set_mf_bw(bp);

			if (val & DRV_STATUS_DRV_INFO_REQ)
				bnx2x_handle_drv_info_req(bp);

			if (val & DRV_STATUS_VF_DISABLED)
				bnx2x_vf_handle_flr_event(bp);

			if ((bp->port.pmf == 0) && (val & DRV_STATUS_PMF))
				bnx2x_pmf_update(bp);

			if (bp->port.pmf &&
			    (val & DRV_STATUS_DCBX_NEGOTIATION_RESULTS) &&
				bp->dcbx_enabled > 0)
				/* start dcbx state machine */
				bnx2x_dcbx_set_params(bp,
					BNX2X_DCBX_STATE_NEG_RECEIVED);
			if (val & DRV_STATUS_AFEX_EVENT_MASK)
				bnx2x_handle_afex_cmd(bp,
					val & DRV_STATUS_AFEX_EVENT_MASK);
			if (val & DRV_STATUS_EEE_NEGOTIATION_RESULTS)
				bnx2x_handle_eee_event(bp);
			if (bp->link_vars.periodic_flags &
			    PERIODIC_FLAGS_LINK_EVENT) {
				/*  sync with link */
				bnx2x_acquire_phy_lock(bp);
				bp->link_vars.periodic_flags &=
					~PERIODIC_FLAGS_LINK_EVENT;
				bnx2x_release_phy_lock(bp);
				if (IS_MF(bp))
					bnx2x_link_sync_notify(bp);
				bnx2x_link_report(bp);
			}
			/* Always call it here: bnx2x_link_report() will
			 * prevent the link indication duplication.
			 */
			bnx2x__link_status_update(bp);
		} else if (attn & BNX2X_MC_ASSERT_BITS) {

			BNX2X_ERR("MC assert!\n");
			bnx2x_mc_assert(bp);
			REG_WR(bp, MISC_REG_AEU_GENERAL_ATTN_10, 0);
			REG_WR(bp, MISC_REG_AEU_GENERAL_ATTN_9, 0);
			REG_WR(bp, MISC_REG_AEU_GENERAL_ATTN_8, 0);
			REG_WR(bp, MISC_REG_AEU_GENERAL_ATTN_7, 0);
			bnx2x_panic();

		} else if (attn & BNX2X_MCP_ASSERT) {

			BNX2X_ERR("MCP assert!\n");
			REG_WR(bp, MISC_REG_AEU_GENERAL_ATTN_11, 0);
			bnx2x_fw_dump(bp);

		} else
			BNX2X_ERR("Unknown HW assert! (attn 0x%x)\n", attn);
	}

	if (attn & EVEREST_LATCHED_ATTN_IN_USE_MASK) {
		BNX2X_ERR("LATCHED attention 0x%08x (masked)\n", attn);
		if (attn & BNX2X_GRC_TIMEOUT) {
			val = CHIP_IS_E1(bp) ? 0 :
					REG_RD(bp, MISC_REG_GRC_TIMEOUT_ATTN);
			BNX2X_ERR("GRC time-out 0x%08x\n", val);
		}
		if (attn & BNX2X_GRC_RSV) {
			val = CHIP_IS_E1(bp) ? 0 :
					REG_RD(bp, MISC_REG_GRC_RSV_ATTN);
			BNX2X_ERR("GRC reserved 0x%08x\n", val);
		}
		REG_WR(bp, MISC_REG_AEU_CLR_LATCH_SIGNAL, 0x7ff);
	}
}

/*
 * Bits map:
 * 0-7   - Engine0 load counter.
 * 8-15  - Engine1 load counter.
 * 16    - Engine0 RESET_IN_PROGRESS bit.
 * 17    - Engine1 RESET_IN_PROGRESS bit.
 * 18    - Engine0 ONE_IS_LOADED. Set when there is at least one active function
 *         on the engine
 * 19    - Engine1 ONE_IS_LOADED.
 * 20    - Chip reset flow bit. When set none-leader must wait for both engines
 *         leader to complete (check for both RESET_IN_PROGRESS bits and not for
 *         just the one belonging to its engine).
 *
 */
#define BNX2X_RECOVERY_GLOB_REG		MISC_REG_GENERIC_POR_1

#define BNX2X_PATH0_LOAD_CNT_MASK	0x000000ff
#define BNX2X_PATH0_LOAD_CNT_SHIFT	0
#define BNX2X_PATH1_LOAD_CNT_MASK	0x0000ff00
#define BNX2X_PATH1_LOAD_CNT_SHIFT	8
#define BNX2X_PATH0_RST_IN_PROG_BIT	0x00010000
#define BNX2X_PATH1_RST_IN_PROG_BIT	0x00020000
#define BNX2X_GLOBAL_RESET_BIT		0x00040000

/*
 * Set the GLOBAL_RESET bit.
 *
 * Should be run under rtnl lock
 */
void bnx2x_set_reset_global(struct bnx2x *bp)
{
	u32 val;
	bnx2x_acquire_hw_lock(bp, HW_LOCK_RESOURCE_RECOVERY_REG);
	val = REG_RD(bp, BNX2X_RECOVERY_GLOB_REG);
	REG_WR(bp, BNX2X_RECOVERY_GLOB_REG, val | BNX2X_GLOBAL_RESET_BIT);
	bnx2x_release_hw_lock(bp, HW_LOCK_RESOURCE_RECOVERY_REG);
}

/*
 * Clear the GLOBAL_RESET bit.
 *
 * Should be run under rtnl lock
 */
static void bnx2x_clear_reset_global(struct bnx2x *bp)
{
	u32 val;
	bnx2x_acquire_hw_lock(bp, HW_LOCK_RESOURCE_RECOVERY_REG);
	val = REG_RD(bp, BNX2X_RECOVERY_GLOB_REG);
	REG_WR(bp, BNX2X_RECOVERY_GLOB_REG, val & (~BNX2X_GLOBAL_RESET_BIT));
	bnx2x_release_hw_lock(bp, HW_LOCK_RESOURCE_RECOVERY_REG);
}

/*
 * Checks the GLOBAL_RESET bit.
 *
 * should be run under rtnl lock
 */
static bool bnx2x_reset_is_global(struct bnx2x *bp)
{
	u32 val	= REG_RD(bp, BNX2X_RECOVERY_GLOB_REG);

	DP(NETIF_MSG_HW, "GEN_REG_VAL=0x%08x\n", val);
	return (val & BNX2X_GLOBAL_RESET_BIT) ? true : false;
}

/*
 * Clear RESET_IN_PROGRESS bit for the current engine.
 *
 * Should be run under rtnl lock
 */
static void bnx2x_set_reset_done(struct bnx2x *bp)
{
	u32 val;
	u32 bit = BP_PATH(bp) ?
		BNX2X_PATH1_RST_IN_PROG_BIT : BNX2X_PATH0_RST_IN_PROG_BIT;
	bnx2x_acquire_hw_lock(bp, HW_LOCK_RESOURCE_RECOVERY_REG);
	val = REG_RD(bp, BNX2X_RECOVERY_GLOB_REG);

	/* Clear the bit */
	val &= ~bit;
	REG_WR(bp, BNX2X_RECOVERY_GLOB_REG, val);

	bnx2x_release_hw_lock(bp, HW_LOCK_RESOURCE_RECOVERY_REG);
}

/*
 * Set RESET_IN_PROGRESS for the current engine.
 *
 * should be run under rtnl lock
 */
void bnx2x_set_reset_in_progress(struct bnx2x *bp)
{
	u32 val;
	u32 bit = BP_PATH(bp) ?
		BNX2X_PATH1_RST_IN_PROG_BIT : BNX2X_PATH0_RST_IN_PROG_BIT;
	bnx2x_acquire_hw_lock(bp, HW_LOCK_RESOURCE_RECOVERY_REG);
	val = REG_RD(bp, BNX2X_RECOVERY_GLOB_REG);

	/* Set the bit */
	val |= bit;
	REG_WR(bp, BNX2X_RECOVERY_GLOB_REG, val);
	bnx2x_release_hw_lock(bp, HW_LOCK_RESOURCE_RECOVERY_REG);
}

/*
 * Checks the RESET_IN_PROGRESS bit for the given engine.
 * should be run under rtnl lock
 */
bool bnx2x_reset_is_done(struct bnx2x *bp, int engine)
{
	u32 val	= REG_RD(bp, BNX2X_RECOVERY_GLOB_REG);
	u32 bit = engine ?
		BNX2X_PATH1_RST_IN_PROG_BIT : BNX2X_PATH0_RST_IN_PROG_BIT;

	/* return false if bit is set */
	return (val & bit) ? false : true;
}

/*
 * set pf load for the current pf.
 *
 * should be run under rtnl lock
 */
void bnx2x_set_pf_load(struct bnx2x *bp)
{
	u32 val1, val;
	u32 mask = BP_PATH(bp) ? BNX2X_PATH1_LOAD_CNT_MASK :
			     BNX2X_PATH0_LOAD_CNT_MASK;
	u32 shift = BP_PATH(bp) ? BNX2X_PATH1_LOAD_CNT_SHIFT :
			     BNX2X_PATH0_LOAD_CNT_SHIFT;

	bnx2x_acquire_hw_lock(bp, HW_LOCK_RESOURCE_RECOVERY_REG);
	val = REG_RD(bp, BNX2X_RECOVERY_GLOB_REG);

	DP(NETIF_MSG_IFUP, "Old GEN_REG_VAL=0x%08x\n", val);

	/* get the current counter value */
	val1 = (val & mask) >> shift;

	/* set bit of that PF */
	val1 |= (1 << bp->pf_num);

	/* clear the old value */
	val &= ~mask;

	/* set the new one */
	val |= ((val1 << shift) & mask);

	REG_WR(bp, BNX2X_RECOVERY_GLOB_REG, val);
	bnx2x_release_hw_lock(bp, HW_LOCK_RESOURCE_RECOVERY_REG);
}

/**
 * bnx2x_clear_pf_load - clear pf load mark
 *
 * @bp:		driver handle
 *
 * Should be run under rtnl lock.
 * Decrements the load counter for the current engine. Returns
 * whether other functions are still loaded
 */
bool bnx2x_clear_pf_load(struct bnx2x *bp)
{
	u32 val1, val;
	u32 mask = BP_PATH(bp) ? BNX2X_PATH1_LOAD_CNT_MASK :
			     BNX2X_PATH0_LOAD_CNT_MASK;
	u32 shift = BP_PATH(bp) ? BNX2X_PATH1_LOAD_CNT_SHIFT :
			     BNX2X_PATH0_LOAD_CNT_SHIFT;

	bnx2x_acquire_hw_lock(bp, HW_LOCK_RESOURCE_RECOVERY_REG);
	val = REG_RD(bp, BNX2X_RECOVERY_GLOB_REG);
	DP(NETIF_MSG_IFDOWN, "Old GEN_REG_VAL=0x%08x\n", val);

	/* get the current counter value */
	val1 = (val & mask) >> shift;

	/* clear bit of that PF */
	val1 &= ~(1 << bp->pf_num);

	/* clear the old value */
	val &= ~mask;

	/* set the new one */
	val |= ((val1 << shift) & mask);

	REG_WR(bp, BNX2X_RECOVERY_GLOB_REG, val);
	bnx2x_release_hw_lock(bp, HW_LOCK_RESOURCE_RECOVERY_REG);
	return val1 != 0;
}

/*
 * Read the load status for the current engine.
 *
 * should be run under rtnl lock
 */
static bool bnx2x_get_load_status(struct bnx2x *bp, int engine)
{
	u32 mask = (engine ? BNX2X_PATH1_LOAD_CNT_MASK :
			     BNX2X_PATH0_LOAD_CNT_MASK);
	u32 shift = (engine ? BNX2X_PATH1_LOAD_CNT_SHIFT :
			     BNX2X_PATH0_LOAD_CNT_SHIFT);
	u32 val = REG_RD(bp, BNX2X_RECOVERY_GLOB_REG);

	DP(NETIF_MSG_HW | NETIF_MSG_IFUP, "GLOB_REG=0x%08x\n", val);

	val = (val & mask) >> shift;

	DP(NETIF_MSG_HW | NETIF_MSG_IFUP, "load mask for engine %d = 0x%x\n",
	   engine, val);

	return val != 0;
}

static void _print_next_block(int idx, const char *blk)
{
	pr_cont("%s%s", idx ? ", " : "", blk);
}

static int bnx2x_check_blocks_with_parity0(u32 sig, int par_num,
					   bool print)
{
	int i = 0;
	u32 cur_bit = 0;
	for (i = 0; sig; i++) {
		cur_bit = ((u32)0x1 << i);
		if (sig & cur_bit) {
			switch (cur_bit) {
			case AEU_INPUTS_ATTN_BITS_BRB_PARITY_ERROR:
				if (print)
					_print_next_block(par_num++, "BRB");
				break;
			case AEU_INPUTS_ATTN_BITS_PARSER_PARITY_ERROR:
				if (print)
					_print_next_block(par_num++, "PARSER");
				break;
			case AEU_INPUTS_ATTN_BITS_TSDM_PARITY_ERROR:
				if (print)
					_print_next_block(par_num++, "TSDM");
				break;
			case AEU_INPUTS_ATTN_BITS_SEARCHER_PARITY_ERROR:
				if (print)
					_print_next_block(par_num++,
							  "SEARCHER");
				break;
			case AEU_INPUTS_ATTN_BITS_TCM_PARITY_ERROR:
				if (print)
					_print_next_block(par_num++, "TCM");
				break;
			case AEU_INPUTS_ATTN_BITS_TSEMI_PARITY_ERROR:
				if (print)
					_print_next_block(par_num++, "TSEMI");
				break;
			case AEU_INPUTS_ATTN_BITS_PBCLIENT_PARITY_ERROR:
				if (print)
					_print_next_block(par_num++, "XPB");
				break;
			}

			/* Clear the bit */
			sig &= ~cur_bit;
		}
	}

	return par_num;
}

static int bnx2x_check_blocks_with_parity1(u32 sig, int par_num,
					   bool *global, bool print)
{
	int i = 0;
	u32 cur_bit = 0;
	for (i = 0; sig; i++) {
		cur_bit = ((u32)0x1 << i);
		if (sig & cur_bit) {
			switch (cur_bit) {
			case AEU_INPUTS_ATTN_BITS_PBF_PARITY_ERROR:
				if (print)
					_print_next_block(par_num++, "PBF");
				break;
			case AEU_INPUTS_ATTN_BITS_QM_PARITY_ERROR:
				if (print)
					_print_next_block(par_num++, "QM");
				break;
			case AEU_INPUTS_ATTN_BITS_TIMERS_PARITY_ERROR:
				if (print)
					_print_next_block(par_num++, "TM");
				break;
			case AEU_INPUTS_ATTN_BITS_XSDM_PARITY_ERROR:
				if (print)
					_print_next_block(par_num++, "XSDM");
				break;
			case AEU_INPUTS_ATTN_BITS_XCM_PARITY_ERROR:
				if (print)
					_print_next_block(par_num++, "XCM");
				break;
			case AEU_INPUTS_ATTN_BITS_XSEMI_PARITY_ERROR:
				if (print)
					_print_next_block(par_num++, "XSEMI");
				break;
			case AEU_INPUTS_ATTN_BITS_DOORBELLQ_PARITY_ERROR:
				if (print)
					_print_next_block(par_num++,
							  "DOORBELLQ");
				break;
			case AEU_INPUTS_ATTN_BITS_NIG_PARITY_ERROR:
				if (print)
					_print_next_block(par_num++, "NIG");
				break;
			case AEU_INPUTS_ATTN_BITS_VAUX_PCI_CORE_PARITY_ERROR:
				if (print)
					_print_next_block(par_num++,
							  "VAUX PCI CORE");
				*global = true;
				break;
			case AEU_INPUTS_ATTN_BITS_DEBUG_PARITY_ERROR:
				if (print)
					_print_next_block(par_num++, "DEBUG");
				break;
			case AEU_INPUTS_ATTN_BITS_USDM_PARITY_ERROR:
				if (print)
					_print_next_block(par_num++, "USDM");
				break;
			case AEU_INPUTS_ATTN_BITS_UCM_PARITY_ERROR:
				if (print)
					_print_next_block(par_num++, "UCM");
				break;
			case AEU_INPUTS_ATTN_BITS_USEMI_PARITY_ERROR:
				if (print)
					_print_next_block(par_num++, "USEMI");
				break;
			case AEU_INPUTS_ATTN_BITS_UPB_PARITY_ERROR:
				if (print)
					_print_next_block(par_num++, "UPB");
				break;
			case AEU_INPUTS_ATTN_BITS_CSDM_PARITY_ERROR:
				if (print)
					_print_next_block(par_num++, "CSDM");
				break;
			case AEU_INPUTS_ATTN_BITS_CCM_PARITY_ERROR:
				if (print)
					_print_next_block(par_num++, "CCM");
				break;
			}

			/* Clear the bit */
			sig &= ~cur_bit;
		}
	}

	return par_num;
}

static int bnx2x_check_blocks_with_parity2(u32 sig, int par_num,
					   bool print)
{
	int i = 0;
	u32 cur_bit = 0;
	for (i = 0; sig; i++) {
		cur_bit = ((u32)0x1 << i);
		if (sig & cur_bit) {
			switch (cur_bit) {
			case AEU_INPUTS_ATTN_BITS_CSEMI_PARITY_ERROR:
				if (print)
					_print_next_block(par_num++, "CSEMI");
				break;
			case AEU_INPUTS_ATTN_BITS_PXP_PARITY_ERROR:
				if (print)
					_print_next_block(par_num++, "PXP");
				break;
			case AEU_IN_ATTN_BITS_PXPPCICLOCKCLIENT_PARITY_ERROR:
				if (print)
					_print_next_block(par_num++,
					"PXPPCICLOCKCLIENT");
				break;
			case AEU_INPUTS_ATTN_BITS_CFC_PARITY_ERROR:
				if (print)
					_print_next_block(par_num++, "CFC");
				break;
			case AEU_INPUTS_ATTN_BITS_CDU_PARITY_ERROR:
				if (print)
					_print_next_block(par_num++, "CDU");
				break;
			case AEU_INPUTS_ATTN_BITS_DMAE_PARITY_ERROR:
				if (print)
					_print_next_block(par_num++, "DMAE");
				break;
			case AEU_INPUTS_ATTN_BITS_IGU_PARITY_ERROR:
				if (print)
					_print_next_block(par_num++, "IGU");
				break;
			case AEU_INPUTS_ATTN_BITS_MISC_PARITY_ERROR:
				if (print)
					_print_next_block(par_num++, "MISC");
				break;
			}

			/* Clear the bit */
			sig &= ~cur_bit;
		}
	}

	return par_num;
}

static int bnx2x_check_blocks_with_parity3(u32 sig, int par_num,
					   bool *global, bool print)
{
	int i = 0;
	u32 cur_bit = 0;
	for (i = 0; sig; i++) {
		cur_bit = ((u32)0x1 << i);
		if (sig & cur_bit) {
			switch (cur_bit) {
			case AEU_INPUTS_ATTN_BITS_MCP_LATCHED_ROM_PARITY:
				if (print)
					_print_next_block(par_num++, "MCP ROM");
				*global = true;
				break;
			case AEU_INPUTS_ATTN_BITS_MCP_LATCHED_UMP_RX_PARITY:
				if (print)
					_print_next_block(par_num++,
							  "MCP UMP RX");
				*global = true;
				break;
			case AEU_INPUTS_ATTN_BITS_MCP_LATCHED_UMP_TX_PARITY:
				if (print)
					_print_next_block(par_num++,
							  "MCP UMP TX");
				*global = true;
				break;
			case AEU_INPUTS_ATTN_BITS_MCP_LATCHED_SCPAD_PARITY:
				if (print)
					_print_next_block(par_num++,
							  "MCP SCPAD");
				*global = true;
				break;
			}

			/* Clear the bit */
			sig &= ~cur_bit;
		}
	}

	return par_num;
}

static int bnx2x_check_blocks_with_parity4(u32 sig, int par_num,
					   bool print)
{
	int i = 0;
	u32 cur_bit = 0;
	for (i = 0; sig; i++) {
		cur_bit = ((u32)0x1 << i);
		if (sig & cur_bit) {
			switch (cur_bit) {
			case AEU_INPUTS_ATTN_BITS_PGLUE_PARITY_ERROR:
				if (print)
					_print_next_block(par_num++, "PGLUE_B");
				break;
			case AEU_INPUTS_ATTN_BITS_ATC_PARITY_ERROR:
				if (print)
					_print_next_block(par_num++, "ATC");
				break;
			}

			/* Clear the bit */
			sig &= ~cur_bit;
		}
	}

	return par_num;
}

static bool bnx2x_parity_attn(struct bnx2x *bp, bool *global, bool print,
			      u32 *sig)
{
	if ((sig[0] & HW_PRTY_ASSERT_SET_0) ||
	    (sig[1] & HW_PRTY_ASSERT_SET_1) ||
	    (sig[2] & HW_PRTY_ASSERT_SET_2) ||
	    (sig[3] & HW_PRTY_ASSERT_SET_3) ||
	    (sig[4] & HW_PRTY_ASSERT_SET_4)) {
		int par_num = 0;
		DP(NETIF_MSG_HW, "Was parity error: HW block parity attention:\n"
				 "[0]:0x%08x [1]:0x%08x [2]:0x%08x [3]:0x%08x [4]:0x%08x\n",
			  sig[0] & HW_PRTY_ASSERT_SET_0,
			  sig[1] & HW_PRTY_ASSERT_SET_1,
			  sig[2] & HW_PRTY_ASSERT_SET_2,
			  sig[3] & HW_PRTY_ASSERT_SET_3,
			  sig[4] & HW_PRTY_ASSERT_SET_4);
		if (print)
			netdev_err(bp->dev,
				   "Parity errors detected in blocks: ");
		par_num = bnx2x_check_blocks_with_parity0(
			sig[0] & HW_PRTY_ASSERT_SET_0, par_num, print);
		par_num = bnx2x_check_blocks_with_parity1(
			sig[1] & HW_PRTY_ASSERT_SET_1, par_num, global, print);
		par_num = bnx2x_check_blocks_with_parity2(
			sig[2] & HW_PRTY_ASSERT_SET_2, par_num, print);
		par_num = bnx2x_check_blocks_with_parity3(
			sig[3] & HW_PRTY_ASSERT_SET_3, par_num, global, print);
		par_num = bnx2x_check_blocks_with_parity4(
			sig[4] & HW_PRTY_ASSERT_SET_4, par_num, print);

		if (print)
			pr_cont("\n");

		return true;
	} else
		return false;
}

/**
 * bnx2x_chk_parity_attn - checks for parity attentions.
 *
 * @bp:		driver handle
 * @global:	true if there was a global attention
 * @print:	show parity attention in syslog
 */
bool bnx2x_chk_parity_attn(struct bnx2x *bp, bool *global, bool print)
{
	struct attn_route attn = { {0} };
	int port = BP_PORT(bp);

	attn.sig[0] = REG_RD(bp,
		MISC_REG_AEU_AFTER_INVERT_1_FUNC_0 +
			     port*4);
	attn.sig[1] = REG_RD(bp,
		MISC_REG_AEU_AFTER_INVERT_2_FUNC_0 +
			     port*4);
	attn.sig[2] = REG_RD(bp,
		MISC_REG_AEU_AFTER_INVERT_3_FUNC_0 +
			     port*4);
	attn.sig[3] = REG_RD(bp,
		MISC_REG_AEU_AFTER_INVERT_4_FUNC_0 +
			     port*4);

	if (!CHIP_IS_E1x(bp))
		attn.sig[4] = REG_RD(bp,
			MISC_REG_AEU_AFTER_INVERT_5_FUNC_0 +
				     port*4);

	return bnx2x_parity_attn(bp, global, print, attn.sig);
}


static void bnx2x_attn_int_deasserted4(struct bnx2x *bp, u32 attn)
{
	u32 val;
	if (attn & AEU_INPUTS_ATTN_BITS_PGLUE_HW_INTERRUPT) {

		val = REG_RD(bp, PGLUE_B_REG_PGLUE_B_INT_STS_CLR);
		BNX2X_ERR("PGLUE hw attention 0x%x\n", val);
		if (val & PGLUE_B_PGLUE_B_INT_STS_REG_ADDRESS_ERROR)
			BNX2X_ERR("PGLUE_B_PGLUE_B_INT_STS_REG_ADDRESS_ERROR\n");
		if (val & PGLUE_B_PGLUE_B_INT_STS_REG_INCORRECT_RCV_BEHAVIOR)
			BNX2X_ERR("PGLUE_B_PGLUE_B_INT_STS_REG_INCORRECT_RCV_BEHAVIOR\n");
		if (val & PGLUE_B_PGLUE_B_INT_STS_REG_WAS_ERROR_ATTN)
			BNX2X_ERR("PGLUE_B_PGLUE_B_INT_STS_REG_WAS_ERROR_ATTN\n");
		if (val & PGLUE_B_PGLUE_B_INT_STS_REG_VF_LENGTH_VIOLATION_ATTN)
			BNX2X_ERR("PGLUE_B_PGLUE_B_INT_STS_REG_VF_LENGTH_VIOLATION_ATTN\n");
		if (val &
		    PGLUE_B_PGLUE_B_INT_STS_REG_VF_GRC_SPACE_VIOLATION_ATTN)
			BNX2X_ERR("PGLUE_B_PGLUE_B_INT_STS_REG_VF_GRC_SPACE_VIOLATION_ATTN\n");
		if (val &
		    PGLUE_B_PGLUE_B_INT_STS_REG_VF_MSIX_BAR_VIOLATION_ATTN)
			BNX2X_ERR("PGLUE_B_PGLUE_B_INT_STS_REG_VF_MSIX_BAR_VIOLATION_ATTN\n");
		if (val & PGLUE_B_PGLUE_B_INT_STS_REG_TCPL_ERROR_ATTN)
			BNX2X_ERR("PGLUE_B_PGLUE_B_INT_STS_REG_TCPL_ERROR_ATTN\n");
		if (val & PGLUE_B_PGLUE_B_INT_STS_REG_TCPL_IN_TWO_RCBS_ATTN)
			BNX2X_ERR("PGLUE_B_PGLUE_B_INT_STS_REG_TCPL_IN_TWO_RCBS_ATTN\n");
		if (val & PGLUE_B_PGLUE_B_INT_STS_REG_CSSNOOP_FIFO_OVERFLOW)
			BNX2X_ERR("PGLUE_B_PGLUE_B_INT_STS_REG_CSSNOOP_FIFO_OVERFLOW\n");
	}
	if (attn & AEU_INPUTS_ATTN_BITS_ATC_HW_INTERRUPT) {
		val = REG_RD(bp, ATC_REG_ATC_INT_STS_CLR);
		BNX2X_ERR("ATC hw attention 0x%x\n", val);
		if (val & ATC_ATC_INT_STS_REG_ADDRESS_ERROR)
			BNX2X_ERR("ATC_ATC_INT_STS_REG_ADDRESS_ERROR\n");
		if (val & ATC_ATC_INT_STS_REG_ATC_TCPL_TO_NOT_PEND)
			BNX2X_ERR("ATC_ATC_INT_STS_REG_ATC_TCPL_TO_NOT_PEND\n");
		if (val & ATC_ATC_INT_STS_REG_ATC_GPA_MULTIPLE_HITS)
			BNX2X_ERR("ATC_ATC_INT_STS_REG_ATC_GPA_MULTIPLE_HITS\n");
		if (val & ATC_ATC_INT_STS_REG_ATC_RCPL_TO_EMPTY_CNT)
			BNX2X_ERR("ATC_ATC_INT_STS_REG_ATC_RCPL_TO_EMPTY_CNT\n");
		if (val & ATC_ATC_INT_STS_REG_ATC_TCPL_ERROR)
			BNX2X_ERR("ATC_ATC_INT_STS_REG_ATC_TCPL_ERROR\n");
		if (val & ATC_ATC_INT_STS_REG_ATC_IREQ_LESS_THAN_STU)
			BNX2X_ERR("ATC_ATC_INT_STS_REG_ATC_IREQ_LESS_THAN_STU\n");
	}

	if (attn & (AEU_INPUTS_ATTN_BITS_PGLUE_PARITY_ERROR |
		    AEU_INPUTS_ATTN_BITS_ATC_PARITY_ERROR)) {
		BNX2X_ERR("FATAL parity attention set4 0x%x\n",
		(u32)(attn & (AEU_INPUTS_ATTN_BITS_PGLUE_PARITY_ERROR |
		    AEU_INPUTS_ATTN_BITS_ATC_PARITY_ERROR)));
	}

}

static void bnx2x_attn_int_deasserted(struct bnx2x *bp, u32 deasserted)
{
	struct attn_route attn, *group_mask;
	int port = BP_PORT(bp);
	int index;
	u32 reg_addr;
	u32 val;
	u32 aeu_mask;
	bool global = false;

	/* need to take HW lock because MCP or other port might also
	   try to handle this event */
	bnx2x_acquire_alr(bp);

	if (bnx2x_chk_parity_attn(bp, &global, true)) {
#ifndef BNX2X_STOP_ON_ERROR
		bp->recovery_state = BNX2X_RECOVERY_INIT;
		schedule_delayed_work(&bp->sp_rtnl_task, 0);
		/* Disable HW interrupts */
		bnx2x_int_disable(bp);
		/* In case of parity errors don't handle attentions so that
		 * other function would "see" parity errors.
		 */
#else
		bnx2x_panic();
#endif
		bnx2x_release_alr(bp);
		return;
	}

	attn.sig[0] = REG_RD(bp, MISC_REG_AEU_AFTER_INVERT_1_FUNC_0 + port*4);
	attn.sig[1] = REG_RD(bp, MISC_REG_AEU_AFTER_INVERT_2_FUNC_0 + port*4);
	attn.sig[2] = REG_RD(bp, MISC_REG_AEU_AFTER_INVERT_3_FUNC_0 + port*4);
	attn.sig[3] = REG_RD(bp, MISC_REG_AEU_AFTER_INVERT_4_FUNC_0 + port*4);
	if (!CHIP_IS_E1x(bp))
		attn.sig[4] =
		      REG_RD(bp, MISC_REG_AEU_AFTER_INVERT_5_FUNC_0 + port*4);
	else
		attn.sig[4] = 0;

	DP(NETIF_MSG_HW, "attn: %08x %08x %08x %08x %08x\n",
	   attn.sig[0], attn.sig[1], attn.sig[2], attn.sig[3], attn.sig[4]);

	for (index = 0; index < MAX_DYNAMIC_ATTN_GRPS; index++) {
		if (deasserted & (1 << index)) {
			group_mask = &bp->attn_group[index];

			DP(NETIF_MSG_HW, "group[%d]: %08x %08x %08x %08x %08x\n",
			   index,
			   group_mask->sig[0], group_mask->sig[1],
			   group_mask->sig[2], group_mask->sig[3],
			   group_mask->sig[4]);

			bnx2x_attn_int_deasserted4(bp,
					attn.sig[4] & group_mask->sig[4]);
			bnx2x_attn_int_deasserted3(bp,
					attn.sig[3] & group_mask->sig[3]);
			bnx2x_attn_int_deasserted1(bp,
					attn.sig[1] & group_mask->sig[1]);
			bnx2x_attn_int_deasserted2(bp,
					attn.sig[2] & group_mask->sig[2]);
			bnx2x_attn_int_deasserted0(bp,
					attn.sig[0] & group_mask->sig[0]);
		}
	}

	bnx2x_release_alr(bp);

	if (bp->common.int_block == INT_BLOCK_HC)
		reg_addr = (HC_REG_COMMAND_REG + port*32 +
			    COMMAND_REG_ATTN_BITS_CLR);
	else
		reg_addr = (BAR_IGU_INTMEM + IGU_CMD_ATTN_BIT_CLR_UPPER*8);

	val = ~deasserted;
	DP(NETIF_MSG_HW, "about to mask 0x%08x at %s addr 0x%x\n", val,
	   (bp->common.int_block == INT_BLOCK_HC) ? "HC" : "IGU", reg_addr);
	REG_WR(bp, reg_addr, val);

	if (~bp->attn_state & deasserted)
		BNX2X_ERR("IGU ERROR\n");

	reg_addr = port ? MISC_REG_AEU_MASK_ATTN_FUNC_1 :
			  MISC_REG_AEU_MASK_ATTN_FUNC_0;

	bnx2x_acquire_hw_lock(bp, HW_LOCK_RESOURCE_PORT0_ATT_MASK + port);
	aeu_mask = REG_RD(bp, reg_addr);

	DP(NETIF_MSG_HW, "aeu_mask %x  newly deasserted %x\n",
	   aeu_mask, deasserted);
	aeu_mask |= (deasserted & 0x3ff);
	DP(NETIF_MSG_HW, "new mask %x\n", aeu_mask);

	REG_WR(bp, reg_addr, aeu_mask);
	bnx2x_release_hw_lock(bp, HW_LOCK_RESOURCE_PORT0_ATT_MASK + port);

	DP(NETIF_MSG_HW, "attn_state %x\n", bp->attn_state);
	bp->attn_state &= ~deasserted;
	DP(NETIF_MSG_HW, "new state %x\n", bp->attn_state);
}

static void bnx2x_attn_int(struct bnx2x *bp)
{
	/* read local copy of bits */
	u32 attn_bits = le32_to_cpu(bp->def_status_blk->atten_status_block.
								attn_bits);
	u32 attn_ack = le32_to_cpu(bp->def_status_blk->atten_status_block.
								attn_bits_ack);
	u32 attn_state = bp->attn_state;

	/* look for changed bits */
	u32 asserted   =  attn_bits & ~attn_ack & ~attn_state;
	u32 deasserted = ~attn_bits &  attn_ack &  attn_state;

	DP(NETIF_MSG_HW,
	   "attn_bits %x  attn_ack %x  asserted %x  deasserted %x\n",
	   attn_bits, attn_ack, asserted, deasserted);

	if (~(attn_bits ^ attn_ack) & (attn_bits ^ attn_state))
		BNX2X_ERR("BAD attention state\n");

	/* handle bits that were raised */
	if (asserted)
		bnx2x_attn_int_asserted(bp, asserted);

	if (deasserted)
		bnx2x_attn_int_deasserted(bp, deasserted);
}

void bnx2x_igu_ack_sb(struct bnx2x *bp, u8 igu_sb_id, u8 segment,
		      u16 index, u8 op, u8 update)
{
	u32 igu_addr = bp->igu_base_addr;
	igu_addr += (IGU_CMD_INT_ACK_BASE + igu_sb_id)*8;
	bnx2x_igu_ack_sb_gen(bp, igu_sb_id, segment, index, op, update,
			     igu_addr);
}

static void bnx2x_update_eq_prod(struct bnx2x *bp, u16 prod)
{
	/* No memory barriers */
	storm_memset_eq_prod(bp, prod, BP_FUNC(bp));
	mmiowb(); /* keep prod updates ordered */
}

static int  bnx2x_cnic_handle_cfc_del(struct bnx2x *bp, u32 cid,
				      union event_ring_elem *elem)
{
	u8 err = elem->message.error;

	if (!bp->cnic_eth_dev.starting_cid  ||
	    (cid < bp->cnic_eth_dev.starting_cid &&
	    cid != bp->cnic_eth_dev.iscsi_l2_cid))
		return 1;

	DP(BNX2X_MSG_SP, "got delete ramrod for CNIC CID %d\n", cid);

	if (unlikely(err)) {

		BNX2X_ERR("got delete ramrod for CNIC CID %d with error!\n",
			  cid);
		bnx2x_panic_dump(bp, false);
	}
	bnx2x_cnic_cfc_comp(bp, cid, err);
	return 0;
}

static void bnx2x_handle_mcast_eqe(struct bnx2x *bp)
{
	struct bnx2x_mcast_ramrod_params rparam;
	int rc;

	memset(&rparam, 0, sizeof(rparam));

	rparam.mcast_obj = &bp->mcast_obj;

	netif_addr_lock_bh(bp->dev);

	/* Clear pending state for the last command */
	bp->mcast_obj.raw.clear_pending(&bp->mcast_obj.raw);

	/* If there are pending mcast commands - send them */
	if (bp->mcast_obj.check_pending(&bp->mcast_obj)) {
		rc = bnx2x_config_mcast(bp, &rparam, BNX2X_MCAST_CMD_CONT);
		if (rc < 0)
			BNX2X_ERR("Failed to send pending mcast commands: %d\n",
				  rc);
	}

	netif_addr_unlock_bh(bp->dev);
}

static void bnx2x_handle_classification_eqe(struct bnx2x *bp,
					    union event_ring_elem *elem)
{
	unsigned long ramrod_flags = 0;
	int rc = 0;
	u32 cid = elem->message.data.eth_event.echo & BNX2X_SWCID_MASK;
	struct bnx2x_vlan_mac_obj *vlan_mac_obj;

	/* Always push next commands out, don't wait here */
	__set_bit(RAMROD_CONT, &ramrod_flags);

	switch (le32_to_cpu((__force __le32)elem->message.data.eth_event.echo)
			    >> BNX2X_SWCID_SHIFT) {
	case BNX2X_FILTER_MAC_PENDING:
		DP(BNX2X_MSG_SP, "Got SETUP_MAC completions\n");
		if (CNIC_LOADED(bp) && (cid == BNX2X_ISCSI_ETH_CID(bp)))
			vlan_mac_obj = &bp->iscsi_l2_mac_obj;
		else
			vlan_mac_obj = &bp->sp_objs[cid].mac_obj;

		break;
	case BNX2X_FILTER_MCAST_PENDING:
		DP(BNX2X_MSG_SP, "Got SETUP_MCAST completions\n");
		/* This is only relevant for 57710 where multicast MACs are
		 * configured as unicast MACs using the same ramrod.
		 */
		bnx2x_handle_mcast_eqe(bp);
		return;
	default:
		BNX2X_ERR("Unsupported classification command: %d\n",
			  elem->message.data.eth_event.echo);
		return;
	}

	rc = vlan_mac_obj->complete(bp, vlan_mac_obj, elem, &ramrod_flags);

	if (rc < 0)
		BNX2X_ERR("Failed to schedule new commands: %d\n", rc);
	else if (rc > 0)
		DP(BNX2X_MSG_SP, "Scheduled next pending commands...\n");

}

static void bnx2x_set_iscsi_eth_rx_mode(struct bnx2x *bp, bool start);

static void bnx2x_handle_rx_mode_eqe(struct bnx2x *bp)
{
	netif_addr_lock_bh(bp->dev);

	clear_bit(BNX2X_FILTER_RX_MODE_PENDING, &bp->sp_state);

	/* Send rx_mode command again if was requested */
	if (test_and_clear_bit(BNX2X_FILTER_RX_MODE_SCHED, &bp->sp_state))
		bnx2x_set_storm_rx_mode(bp);
	else if (test_and_clear_bit(BNX2X_FILTER_ISCSI_ETH_START_SCHED,
				    &bp->sp_state))
		bnx2x_set_iscsi_eth_rx_mode(bp, true);
	else if (test_and_clear_bit(BNX2X_FILTER_ISCSI_ETH_STOP_SCHED,
				    &bp->sp_state))
		bnx2x_set_iscsi_eth_rx_mode(bp, false);

	netif_addr_unlock_bh(bp->dev);
}

static void bnx2x_after_afex_vif_lists(struct bnx2x *bp,
					      union event_ring_elem *elem)
{
	if (elem->message.data.vif_list_event.echo == VIF_LIST_RULE_GET) {
		DP(BNX2X_MSG_SP,
		   "afex: ramrod completed VIF LIST_GET, addrs 0x%x\n",
		   elem->message.data.vif_list_event.func_bit_map);
		bnx2x_fw_command(bp, DRV_MSG_CODE_AFEX_LISTGET_ACK,
			elem->message.data.vif_list_event.func_bit_map);
	} else if (elem->message.data.vif_list_event.echo ==
		   VIF_LIST_RULE_SET) {
		DP(BNX2X_MSG_SP, "afex: ramrod completed VIF LIST_SET\n");
		bnx2x_fw_command(bp, DRV_MSG_CODE_AFEX_LISTSET_ACK, 0);
	}
}

/* called with rtnl_lock */
static void bnx2x_after_function_update(struct bnx2x *bp)
{
	int q, rc;
	struct bnx2x_fastpath *fp;
	struct bnx2x_queue_state_params queue_params = {NULL};
	struct bnx2x_queue_update_params *q_update_params =
		&queue_params.params.update;

	/* Send Q update command with afex vlan removal values for all Qs */
	queue_params.cmd = BNX2X_Q_CMD_UPDATE;

	/* set silent vlan removal values according to vlan mode */
	__set_bit(BNX2X_Q_UPDATE_SILENT_VLAN_REM_CHNG,
		  &q_update_params->update_flags);
	__set_bit(BNX2X_Q_UPDATE_SILENT_VLAN_REM,
		  &q_update_params->update_flags);
	__set_bit(RAMROD_COMP_WAIT, &queue_params.ramrod_flags);

	/* in access mode mark mask and value are 0 to strip all vlans */
	if (bp->afex_vlan_mode == FUNC_MF_CFG_AFEX_VLAN_ACCESS_MODE) {
		q_update_params->silent_removal_value = 0;
		q_update_params->silent_removal_mask = 0;
	} else {
		q_update_params->silent_removal_value =
			(bp->afex_def_vlan_tag & VLAN_VID_MASK);
		q_update_params->silent_removal_mask = VLAN_VID_MASK;
	}

	for_each_eth_queue(bp, q) {
		/* Set the appropriate Queue object */
		fp = &bp->fp[q];
		queue_params.q_obj = &bnx2x_sp_obj(bp, fp).q_obj;

		/* send the ramrod */
		rc = bnx2x_queue_state_change(bp, &queue_params);
		if (rc < 0)
			BNX2X_ERR("Failed to config silent vlan rem for Q %d\n",
				  q);
	}

	if (!NO_FCOE(bp) && CNIC_ENABLED(bp)) {
		fp = &bp->fp[FCOE_IDX(bp)];
		queue_params.q_obj = &bnx2x_sp_obj(bp, fp).q_obj;

		/* clear pending completion bit */
		__clear_bit(RAMROD_COMP_WAIT, &queue_params.ramrod_flags);

		/* mark latest Q bit */
		smp_mb__before_clear_bit();
		set_bit(BNX2X_AFEX_FCOE_Q_UPDATE_PENDING, &bp->sp_state);
		smp_mb__after_clear_bit();

		/* send Q update ramrod for FCoE Q */
		rc = bnx2x_queue_state_change(bp, &queue_params);
		if (rc < 0)
			BNX2X_ERR("Failed to config silent vlan rem for Q %d\n",
				  q);
	} else {
		/* If no FCoE ring - ACK MCP now */
		bnx2x_link_report(bp);
		bnx2x_fw_command(bp, DRV_MSG_CODE_AFEX_VIFSET_ACK, 0);
	}
}

static struct bnx2x_queue_sp_obj *bnx2x_cid_to_q_obj(
	struct bnx2x *bp, u32 cid)
{
	DP(BNX2X_MSG_SP, "retrieving fp from cid %d\n", cid);

	if (CNIC_LOADED(bp) && (cid == BNX2X_FCOE_ETH_CID(bp)))
		return &bnx2x_fcoe_sp_obj(bp, q_obj);
	else
		return &bp->sp_objs[CID_TO_FP(cid, bp)].q_obj;
}

static void bnx2x_eq_int(struct bnx2x *bp)
{
	u16 hw_cons, sw_cons, sw_prod;
	union event_ring_elem *elem;
	u8 echo;
	u32 cid;
	u8 opcode;
	int rc, spqe_cnt = 0;
	struct bnx2x_queue_sp_obj *q_obj;
	struct bnx2x_func_sp_obj *f_obj = &bp->func_obj;
	struct bnx2x_raw_obj *rss_raw = &bp->rss_conf_obj.raw;

	hw_cons = le16_to_cpu(*bp->eq_cons_sb);

	/* The hw_cos range is 1-255, 257 - the sw_cons range is 0-254, 256.
	 * when we get the the next-page we nned to adjust so the loop
	 * condition below will be met. The next element is the size of a
	 * regular element and hence incrementing by 1
	 */
	if ((hw_cons & EQ_DESC_MAX_PAGE) == EQ_DESC_MAX_PAGE)
		hw_cons++;

	/* This function may never run in parallel with itself for a
	 * specific bp, thus there is no need in "paired" read memory
	 * barrier here.
	 */
	sw_cons = bp->eq_cons;
	sw_prod = bp->eq_prod;

	DP(BNX2X_MSG_SP, "EQ:  hw_cons %u  sw_cons %u bp->eq_spq_left %x\n",
			hw_cons, sw_cons, atomic_read(&bp->eq_spq_left));

	for (; sw_cons != hw_cons;
	      sw_prod = NEXT_EQ_IDX(sw_prod), sw_cons = NEXT_EQ_IDX(sw_cons)) {

		elem = &bp->eq_ring[EQ_DESC(sw_cons)];

		rc = bnx2x_iov_eq_sp_event(bp, elem);
		if (!rc) {
			DP(BNX2X_MSG_IOV, "bnx2x_iov_eq_sp_event returned %d\n",
			   rc);
			goto next_spqe;
		}

		/* elem CID originates from FW; actually LE */
		cid = SW_CID((__force __le32)
			     elem->message.data.cfc_del_event.cid);
		opcode = elem->message.opcode;

		/* handle eq element */
		switch (opcode) {
		case EVENT_RING_OPCODE_VF_PF_CHANNEL:
			DP(BNX2X_MSG_IOV, "vf pf channel element on eq\n");
			bnx2x_vf_mbx(bp, &elem->message.data.vf_pf_event);
			continue;

		case EVENT_RING_OPCODE_STAT_QUERY:
			DP(BNX2X_MSG_SP | BNX2X_MSG_STATS,
			   "got statistics comp event %d\n",
			   bp->stats_comp++);
			/* nothing to do with stats comp */
			goto next_spqe;

		case EVENT_RING_OPCODE_CFC_DEL:
			/* handle according to cid range */
			/*
			 * we may want to verify here that the bp state is
			 * HALTING
			 */
			DP(BNX2X_MSG_SP,
			   "got delete ramrod for MULTI[%d]\n", cid);

			if (CNIC_LOADED(bp) &&
			    !bnx2x_cnic_handle_cfc_del(bp, cid, elem))
				goto next_spqe;

			q_obj = bnx2x_cid_to_q_obj(bp, cid);

			if (q_obj->complete_cmd(bp, q_obj, BNX2X_Q_CMD_CFC_DEL))
				break;



			goto next_spqe;

		case EVENT_RING_OPCODE_STOP_TRAFFIC:
			DP(BNX2X_MSG_SP | BNX2X_MSG_DCB, "got STOP TRAFFIC\n");
			if (f_obj->complete_cmd(bp, f_obj,
						BNX2X_F_CMD_TX_STOP))
				break;
			bnx2x_dcbx_set_params(bp, BNX2X_DCBX_STATE_TX_PAUSED);
			goto next_spqe;

		case EVENT_RING_OPCODE_START_TRAFFIC:
			DP(BNX2X_MSG_SP | BNX2X_MSG_DCB, "got START TRAFFIC\n");
			if (f_obj->complete_cmd(bp, f_obj,
						BNX2X_F_CMD_TX_START))
				break;
			bnx2x_dcbx_set_params(bp, BNX2X_DCBX_STATE_TX_RELEASED);
			goto next_spqe;

		case EVENT_RING_OPCODE_FUNCTION_UPDATE:
			echo = elem->message.data.function_update_event.echo;
			if (echo == SWITCH_UPDATE) {
				DP(BNX2X_MSG_SP | NETIF_MSG_IFUP,
				   "got FUNC_SWITCH_UPDATE ramrod\n");
				if (f_obj->complete_cmd(
					bp, f_obj, BNX2X_F_CMD_SWITCH_UPDATE))
					break;

			} else {
				DP(BNX2X_MSG_SP | BNX2X_MSG_MCP,
				   "AFEX: ramrod completed FUNCTION_UPDATE\n");
				f_obj->complete_cmd(bp, f_obj,
						    BNX2X_F_CMD_AFEX_UPDATE);

				/* We will perform the Queues update from
				 * sp_rtnl task as all Queue SP operations
				 * should run under rtnl_lock.
				 */
				smp_mb__before_clear_bit();
				set_bit(BNX2X_SP_RTNL_AFEX_F_UPDATE,
					&bp->sp_rtnl_state);
				smp_mb__after_clear_bit();

				schedule_delayed_work(&bp->sp_rtnl_task, 0);
			}

			goto next_spqe;

		case EVENT_RING_OPCODE_AFEX_VIF_LISTS:
			f_obj->complete_cmd(bp, f_obj,
					    BNX2X_F_CMD_AFEX_VIFLISTS);
			bnx2x_after_afex_vif_lists(bp, elem);
			goto next_spqe;
		case EVENT_RING_OPCODE_FUNCTION_START:
			DP(BNX2X_MSG_SP | NETIF_MSG_IFUP,
			   "got FUNC_START ramrod\n");
			if (f_obj->complete_cmd(bp, f_obj, BNX2X_F_CMD_START))
				break;

			goto next_spqe;

		case EVENT_RING_OPCODE_FUNCTION_STOP:
			DP(BNX2X_MSG_SP | NETIF_MSG_IFUP,
			   "got FUNC_STOP ramrod\n");
			if (f_obj->complete_cmd(bp, f_obj, BNX2X_F_CMD_STOP))
				break;

			goto next_spqe;
		}

		switch (opcode | bp->state) {
		case (EVENT_RING_OPCODE_RSS_UPDATE_RULES |
		      BNX2X_STATE_OPEN):
		case (EVENT_RING_OPCODE_RSS_UPDATE_RULES |
		      BNX2X_STATE_OPENING_WAIT4_PORT):
			cid = elem->message.data.eth_event.echo &
				BNX2X_SWCID_MASK;
			DP(BNX2X_MSG_SP, "got RSS_UPDATE ramrod. CID %d\n",
			   cid);
			rss_raw->clear_pending(rss_raw);
			break;

		case (EVENT_RING_OPCODE_SET_MAC | BNX2X_STATE_OPEN):
		case (EVENT_RING_OPCODE_SET_MAC | BNX2X_STATE_DIAG):
		case (EVENT_RING_OPCODE_SET_MAC |
		      BNX2X_STATE_CLOSING_WAIT4_HALT):
		case (EVENT_RING_OPCODE_CLASSIFICATION_RULES |
		      BNX2X_STATE_OPEN):
		case (EVENT_RING_OPCODE_CLASSIFICATION_RULES |
		      BNX2X_STATE_DIAG):
		case (EVENT_RING_OPCODE_CLASSIFICATION_RULES |
		      BNX2X_STATE_CLOSING_WAIT4_HALT):
			DP(BNX2X_MSG_SP, "got (un)set mac ramrod\n");
			bnx2x_handle_classification_eqe(bp, elem);
			break;

		case (EVENT_RING_OPCODE_MULTICAST_RULES |
		      BNX2X_STATE_OPEN):
		case (EVENT_RING_OPCODE_MULTICAST_RULES |
		      BNX2X_STATE_DIAG):
		case (EVENT_RING_OPCODE_MULTICAST_RULES |
		      BNX2X_STATE_CLOSING_WAIT4_HALT):
			DP(BNX2X_MSG_SP, "got mcast ramrod\n");
			bnx2x_handle_mcast_eqe(bp);
			break;

		case (EVENT_RING_OPCODE_FILTERS_RULES |
		      BNX2X_STATE_OPEN):
		case (EVENT_RING_OPCODE_FILTERS_RULES |
		      BNX2X_STATE_DIAG):
		case (EVENT_RING_OPCODE_FILTERS_RULES |
		      BNX2X_STATE_CLOSING_WAIT4_HALT):
			DP(BNX2X_MSG_SP, "got rx_mode ramrod\n");
			bnx2x_handle_rx_mode_eqe(bp);
			break;
		default:
			/* unknown event log error and continue */
			BNX2X_ERR("Unknown EQ event %d, bp->state 0x%x\n",
				  elem->message.opcode, bp->state);
		}
next_spqe:
		spqe_cnt++;
	} /* for */

	smp_mb__before_atomic_inc();
	atomic_add(spqe_cnt, &bp->eq_spq_left);

	bp->eq_cons = sw_cons;
	bp->eq_prod = sw_prod;
	/* Make sure that above mem writes were issued towards the memory */
	smp_wmb();

	/* update producer */
	bnx2x_update_eq_prod(bp, bp->eq_prod);
}

static void bnx2x_sp_task(struct work_struct *work)
{
	struct bnx2x *bp = container_of(work, struct bnx2x, sp_task.work);

	DP(BNX2X_MSG_SP, "sp task invoked\n");

	/* make sure the atomic interupt_occurred has been written */
	smp_rmb();
	if (atomic_read(&bp->interrupt_occurred)) {

		/* what work needs to be performed? */
		u16 status = bnx2x_update_dsb_idx(bp);

		DP(BNX2X_MSG_SP, "status %x\n", status);
		DP(BNX2X_MSG_SP, "setting interrupt_occurred to 0\n");
		atomic_set(&bp->interrupt_occurred, 0);

		/* HW attentions */
		if (status & BNX2X_DEF_SB_ATT_IDX) {
			bnx2x_attn_int(bp);
			status &= ~BNX2X_DEF_SB_ATT_IDX;
		}

		/* SP events: STAT_QUERY and others */
		if (status & BNX2X_DEF_SB_IDX) {
			struct bnx2x_fastpath *fp = bnx2x_fcoe_fp(bp);

		if (FCOE_INIT(bp) &&
			    (bnx2x_has_rx_work(fp) || bnx2x_has_tx_work(fp))) {
				/* Prevent local bottom-halves from running as
				 * we are going to change the local NAPI list.
				 */
				local_bh_disable();
				napi_schedule(&bnx2x_fcoe(bp, napi));
				local_bh_enable();
			}

			/* Handle EQ completions */
			bnx2x_eq_int(bp);
			bnx2x_ack_sb(bp, bp->igu_dsb_id, USTORM_ID,
				     le16_to_cpu(bp->def_idx), IGU_INT_NOP, 1);

			status &= ~BNX2X_DEF_SB_IDX;
		}

		/* if status is non zero then perhaps something went wrong */
		if (unlikely(status))
			DP(BNX2X_MSG_SP,
			   "got an unknown interrupt! (status 0x%x)\n", status);

		/* ack status block only if something was actually handled */
		bnx2x_ack_sb(bp, bp->igu_dsb_id, ATTENTION_ID,
			     le16_to_cpu(bp->def_att_idx), IGU_INT_ENABLE, 1);

	}

	/* must be called after the EQ processing (since eq leads to sriov
	 * ramrod completion flows).
	 * This flow may have been scheduled by the arrival of a ramrod
	 * completion, or by the sriov code rescheduling itself.
	 */
	bnx2x_iov_sp_task(bp);

	/* afex - poll to check if VIFSET_ACK should be sent to MFW */
	if (test_and_clear_bit(BNX2X_AFEX_PENDING_VIFSET_MCP_ACK,
			       &bp->sp_state)) {
		bnx2x_link_report(bp);
		bnx2x_fw_command(bp, DRV_MSG_CODE_AFEX_VIFSET_ACK, 0);
	}
}

irqreturn_t bnx2x_msix_sp_int(int irq, void *dev_instance)
{
	struct net_device *dev = dev_instance;
	struct bnx2x *bp = netdev_priv(dev);

	bnx2x_ack_sb(bp, bp->igu_dsb_id, USTORM_ID, 0,
		     IGU_INT_DISABLE, 0);

#ifdef BNX2X_STOP_ON_ERROR
	if (unlikely(bp->panic))
		return IRQ_HANDLED;
#endif

	if (CNIC_LOADED(bp)) {
		struct cnic_ops *c_ops;

		rcu_read_lock();
		c_ops = rcu_dereference(bp->cnic_ops);
		if (c_ops)
			c_ops->cnic_handler(bp->cnic_data, NULL);
		rcu_read_unlock();
	}

	/* schedule sp task to perform default status block work, ack
	 * attentions and enable interrupts.
	 */
	bnx2x_schedule_sp_task(bp);

	return IRQ_HANDLED;
}

/* end of slow path */


void bnx2x_drv_pulse(struct bnx2x *bp)
{
	SHMEM_WR(bp, func_mb[BP_FW_MB_IDX(bp)].drv_pulse_mb,
		 bp->fw_drv_pulse_wr_seq);
}

static void bnx2x_timer(unsigned long data)
{
	struct bnx2x *bp = (struct bnx2x *) data;

	if (!netif_running(bp->dev))
		return;

	if (IS_PF(bp) &&
	    !BP_NOMCP(bp)) {
		int mb_idx = BP_FW_MB_IDX(bp);
		u32 drv_pulse;
		u32 mcp_pulse;

		++bp->fw_drv_pulse_wr_seq;
		bp->fw_drv_pulse_wr_seq &= DRV_PULSE_SEQ_MASK;
		/* TBD - add SYSTEM_TIME */
		drv_pulse = bp->fw_drv_pulse_wr_seq;
		bnx2x_drv_pulse(bp);

		mcp_pulse = (SHMEM_RD(bp, func_mb[mb_idx].mcp_pulse_mb) &
			     MCP_PULSE_SEQ_MASK);
		/* The delta between driver pulse and mcp response
		 * should be 1 (before mcp response) or 0 (after mcp response)
		 */
		if ((drv_pulse != mcp_pulse) &&
		    (drv_pulse != ((mcp_pulse + 1) & MCP_PULSE_SEQ_MASK))) {
			/* someone lost a heartbeat... */
			BNX2X_ERR("drv_pulse (0x%x) != mcp_pulse (0x%x)\n",
				  drv_pulse, mcp_pulse);
		}
	}

	if (bp->state == BNX2X_STATE_OPEN)
		bnx2x_stats_handle(bp, STATS_EVENT_UPDATE);

	/* sample pf vf bulletin board for new posts from pf */
	if (IS_VF(bp))
		bnx2x_sample_bulletin(bp);

	mod_timer(&bp->timer, jiffies + bp->current_interval);
}

/* end of Statistics */

/* nic init */

/*
 * nic init service functions
 */

static void bnx2x_fill(struct bnx2x *bp, u32 addr, int fill, u32 len)
{
	u32 i;
	if (!(len%4) && !(addr%4))
		for (i = 0; i < len; i += 4)
			REG_WR(bp, addr + i, fill);
	else
		for (i = 0; i < len; i++)
			REG_WR8(bp, addr + i, fill);

}

/* helper: writes FP SP data to FW - data_size in dwords */
static void bnx2x_wr_fp_sb_data(struct bnx2x *bp,
				int fw_sb_id,
				u32 *sb_data_p,
				u32 data_size)
{
	int index;
	for (index = 0; index < data_size; index++)
		REG_WR(bp, BAR_CSTRORM_INTMEM +
			CSTORM_STATUS_BLOCK_DATA_OFFSET(fw_sb_id) +
			sizeof(u32)*index,
			*(sb_data_p + index));
}

static void bnx2x_zero_fp_sb(struct bnx2x *bp, int fw_sb_id)
{
	u32 *sb_data_p;
	u32 data_size = 0;
	struct hc_status_block_data_e2 sb_data_e2;
	struct hc_status_block_data_e1x sb_data_e1x;

	/* disable the function first */
	if (!CHIP_IS_E1x(bp)) {
		memset(&sb_data_e2, 0, sizeof(struct hc_status_block_data_e2));
		sb_data_e2.common.state = SB_DISABLED;
		sb_data_e2.common.p_func.vf_valid = false;
		sb_data_p = (u32 *)&sb_data_e2;
		data_size = sizeof(struct hc_status_block_data_e2)/sizeof(u32);
	} else {
		memset(&sb_data_e1x, 0,
		       sizeof(struct hc_status_block_data_e1x));
		sb_data_e1x.common.state = SB_DISABLED;
		sb_data_e1x.common.p_func.vf_valid = false;
		sb_data_p = (u32 *)&sb_data_e1x;
		data_size = sizeof(struct hc_status_block_data_e1x)/sizeof(u32);
	}
	bnx2x_wr_fp_sb_data(bp, fw_sb_id, sb_data_p, data_size);

	bnx2x_fill(bp, BAR_CSTRORM_INTMEM +
			CSTORM_STATUS_BLOCK_OFFSET(fw_sb_id), 0,
			CSTORM_STATUS_BLOCK_SIZE);
	bnx2x_fill(bp, BAR_CSTRORM_INTMEM +
			CSTORM_SYNC_BLOCK_OFFSET(fw_sb_id), 0,
			CSTORM_SYNC_BLOCK_SIZE);
}

/* helper:  writes SP SB data to FW */
static void bnx2x_wr_sp_sb_data(struct bnx2x *bp,
		struct hc_sp_status_block_data *sp_sb_data)
{
	int func = BP_FUNC(bp);
	int i;
	for (i = 0; i < sizeof(struct hc_sp_status_block_data)/sizeof(u32); i++)
		REG_WR(bp, BAR_CSTRORM_INTMEM +
			CSTORM_SP_STATUS_BLOCK_DATA_OFFSET(func) +
			i*sizeof(u32),
			*((u32 *)sp_sb_data + i));
}

static void bnx2x_zero_sp_sb(struct bnx2x *bp)
{
	int func = BP_FUNC(bp);
	struct hc_sp_status_block_data sp_sb_data;
	memset(&sp_sb_data, 0, sizeof(struct hc_sp_status_block_data));

	sp_sb_data.state = SB_DISABLED;
	sp_sb_data.p_func.vf_valid = false;

	bnx2x_wr_sp_sb_data(bp, &sp_sb_data);

	bnx2x_fill(bp, BAR_CSTRORM_INTMEM +
			CSTORM_SP_STATUS_BLOCK_OFFSET(func), 0,
			CSTORM_SP_STATUS_BLOCK_SIZE);
	bnx2x_fill(bp, BAR_CSTRORM_INTMEM +
			CSTORM_SP_SYNC_BLOCK_OFFSET(func), 0,
			CSTORM_SP_SYNC_BLOCK_SIZE);

}


static void bnx2x_setup_ndsb_state_machine(struct hc_status_block_sm *hc_sm,
					   int igu_sb_id, int igu_seg_id)
{
	hc_sm->igu_sb_id = igu_sb_id;
	hc_sm->igu_seg_id = igu_seg_id;
	hc_sm->timer_value = 0xFF;
	hc_sm->time_to_expire = 0xFFFFFFFF;
}


/* allocates state machine ids. */
static void bnx2x_map_sb_state_machines(struct hc_index_data *index_data)
{
	/* zero out state machine indices */
	/* rx indices */
	index_data[HC_INDEX_ETH_RX_CQ_CONS].flags &= ~HC_INDEX_DATA_SM_ID;

	/* tx indices */
	index_data[HC_INDEX_OOO_TX_CQ_CONS].flags &= ~HC_INDEX_DATA_SM_ID;
	index_data[HC_INDEX_ETH_TX_CQ_CONS_COS0].flags &= ~HC_INDEX_DATA_SM_ID;
	index_data[HC_INDEX_ETH_TX_CQ_CONS_COS1].flags &= ~HC_INDEX_DATA_SM_ID;
	index_data[HC_INDEX_ETH_TX_CQ_CONS_COS2].flags &= ~HC_INDEX_DATA_SM_ID;

	/* map indices */
	/* rx indices */
	index_data[HC_INDEX_ETH_RX_CQ_CONS].flags |=
		SM_RX_ID << HC_INDEX_DATA_SM_ID_SHIFT;

	/* tx indices */
	index_data[HC_INDEX_OOO_TX_CQ_CONS].flags |=
		SM_TX_ID << HC_INDEX_DATA_SM_ID_SHIFT;
	index_data[HC_INDEX_ETH_TX_CQ_CONS_COS0].flags |=
		SM_TX_ID << HC_INDEX_DATA_SM_ID_SHIFT;
	index_data[HC_INDEX_ETH_TX_CQ_CONS_COS1].flags |=
		SM_TX_ID << HC_INDEX_DATA_SM_ID_SHIFT;
	index_data[HC_INDEX_ETH_TX_CQ_CONS_COS2].flags |=
		SM_TX_ID << HC_INDEX_DATA_SM_ID_SHIFT;
}

void bnx2x_init_sb(struct bnx2x *bp, dma_addr_t mapping, int vfid,
			  u8 vf_valid, int fw_sb_id, int igu_sb_id)
{
	int igu_seg_id;

	struct hc_status_block_data_e2 sb_data_e2;
	struct hc_status_block_data_e1x sb_data_e1x;
	struct hc_status_block_sm  *hc_sm_p;
	int data_size;
	u32 *sb_data_p;

	if (CHIP_INT_MODE_IS_BC(bp))
		igu_seg_id = HC_SEG_ACCESS_NORM;
	else
		igu_seg_id = IGU_SEG_ACCESS_NORM;

	bnx2x_zero_fp_sb(bp, fw_sb_id);

	if (!CHIP_IS_E1x(bp)) {
		memset(&sb_data_e2, 0, sizeof(struct hc_status_block_data_e2));
		sb_data_e2.common.state = SB_ENABLED;
		sb_data_e2.common.p_func.pf_id = BP_FUNC(bp);
		sb_data_e2.common.p_func.vf_id = vfid;
		sb_data_e2.common.p_func.vf_valid = vf_valid;
		sb_data_e2.common.p_func.vnic_id = BP_VN(bp);
		sb_data_e2.common.same_igu_sb_1b = true;
		sb_data_e2.common.host_sb_addr.hi = U64_HI(mapping);
		sb_data_e2.common.host_sb_addr.lo = U64_LO(mapping);
		hc_sm_p = sb_data_e2.common.state_machine;
		sb_data_p = (u32 *)&sb_data_e2;
		data_size = sizeof(struct hc_status_block_data_e2)/sizeof(u32);
		bnx2x_map_sb_state_machines(sb_data_e2.index_data);
	} else {
		memset(&sb_data_e1x, 0,
		       sizeof(struct hc_status_block_data_e1x));
		sb_data_e1x.common.state = SB_ENABLED;
		sb_data_e1x.common.p_func.pf_id = BP_FUNC(bp);
		sb_data_e1x.common.p_func.vf_id = 0xff;
		sb_data_e1x.common.p_func.vf_valid = false;
		sb_data_e1x.common.p_func.vnic_id = BP_VN(bp);
		sb_data_e1x.common.same_igu_sb_1b = true;
		sb_data_e1x.common.host_sb_addr.hi = U64_HI(mapping);
		sb_data_e1x.common.host_sb_addr.lo = U64_LO(mapping);
		hc_sm_p = sb_data_e1x.common.state_machine;
		sb_data_p = (u32 *)&sb_data_e1x;
		data_size = sizeof(struct hc_status_block_data_e1x)/sizeof(u32);
		bnx2x_map_sb_state_machines(sb_data_e1x.index_data);
	}

	bnx2x_setup_ndsb_state_machine(&hc_sm_p[SM_RX_ID],
				       igu_sb_id, igu_seg_id);
	bnx2x_setup_ndsb_state_machine(&hc_sm_p[SM_TX_ID],
				       igu_sb_id, igu_seg_id);

	DP(NETIF_MSG_IFUP, "Init FW SB %d\n", fw_sb_id);

	/* write indices to HW - PCI guarantees endianity of regpairs */
	bnx2x_wr_fp_sb_data(bp, fw_sb_id, sb_data_p, data_size);
}

static void bnx2x_update_coalesce_sb(struct bnx2x *bp, u8 fw_sb_id,
				     u16 tx_usec, u16 rx_usec)
{
	bnx2x_update_coalesce_sb_index(bp, fw_sb_id, HC_INDEX_ETH_RX_CQ_CONS,
				    false, rx_usec);
	bnx2x_update_coalesce_sb_index(bp, fw_sb_id,
				       HC_INDEX_ETH_TX_CQ_CONS_COS0, false,
				       tx_usec);
	bnx2x_update_coalesce_sb_index(bp, fw_sb_id,
				       HC_INDEX_ETH_TX_CQ_CONS_COS1, false,
				       tx_usec);
	bnx2x_update_coalesce_sb_index(bp, fw_sb_id,
				       HC_INDEX_ETH_TX_CQ_CONS_COS2, false,
				       tx_usec);
}

static void bnx2x_init_def_sb(struct bnx2x *bp)
{
	struct host_sp_status_block *def_sb = bp->def_status_blk;
	dma_addr_t mapping = bp->def_status_blk_mapping;
	int igu_sp_sb_index;
	int igu_seg_id;
	int port = BP_PORT(bp);
	int func = BP_FUNC(bp);
	int reg_offset, reg_offset_en5;
	u64 section;
	int index;
	struct hc_sp_status_block_data sp_sb_data;
	memset(&sp_sb_data, 0, sizeof(struct hc_sp_status_block_data));

	if (CHIP_INT_MODE_IS_BC(bp)) {
		igu_sp_sb_index = DEF_SB_IGU_ID;
		igu_seg_id = HC_SEG_ACCESS_DEF;
	} else {
		igu_sp_sb_index = bp->igu_dsb_id;
		igu_seg_id = IGU_SEG_ACCESS_DEF;
	}

	/* ATTN */
	section = ((u64)mapping) + offsetof(struct host_sp_status_block,
					    atten_status_block);
	def_sb->atten_status_block.status_block_id = igu_sp_sb_index;

	bp->attn_state = 0;

	reg_offset = (port ? MISC_REG_AEU_ENABLE1_FUNC_1_OUT_0 :
			     MISC_REG_AEU_ENABLE1_FUNC_0_OUT_0);
	reg_offset_en5 = (port ? MISC_REG_AEU_ENABLE5_FUNC_1_OUT_0 :
				 MISC_REG_AEU_ENABLE5_FUNC_0_OUT_0);
	for (index = 0; index < MAX_DYNAMIC_ATTN_GRPS; index++) {
		int sindex;
		/* take care of sig[0]..sig[4] */
		for (sindex = 0; sindex < 4; sindex++)
			bp->attn_group[index].sig[sindex] =
			   REG_RD(bp, reg_offset + sindex*0x4 + 0x10*index);

		if (!CHIP_IS_E1x(bp))
			/*
			 * enable5 is separate from the rest of the registers,
			 * and therefore the address skip is 4
			 * and not 16 between the different groups
			 */
			bp->attn_group[index].sig[4] = REG_RD(bp,
					reg_offset_en5 + 0x4*index);
		else
			bp->attn_group[index].sig[4] = 0;
	}

	if (bp->common.int_block == INT_BLOCK_HC) {
		reg_offset = (port ? HC_REG_ATTN_MSG1_ADDR_L :
				     HC_REG_ATTN_MSG0_ADDR_L);

		REG_WR(bp, reg_offset, U64_LO(section));
		REG_WR(bp, reg_offset + 4, U64_HI(section));
	} else if (!CHIP_IS_E1x(bp)) {
		REG_WR(bp, IGU_REG_ATTN_MSG_ADDR_L, U64_LO(section));
		REG_WR(bp, IGU_REG_ATTN_MSG_ADDR_H, U64_HI(section));
	}

	section = ((u64)mapping) + offsetof(struct host_sp_status_block,
					    sp_sb);

	bnx2x_zero_sp_sb(bp);

	/* PCI guarantees endianity of regpairs */
	sp_sb_data.state		= SB_ENABLED;
	sp_sb_data.host_sb_addr.lo	= U64_LO(section);
	sp_sb_data.host_sb_addr.hi	= U64_HI(section);
	sp_sb_data.igu_sb_id		= igu_sp_sb_index;
	sp_sb_data.igu_seg_id		= igu_seg_id;
	sp_sb_data.p_func.pf_id		= func;
	sp_sb_data.p_func.vnic_id	= BP_VN(bp);
	sp_sb_data.p_func.vf_id		= 0xff;

	bnx2x_wr_sp_sb_data(bp, &sp_sb_data);

	bnx2x_ack_sb(bp, bp->igu_dsb_id, USTORM_ID, 0, IGU_INT_ENABLE, 0);
}

void bnx2x_update_coalesce(struct bnx2x *bp)
{
	int i;

	for_each_eth_queue(bp, i)
		bnx2x_update_coalesce_sb(bp, bp->fp[i].fw_sb_id,
					 bp->tx_ticks, bp->rx_ticks);
}

static void bnx2x_init_sp_ring(struct bnx2x *bp)
{
	spin_lock_init(&bp->spq_lock);
	atomic_set(&bp->cq_spq_left, MAX_SPQ_PENDING);

	bp->spq_prod_idx = 0;
	bp->dsb_sp_prod = BNX2X_SP_DSB_INDEX;
	bp->spq_prod_bd = bp->spq;
	bp->spq_last_bd = bp->spq_prod_bd + MAX_SP_DESC_CNT;
}

static void bnx2x_init_eq_ring(struct bnx2x *bp)
{
	int i;
	for (i = 1; i <= NUM_EQ_PAGES; i++) {
		union event_ring_elem *elem =
			&bp->eq_ring[EQ_DESC_CNT_PAGE * i - 1];

		elem->next_page.addr.hi =
			cpu_to_le32(U64_HI(bp->eq_mapping +
				   BCM_PAGE_SIZE * (i % NUM_EQ_PAGES)));
		elem->next_page.addr.lo =
			cpu_to_le32(U64_LO(bp->eq_mapping +
				   BCM_PAGE_SIZE*(i % NUM_EQ_PAGES)));
	}
	bp->eq_cons = 0;
	bp->eq_prod = NUM_EQ_DESC;
	bp->eq_cons_sb = BNX2X_EQ_INDEX;
	/* we want a warning message before it gets rought... */
	atomic_set(&bp->eq_spq_left,
		min_t(int, MAX_SP_DESC_CNT - MAX_SPQ_PENDING, NUM_EQ_DESC) - 1);
}

/* called with netif_addr_lock_bh() */
int bnx2x_set_q_rx_mode(struct bnx2x *bp, u8 cl_id,
			unsigned long rx_mode_flags,
			unsigned long rx_accept_flags,
			unsigned long tx_accept_flags,
			unsigned long ramrod_flags)
{
	struct bnx2x_rx_mode_ramrod_params ramrod_param;
	int rc;

	memset(&ramrod_param, 0, sizeof(ramrod_param));

	/* Prepare ramrod parameters */
	ramrod_param.cid = 0;
	ramrod_param.cl_id = cl_id;
	ramrod_param.rx_mode_obj = &bp->rx_mode_obj;
	ramrod_param.func_id = BP_FUNC(bp);

	ramrod_param.pstate = &bp->sp_state;
	ramrod_param.state = BNX2X_FILTER_RX_MODE_PENDING;

	ramrod_param.rdata = bnx2x_sp(bp, rx_mode_rdata);
	ramrod_param.rdata_mapping = bnx2x_sp_mapping(bp, rx_mode_rdata);

	set_bit(BNX2X_FILTER_RX_MODE_PENDING, &bp->sp_state);

	ramrod_param.ramrod_flags = ramrod_flags;
	ramrod_param.rx_mode_flags = rx_mode_flags;

	ramrod_param.rx_accept_flags = rx_accept_flags;
	ramrod_param.tx_accept_flags = tx_accept_flags;

	rc = bnx2x_config_rx_mode(bp, &ramrod_param);
	if (rc < 0) {
		BNX2X_ERR("Set rx_mode %d failed\n", bp->rx_mode);
		return rc;
	}

	return 0;
}

static int bnx2x_fill_accept_flags(struct bnx2x *bp, u32 rx_mode,
				   unsigned long *rx_accept_flags,
				   unsigned long *tx_accept_flags)
{
	/* Clear the flags first */
	*rx_accept_flags = 0;
	*tx_accept_flags = 0;

	switch (rx_mode) {
	case BNX2X_RX_MODE_NONE:
		/*
		 * 'drop all' supersedes any accept flags that may have been
		 * passed to the function.
		 */
		break;
	case BNX2X_RX_MODE_NORMAL:
		__set_bit(BNX2X_ACCEPT_UNICAST, rx_accept_flags);
		__set_bit(BNX2X_ACCEPT_MULTICAST, rx_accept_flags);
		__set_bit(BNX2X_ACCEPT_BROADCAST, rx_accept_flags);

		/* internal switching mode */
		__set_bit(BNX2X_ACCEPT_UNICAST, tx_accept_flags);
		__set_bit(BNX2X_ACCEPT_MULTICAST, tx_accept_flags);
		__set_bit(BNX2X_ACCEPT_BROADCAST, tx_accept_flags);

		break;
	case BNX2X_RX_MODE_ALLMULTI:
		__set_bit(BNX2X_ACCEPT_UNICAST, rx_accept_flags);
		__set_bit(BNX2X_ACCEPT_ALL_MULTICAST, rx_accept_flags);
		__set_bit(BNX2X_ACCEPT_BROADCAST, rx_accept_flags);

		/* internal switching mode */
		__set_bit(BNX2X_ACCEPT_UNICAST, tx_accept_flags);
		__set_bit(BNX2X_ACCEPT_ALL_MULTICAST, tx_accept_flags);
		__set_bit(BNX2X_ACCEPT_BROADCAST, tx_accept_flags);

		break;
	case BNX2X_RX_MODE_PROMISC:
		/* According to deffinition of SI mode, iface in promisc mode
		 * should receive matched and unmatched (in resolution of port)
		 * unicast packets.
		 */
		__set_bit(BNX2X_ACCEPT_UNMATCHED, rx_accept_flags);
		__set_bit(BNX2X_ACCEPT_UNICAST, rx_accept_flags);
		__set_bit(BNX2X_ACCEPT_ALL_MULTICAST, rx_accept_flags);
		__set_bit(BNX2X_ACCEPT_BROADCAST, rx_accept_flags);

		/* internal switching mode */
		__set_bit(BNX2X_ACCEPT_ALL_MULTICAST, tx_accept_flags);
		__set_bit(BNX2X_ACCEPT_BROADCAST, tx_accept_flags);

		if (IS_MF_SI(bp))
			__set_bit(BNX2X_ACCEPT_ALL_UNICAST, tx_accept_flags);
		else
			__set_bit(BNX2X_ACCEPT_UNICAST, tx_accept_flags);

		break;
	default:
		BNX2X_ERR("Unknown rx_mode: %d\n", rx_mode);
		return -EINVAL;
	}

	/* Set ACCEPT_ANY_VLAN as we do not enable filtering by VLAN */
	if (bp->rx_mode != BNX2X_RX_MODE_NONE) {
		__set_bit(BNX2X_ACCEPT_ANY_VLAN, rx_accept_flags);
		__set_bit(BNX2X_ACCEPT_ANY_VLAN, tx_accept_flags);
	}

	return 0;
}

/* called with netif_addr_lock_bh() */
int bnx2x_set_storm_rx_mode(struct bnx2x *bp)
{
	unsigned long rx_mode_flags = 0, ramrod_flags = 0;
	unsigned long rx_accept_flags = 0, tx_accept_flags = 0;
	int rc;

	if (!NO_FCOE(bp))
		/* Configure rx_mode of FCoE Queue */
		__set_bit(BNX2X_RX_MODE_FCOE_ETH, &rx_mode_flags);

	rc = bnx2x_fill_accept_flags(bp, bp->rx_mode, &rx_accept_flags,
				     &tx_accept_flags);
	if (rc)
		return rc;

	__set_bit(RAMROD_RX, &ramrod_flags);
	__set_bit(RAMROD_TX, &ramrod_flags);

	return bnx2x_set_q_rx_mode(bp, bp->fp->cl_id, rx_mode_flags,
				   rx_accept_flags, tx_accept_flags,
				   ramrod_flags);
}

static void bnx2x_init_internal_common(struct bnx2x *bp)
{
	int i;

	if (IS_MF_SI(bp))
		/*
		 * In switch independent mode, the TSTORM needs to accept
		 * packets that failed classification, since approximate match
		 * mac addresses aren't written to NIG LLH
		 */
		REG_WR8(bp, BAR_TSTRORM_INTMEM +
			    TSTORM_ACCEPT_CLASSIFY_FAILED_OFFSET, 2);
	else if (!CHIP_IS_E1(bp)) /* 57710 doesn't support MF */
		REG_WR8(bp, BAR_TSTRORM_INTMEM +
			    TSTORM_ACCEPT_CLASSIFY_FAILED_OFFSET, 0);

	/* Zero this manually as its initialization is
	   currently missing in the initTool */
	for (i = 0; i < (USTORM_AGG_DATA_SIZE >> 2); i++)
		REG_WR(bp, BAR_USTRORM_INTMEM +
		       USTORM_AGG_DATA_OFFSET + i * 4, 0);
	if (!CHIP_IS_E1x(bp)) {
		REG_WR8(bp, BAR_CSTRORM_INTMEM + CSTORM_IGU_MODE_OFFSET,
			CHIP_INT_MODE_IS_BC(bp) ?
			HC_IGU_BC_MODE : HC_IGU_NBC_MODE);
	}
}

static void bnx2x_init_internal(struct bnx2x *bp, u32 load_code)
{
	switch (load_code) {
	case FW_MSG_CODE_DRV_LOAD_COMMON:
	case FW_MSG_CODE_DRV_LOAD_COMMON_CHIP:
		bnx2x_init_internal_common(bp);
		/* no break */

	case FW_MSG_CODE_DRV_LOAD_PORT:
		/* nothing to do */
		/* no break */

	case FW_MSG_CODE_DRV_LOAD_FUNCTION:
		/* internal memory per function is
		   initialized inside bnx2x_pf_init */
		break;

	default:
		BNX2X_ERR("Unknown load_code (0x%x) from MCP\n", load_code);
		break;
	}
}

static inline u8 bnx2x_fp_igu_sb_id(struct bnx2x_fastpath *fp)
{
	return fp->bp->igu_base_sb + fp->index + CNIC_SUPPORT(fp->bp);
}

static inline u8 bnx2x_fp_fw_sb_id(struct bnx2x_fastpath *fp)
{
	return fp->bp->base_fw_ndsb + fp->index + CNIC_SUPPORT(fp->bp);
}

static u8 bnx2x_fp_cl_id(struct bnx2x_fastpath *fp)
{
	if (CHIP_IS_E1x(fp->bp))
		return BP_L_ID(fp->bp) + fp->index;
	else	/* We want Client ID to be the same as IGU SB ID for 57712 */
		return bnx2x_fp_igu_sb_id(fp);
}

static void bnx2x_init_eth_fp(struct bnx2x *bp, int fp_idx)
{
	struct bnx2x_fastpath *fp = &bp->fp[fp_idx];
	u8 cos;
	unsigned long q_type = 0;
	u32 cids[BNX2X_MULTI_TX_COS] = { 0 };
	fp->rx_queue = fp_idx;
	fp->cid = fp_idx;
	fp->cl_id = bnx2x_fp_cl_id(fp);
	fp->fw_sb_id = bnx2x_fp_fw_sb_id(fp);
	fp->igu_sb_id = bnx2x_fp_igu_sb_id(fp);
	/* qZone id equals to FW (per path) client id */
	fp->cl_qzone_id  = bnx2x_fp_qzone_id(fp);

	/* init shortcut */
	fp->ustorm_rx_prods_offset = bnx2x_rx_ustorm_prods_offset(fp);

	/* Setup SB indicies */
	fp->rx_cons_sb = BNX2X_RX_SB_INDEX;

	/* Configure Queue State object */
	__set_bit(BNX2X_Q_TYPE_HAS_RX, &q_type);
	__set_bit(BNX2X_Q_TYPE_HAS_TX, &q_type);

	BUG_ON(fp->max_cos > BNX2X_MULTI_TX_COS);

	/* init tx data */
	for_each_cos_in_tx_queue(fp, cos) {
		bnx2x_init_txdata(bp, fp->txdata_ptr[cos],
				  CID_COS_TO_TX_ONLY_CID(fp->cid, cos, bp),
				  FP_COS_TO_TXQ(fp, cos, bp),
				  BNX2X_TX_SB_INDEX_BASE + cos, fp);
		cids[cos] = fp->txdata_ptr[cos]->cid;
	}

	/* nothing more for vf to do here */
	if (IS_VF(bp))
		return;

	bnx2x_init_sb(bp, fp->status_blk_mapping, BNX2X_VF_ID_INVALID, false,
		      fp->fw_sb_id, fp->igu_sb_id);
	bnx2x_update_fpsb_idx(fp);
	bnx2x_init_queue_obj(bp, &bnx2x_sp_obj(bp, fp).q_obj, fp->cl_id, cids,
			     fp->max_cos, BP_FUNC(bp), bnx2x_sp(bp, q_rdata),
			     bnx2x_sp_mapping(bp, q_rdata), q_type);

	/**
	 * Configure classification DBs: Always enable Tx switching
	 */
	bnx2x_init_vlan_mac_fp_objs(fp, BNX2X_OBJ_TYPE_RX_TX);

	DP(NETIF_MSG_IFUP,
	   "queue[%d]:  bnx2x_init_sb(%p,%p)  cl_id %d  fw_sb %d  igu_sb %d\n",
	   fp_idx, bp, fp->status_blk.e2_sb, fp->cl_id, fp->fw_sb_id,
	   fp->igu_sb_id);
}

static void bnx2x_init_tx_ring_one(struct bnx2x_fp_txdata *txdata)
{
	int i;

	for (i = 1; i <= NUM_TX_RINGS; i++) {
		struct eth_tx_next_bd *tx_next_bd =
			&txdata->tx_desc_ring[TX_DESC_CNT * i - 1].next_bd;

		tx_next_bd->addr_hi =
			cpu_to_le32(U64_HI(txdata->tx_desc_mapping +
				    BCM_PAGE_SIZE*(i % NUM_TX_RINGS)));
		tx_next_bd->addr_lo =
			cpu_to_le32(U64_LO(txdata->tx_desc_mapping +
				    BCM_PAGE_SIZE*(i % NUM_TX_RINGS)));
	}

	SET_FLAG(txdata->tx_db.data.header.header, DOORBELL_HDR_DB_TYPE, 1);
	txdata->tx_db.data.zero_fill1 = 0;
	txdata->tx_db.data.prod = 0;

	txdata->tx_pkt_prod = 0;
	txdata->tx_pkt_cons = 0;
	txdata->tx_bd_prod = 0;
	txdata->tx_bd_cons = 0;
	txdata->tx_pkt = 0;
}

static void bnx2x_init_tx_rings_cnic(struct bnx2x *bp)
{
	int i;

	for_each_tx_queue_cnic(bp, i)
		bnx2x_init_tx_ring_one(bp->fp[i].txdata_ptr[0]);
}
static void bnx2x_init_tx_rings(struct bnx2x *bp)
{
	int i;
	u8 cos;

	for_each_eth_queue(bp, i)
		for_each_cos_in_tx_queue(&bp->fp[i], cos)
			bnx2x_init_tx_ring_one(bp->fp[i].txdata_ptr[cos]);
}

void bnx2x_nic_init_cnic(struct bnx2x *bp)
{
	if (!NO_FCOE(bp))
		bnx2x_init_fcoe_fp(bp);

	bnx2x_init_sb(bp, bp->cnic_sb_mapping,
		      BNX2X_VF_ID_INVALID, false,
		      bnx2x_cnic_fw_sb_id(bp), bnx2x_cnic_igu_sb_id(bp));

	/* ensure status block indices were read */
	rmb();
	bnx2x_init_rx_rings_cnic(bp);
	bnx2x_init_tx_rings_cnic(bp);

	/* flush all */
	mb();
	mmiowb();
}

void bnx2x_pre_irq_nic_init(struct bnx2x *bp)
{
	int i;

	/* Setup NIC internals and enable interrupts */
	for_each_eth_queue(bp, i)
		bnx2x_init_eth_fp(bp, i);

	/* ensure status block indices were read */
	rmb();
	bnx2x_init_rx_rings(bp);
	bnx2x_init_tx_rings(bp);
<<<<<<< HEAD
	if (IS_VF(bp)) {
		bnx2x_memset_stats(bp);
		return;
	}
=======

	if (IS_PF(bp)) {
		/* Initialize MOD_ABS interrupts */
		bnx2x_init_mod_abs_int(bp, &bp->link_vars, bp->common.chip_id,
				       bp->common.shmem_base,
				       bp->common.shmem2_base, BP_PORT(bp));
>>>>>>> 79f632c7

		/* initialize the default status block and sp ring */
		bnx2x_init_def_sb(bp);
		bnx2x_update_dsb_idx(bp);
		bnx2x_init_sp_ring(bp);
	}
}

void bnx2x_post_irq_nic_init(struct bnx2x *bp, u32 load_code)
{
	bnx2x_init_eq_ring(bp);
	bnx2x_init_internal(bp, load_code);
	bnx2x_pf_init(bp);
	bnx2x_stats_init(bp);

	/* flush all before enabling interrupts */
	mb();
	mmiowb();

	bnx2x_int_enable(bp);

	/* Check for SPIO5 */
	bnx2x_attn_int_deasserted0(bp,
		REG_RD(bp, MISC_REG_AEU_AFTER_INVERT_1_FUNC_0 + BP_PORT(bp)*4) &
				   AEU_INPUTS_ATTN_BITS_SPIO5);
}

/* gzip service functions */
static int bnx2x_gunzip_init(struct bnx2x *bp)
{
	bp->gunzip_buf = dma_alloc_coherent(&bp->pdev->dev, FW_BUF_SIZE,
					    &bp->gunzip_mapping, GFP_KERNEL);
	if (bp->gunzip_buf  == NULL)
		goto gunzip_nomem1;

	bp->strm = kmalloc(sizeof(*bp->strm), GFP_KERNEL);
	if (bp->strm  == NULL)
		goto gunzip_nomem2;

	bp->strm->workspace = vmalloc(zlib_inflate_workspacesize());
	if (bp->strm->workspace == NULL)
		goto gunzip_nomem3;

	return 0;

gunzip_nomem3:
	kfree(bp->strm);
	bp->strm = NULL;

gunzip_nomem2:
	dma_free_coherent(&bp->pdev->dev, FW_BUF_SIZE, bp->gunzip_buf,
			  bp->gunzip_mapping);
	bp->gunzip_buf = NULL;

gunzip_nomem1:
	BNX2X_ERR("Cannot allocate firmware buffer for un-compression\n");
	return -ENOMEM;
}

static void bnx2x_gunzip_end(struct bnx2x *bp)
{
	if (bp->strm) {
		vfree(bp->strm->workspace);
		kfree(bp->strm);
		bp->strm = NULL;
	}

	if (bp->gunzip_buf) {
		dma_free_coherent(&bp->pdev->dev, FW_BUF_SIZE, bp->gunzip_buf,
				  bp->gunzip_mapping);
		bp->gunzip_buf = NULL;
	}
}

static int bnx2x_gunzip(struct bnx2x *bp, const u8 *zbuf, int len)
{
	int n, rc;

	/* check gzip header */
	if ((zbuf[0] != 0x1f) || (zbuf[1] != 0x8b) || (zbuf[2] != Z_DEFLATED)) {
		BNX2X_ERR("Bad gzip header\n");
		return -EINVAL;
	}

	n = 10;

#define FNAME				0x8

	if (zbuf[3] & FNAME)
		while ((zbuf[n++] != 0) && (n < len));

	bp->strm->next_in = (typeof(bp->strm->next_in))zbuf + n;
	bp->strm->avail_in = len - n;
	bp->strm->next_out = bp->gunzip_buf;
	bp->strm->avail_out = FW_BUF_SIZE;

	rc = zlib_inflateInit2(bp->strm, -MAX_WBITS);
	if (rc != Z_OK)
		return rc;

	rc = zlib_inflate(bp->strm, Z_FINISH);
	if ((rc != Z_OK) && (rc != Z_STREAM_END))
		netdev_err(bp->dev, "Firmware decompression error: %s\n",
			   bp->strm->msg);

	bp->gunzip_outlen = (FW_BUF_SIZE - bp->strm->avail_out);
	if (bp->gunzip_outlen & 0x3)
		netdev_err(bp->dev,
			   "Firmware decompression error: gunzip_outlen (%d) not aligned\n",
				bp->gunzip_outlen);
	bp->gunzip_outlen >>= 2;

	zlib_inflateEnd(bp->strm);

	if (rc == Z_STREAM_END)
		return 0;

	return rc;
}

/* nic load/unload */

/*
 * General service functions
 */

/* send a NIG loopback debug packet */
static void bnx2x_lb_pckt(struct bnx2x *bp)
{
	u32 wb_write[3];

	/* Ethernet source and destination addresses */
	wb_write[0] = 0x55555555;
	wb_write[1] = 0x55555555;
	wb_write[2] = 0x20;		/* SOP */
	REG_WR_DMAE(bp, NIG_REG_DEBUG_PACKET_LB, wb_write, 3);

	/* NON-IP protocol */
	wb_write[0] = 0x09000000;
	wb_write[1] = 0x55555555;
	wb_write[2] = 0x10;		/* EOP, eop_bvalid = 0 */
	REG_WR_DMAE(bp, NIG_REG_DEBUG_PACKET_LB, wb_write, 3);
}

/* some of the internal memories
 * are not directly readable from the driver
 * to test them we send debug packets
 */
static int bnx2x_int_mem_test(struct bnx2x *bp)
{
	int factor;
	int count, i;
	u32 val = 0;

	if (CHIP_REV_IS_FPGA(bp))
		factor = 120;
	else if (CHIP_REV_IS_EMUL(bp))
		factor = 200;
	else
		factor = 1;

	/* Disable inputs of parser neighbor blocks */
	REG_WR(bp, TSDM_REG_ENABLE_IN1, 0x0);
	REG_WR(bp, TCM_REG_PRS_IFEN, 0x0);
	REG_WR(bp, CFC_REG_DEBUG0, 0x1);
	REG_WR(bp, NIG_REG_PRS_REQ_IN_EN, 0x0);

	/*  Write 0 to parser credits for CFC search request */
	REG_WR(bp, PRS_REG_CFC_SEARCH_INITIAL_CREDIT, 0x0);

	/* send Ethernet packet */
	bnx2x_lb_pckt(bp);

	/* TODO do i reset NIG statistic? */
	/* Wait until NIG register shows 1 packet of size 0x10 */
	count = 1000 * factor;
	while (count) {

		bnx2x_read_dmae(bp, NIG_REG_STAT2_BRB_OCTET, 2);
		val = *bnx2x_sp(bp, wb_data[0]);
		if (val == 0x10)
			break;

		msleep(10);
		count--;
	}
	if (val != 0x10) {
		BNX2X_ERR("NIG timeout  val = 0x%x\n", val);
		return -1;
	}

	/* Wait until PRS register shows 1 packet */
	count = 1000 * factor;
	while (count) {
		val = REG_RD(bp, PRS_REG_NUM_OF_PACKETS);
		if (val == 1)
			break;

		msleep(10);
		count--;
	}
	if (val != 0x1) {
		BNX2X_ERR("PRS timeout val = 0x%x\n", val);
		return -2;
	}

	/* Reset and init BRB, PRS */
	REG_WR(bp, GRCBASE_MISC + MISC_REGISTERS_RESET_REG_1_CLEAR, 0x03);
	msleep(50);
	REG_WR(bp, GRCBASE_MISC + MISC_REGISTERS_RESET_REG_1_SET, 0x03);
	msleep(50);
	bnx2x_init_block(bp, BLOCK_BRB1, PHASE_COMMON);
	bnx2x_init_block(bp, BLOCK_PRS, PHASE_COMMON);

	DP(NETIF_MSG_HW, "part2\n");

	/* Disable inputs of parser neighbor blocks */
	REG_WR(bp, TSDM_REG_ENABLE_IN1, 0x0);
	REG_WR(bp, TCM_REG_PRS_IFEN, 0x0);
	REG_WR(bp, CFC_REG_DEBUG0, 0x1);
	REG_WR(bp, NIG_REG_PRS_REQ_IN_EN, 0x0);

	/* Write 0 to parser credits for CFC search request */
	REG_WR(bp, PRS_REG_CFC_SEARCH_INITIAL_CREDIT, 0x0);

	/* send 10 Ethernet packets */
	for (i = 0; i < 10; i++)
		bnx2x_lb_pckt(bp);

	/* Wait until NIG register shows 10 + 1
	   packets of size 11*0x10 = 0xb0 */
	count = 1000 * factor;
	while (count) {

		bnx2x_read_dmae(bp, NIG_REG_STAT2_BRB_OCTET, 2);
		val = *bnx2x_sp(bp, wb_data[0]);
		if (val == 0xb0)
			break;

		msleep(10);
		count--;
	}
	if (val != 0xb0) {
		BNX2X_ERR("NIG timeout  val = 0x%x\n", val);
		return -3;
	}

	/* Wait until PRS register shows 2 packets */
	val = REG_RD(bp, PRS_REG_NUM_OF_PACKETS);
	if (val != 2)
		BNX2X_ERR("PRS timeout  val = 0x%x\n", val);

	/* Write 1 to parser credits for CFC search request */
	REG_WR(bp, PRS_REG_CFC_SEARCH_INITIAL_CREDIT, 0x1);

	/* Wait until PRS register shows 3 packets */
	msleep(10 * factor);
	/* Wait until NIG register shows 1 packet of size 0x10 */
	val = REG_RD(bp, PRS_REG_NUM_OF_PACKETS);
	if (val != 3)
		BNX2X_ERR("PRS timeout  val = 0x%x\n", val);

	/* clear NIG EOP FIFO */
	for (i = 0; i < 11; i++)
		REG_RD(bp, NIG_REG_INGRESS_EOP_LB_FIFO);
	val = REG_RD(bp, NIG_REG_INGRESS_EOP_LB_EMPTY);
	if (val != 1) {
		BNX2X_ERR("clear of NIG failed\n");
		return -4;
	}

	/* Reset and init BRB, PRS, NIG */
	REG_WR(bp, GRCBASE_MISC + MISC_REGISTERS_RESET_REG_1_CLEAR, 0x03);
	msleep(50);
	REG_WR(bp, GRCBASE_MISC + MISC_REGISTERS_RESET_REG_1_SET, 0x03);
	msleep(50);
	bnx2x_init_block(bp, BLOCK_BRB1, PHASE_COMMON);
	bnx2x_init_block(bp, BLOCK_PRS, PHASE_COMMON);
	if (!CNIC_SUPPORT(bp))
		/* set NIC mode */
		REG_WR(bp, PRS_REG_NIC_MODE, 1);

	/* Enable inputs of parser neighbor blocks */
	REG_WR(bp, TSDM_REG_ENABLE_IN1, 0x7fffffff);
	REG_WR(bp, TCM_REG_PRS_IFEN, 0x1);
	REG_WR(bp, CFC_REG_DEBUG0, 0x0);
	REG_WR(bp, NIG_REG_PRS_REQ_IN_EN, 0x1);

	DP(NETIF_MSG_HW, "done\n");

	return 0; /* OK */
}

static void bnx2x_enable_blocks_attention(struct bnx2x *bp)
{
	u32 val;

	REG_WR(bp, PXP_REG_PXP_INT_MASK_0, 0);
	if (!CHIP_IS_E1x(bp))
		REG_WR(bp, PXP_REG_PXP_INT_MASK_1, 0x40);
	else
		REG_WR(bp, PXP_REG_PXP_INT_MASK_1, 0);
	REG_WR(bp, DORQ_REG_DORQ_INT_MASK, 0);
	REG_WR(bp, CFC_REG_CFC_INT_MASK, 0);
	/*
	 * mask read length error interrupts in brb for parser
	 * (parsing unit and 'checksum and crc' unit)
	 * these errors are legal (PU reads fixed length and CAC can cause
	 * read length error on truncated packets)
	 */
	REG_WR(bp, BRB1_REG_BRB1_INT_MASK, 0xFC00);
	REG_WR(bp, QM_REG_QM_INT_MASK, 0);
	REG_WR(bp, TM_REG_TM_INT_MASK, 0);
	REG_WR(bp, XSDM_REG_XSDM_INT_MASK_0, 0);
	REG_WR(bp, XSDM_REG_XSDM_INT_MASK_1, 0);
	REG_WR(bp, XCM_REG_XCM_INT_MASK, 0);
/*	REG_WR(bp, XSEM_REG_XSEM_INT_MASK_0, 0); */
/*	REG_WR(bp, XSEM_REG_XSEM_INT_MASK_1, 0); */
	REG_WR(bp, USDM_REG_USDM_INT_MASK_0, 0);
	REG_WR(bp, USDM_REG_USDM_INT_MASK_1, 0);
	REG_WR(bp, UCM_REG_UCM_INT_MASK, 0);
/*	REG_WR(bp, USEM_REG_USEM_INT_MASK_0, 0); */
/*	REG_WR(bp, USEM_REG_USEM_INT_MASK_1, 0); */
	REG_WR(bp, GRCBASE_UPB + PB_REG_PB_INT_MASK, 0);
	REG_WR(bp, CSDM_REG_CSDM_INT_MASK_0, 0);
	REG_WR(bp, CSDM_REG_CSDM_INT_MASK_1, 0);
	REG_WR(bp, CCM_REG_CCM_INT_MASK, 0);
/*	REG_WR(bp, CSEM_REG_CSEM_INT_MASK_0, 0); */
/*	REG_WR(bp, CSEM_REG_CSEM_INT_MASK_1, 0); */

	val = PXP2_PXP2_INT_MASK_0_REG_PGL_CPL_AFT  |
		PXP2_PXP2_INT_MASK_0_REG_PGL_CPL_OF |
		PXP2_PXP2_INT_MASK_0_REG_PGL_PCIE_ATTN;
	if (!CHIP_IS_E1x(bp))
		val |= PXP2_PXP2_INT_MASK_0_REG_PGL_READ_BLOCKED |
			PXP2_PXP2_INT_MASK_0_REG_PGL_WRITE_BLOCKED;
	REG_WR(bp, PXP2_REG_PXP2_INT_MASK_0, val);

	REG_WR(bp, TSDM_REG_TSDM_INT_MASK_0, 0);
	REG_WR(bp, TSDM_REG_TSDM_INT_MASK_1, 0);
	REG_WR(bp, TCM_REG_TCM_INT_MASK, 0);
/*	REG_WR(bp, TSEM_REG_TSEM_INT_MASK_0, 0); */

	if (!CHIP_IS_E1x(bp))
		/* enable VFC attentions: bits 11 and 12, bits 31:13 reserved */
		REG_WR(bp, TSEM_REG_TSEM_INT_MASK_1, 0x07ff);

	REG_WR(bp, CDU_REG_CDU_INT_MASK, 0);
	REG_WR(bp, DMAE_REG_DMAE_INT_MASK, 0);
/*	REG_WR(bp, MISC_REG_MISC_INT_MASK, 0); */
	REG_WR(bp, PBF_REG_PBF_INT_MASK, 0x18);		/* bit 3,4 masked */
}

static void bnx2x_reset_common(struct bnx2x *bp)
{
	u32 val = 0x1400;

	/* reset_common */
	REG_WR(bp, GRCBASE_MISC + MISC_REGISTERS_RESET_REG_1_CLEAR,
	       0xd3ffff7f);

	if (CHIP_IS_E3(bp)) {
		val |= MISC_REGISTERS_RESET_REG_2_MSTAT0;
		val |= MISC_REGISTERS_RESET_REG_2_MSTAT1;
	}

	REG_WR(bp, GRCBASE_MISC + MISC_REGISTERS_RESET_REG_2_CLEAR, val);
}

static void bnx2x_setup_dmae(struct bnx2x *bp)
{
	bp->dmae_ready = 0;
	spin_lock_init(&bp->dmae_lock);
}

static void bnx2x_init_pxp(struct bnx2x *bp)
{
	u16 devctl;
	int r_order, w_order;

	pcie_capability_read_word(bp->pdev, PCI_EXP_DEVCTL, &devctl);
	DP(NETIF_MSG_HW, "read 0x%x from devctl\n", devctl);
	w_order = ((devctl & PCI_EXP_DEVCTL_PAYLOAD) >> 5);
	if (bp->mrrs == -1)
		r_order = ((devctl & PCI_EXP_DEVCTL_READRQ) >> 12);
	else {
		DP(NETIF_MSG_HW, "force read order to %d\n", bp->mrrs);
		r_order = bp->mrrs;
	}

	bnx2x_init_pxp_arb(bp, r_order, w_order);
}

static void bnx2x_setup_fan_failure_detection(struct bnx2x *bp)
{
	int is_required;
	u32 val;
	int port;

	if (BP_NOMCP(bp))
		return;

	is_required = 0;
	val = SHMEM_RD(bp, dev_info.shared_hw_config.config2) &
	      SHARED_HW_CFG_FAN_FAILURE_MASK;

	if (val == SHARED_HW_CFG_FAN_FAILURE_ENABLED)
		is_required = 1;

	/*
	 * The fan failure mechanism is usually related to the PHY type since
	 * the power consumption of the board is affected by the PHY. Currently,
	 * fan is required for most designs with SFX7101, BCM8727 and BCM8481.
	 */
	else if (val == SHARED_HW_CFG_FAN_FAILURE_PHY_TYPE)
		for (port = PORT_0; port < PORT_MAX; port++) {
			is_required |=
				bnx2x_fan_failure_det_req(
					bp,
					bp->common.shmem_base,
					bp->common.shmem2_base,
					port);
		}

	DP(NETIF_MSG_HW, "fan detection setting: %d\n", is_required);

	if (is_required == 0)
		return;

	/* Fan failure is indicated by SPIO 5 */
	bnx2x_set_spio(bp, MISC_SPIO_SPIO5, MISC_SPIO_INPUT_HI_Z);

	/* set to active low mode */
	val = REG_RD(bp, MISC_REG_SPIO_INT);
	val |= (MISC_SPIO_SPIO5 << MISC_SPIO_INT_OLD_SET_POS);
	REG_WR(bp, MISC_REG_SPIO_INT, val);

	/* enable interrupt to signal the IGU */
	val = REG_RD(bp, MISC_REG_SPIO_EVENT_EN);
	val |= MISC_SPIO_SPIO5;
	REG_WR(bp, MISC_REG_SPIO_EVENT_EN, val);
}

void bnx2x_pf_disable(struct bnx2x *bp)
{
	u32 val = REG_RD(bp, IGU_REG_PF_CONFIGURATION);
	val &= ~IGU_PF_CONF_FUNC_EN;

	REG_WR(bp, IGU_REG_PF_CONFIGURATION, val);
	REG_WR(bp, PGLUE_B_REG_INTERNAL_PFID_ENABLE_MASTER, 0);
	REG_WR(bp, CFC_REG_WEAK_ENABLE_PF, 0);
}

static void bnx2x__common_init_phy(struct bnx2x *bp)
{
	u32 shmem_base[2], shmem2_base[2];
	/* Avoid common init in case MFW supports LFA */
	if (SHMEM2_RD(bp, size) >
	    (u32)offsetof(struct shmem2_region, lfa_host_addr[BP_PORT(bp)]))
		return;
	shmem_base[0] =  bp->common.shmem_base;
	shmem2_base[0] = bp->common.shmem2_base;
	if (!CHIP_IS_E1x(bp)) {
		shmem_base[1] =
			SHMEM2_RD(bp, other_shmem_base_addr);
		shmem2_base[1] =
			SHMEM2_RD(bp, other_shmem2_base_addr);
	}
	bnx2x_acquire_phy_lock(bp);
	bnx2x_common_init_phy(bp, shmem_base, shmem2_base,
			      bp->common.chip_id);
	bnx2x_release_phy_lock(bp);
}

/**
 * bnx2x_init_hw_common - initialize the HW at the COMMON phase.
 *
 * @bp:		driver handle
 */
static int bnx2x_init_hw_common(struct bnx2x *bp)
{
	u32 val;

	DP(NETIF_MSG_HW, "starting common init  func %d\n", BP_ABS_FUNC(bp));

	/*
	 * take the RESET lock to protect undi_unload flow from accessing
	 * registers while we're resetting the chip
	 */
	bnx2x_acquire_hw_lock(bp, HW_LOCK_RESOURCE_RESET);

	bnx2x_reset_common(bp);
	REG_WR(bp, GRCBASE_MISC + MISC_REGISTERS_RESET_REG_1_SET, 0xffffffff);

	val = 0xfffc;
	if (CHIP_IS_E3(bp)) {
		val |= MISC_REGISTERS_RESET_REG_2_MSTAT0;
		val |= MISC_REGISTERS_RESET_REG_2_MSTAT1;
	}
	REG_WR(bp, GRCBASE_MISC + MISC_REGISTERS_RESET_REG_2_SET, val);

	bnx2x_release_hw_lock(bp, HW_LOCK_RESOURCE_RESET);

	bnx2x_init_block(bp, BLOCK_MISC, PHASE_COMMON);

	if (!CHIP_IS_E1x(bp)) {
		u8 abs_func_id;

		/**
		 * 4-port mode or 2-port mode we need to turn of master-enable
		 * for everyone, after that, turn it back on for self.
		 * so, we disregard multi-function or not, and always disable
		 * for all functions on the given path, this means 0,2,4,6 for
		 * path 0 and 1,3,5,7 for path 1
		 */
		for (abs_func_id = BP_PATH(bp);
		     abs_func_id < E2_FUNC_MAX*2; abs_func_id += 2) {
			if (abs_func_id == BP_ABS_FUNC(bp)) {
				REG_WR(bp,
				    PGLUE_B_REG_INTERNAL_PFID_ENABLE_MASTER,
				    1);
				continue;
			}

			bnx2x_pretend_func(bp, abs_func_id);
			/* clear pf enable */
			bnx2x_pf_disable(bp);
			bnx2x_pretend_func(bp, BP_ABS_FUNC(bp));
		}
	}

	bnx2x_init_block(bp, BLOCK_PXP, PHASE_COMMON);
	if (CHIP_IS_E1(bp)) {
		/* enable HW interrupt from PXP on USDM overflow
		   bit 16 on INT_MASK_0 */
		REG_WR(bp, PXP_REG_PXP_INT_MASK_0, 0);
	}

	bnx2x_init_block(bp, BLOCK_PXP2, PHASE_COMMON);
	bnx2x_init_pxp(bp);

#ifdef __BIG_ENDIAN
	REG_WR(bp, PXP2_REG_RQ_QM_ENDIAN_M, 1);
	REG_WR(bp, PXP2_REG_RQ_TM_ENDIAN_M, 1);
	REG_WR(bp, PXP2_REG_RQ_SRC_ENDIAN_M, 1);
	REG_WR(bp, PXP2_REG_RQ_CDU_ENDIAN_M, 1);
	REG_WR(bp, PXP2_REG_RQ_DBG_ENDIAN_M, 1);
	/* make sure this value is 0 */
	REG_WR(bp, PXP2_REG_RQ_HC_ENDIAN_M, 0);

/*	REG_WR(bp, PXP2_REG_RD_PBF_SWAP_MODE, 1); */
	REG_WR(bp, PXP2_REG_RD_QM_SWAP_MODE, 1);
	REG_WR(bp, PXP2_REG_RD_TM_SWAP_MODE, 1);
	REG_WR(bp, PXP2_REG_RD_SRC_SWAP_MODE, 1);
	REG_WR(bp, PXP2_REG_RD_CDURD_SWAP_MODE, 1);
#endif

	bnx2x_ilt_init_page_size(bp, INITOP_SET);

	if (CHIP_REV_IS_FPGA(bp) && CHIP_IS_E1H(bp))
		REG_WR(bp, PXP2_REG_PGL_TAGS_LIMIT, 0x1);

	/* let the HW do it's magic ... */
	msleep(100);
	/* finish PXP init */
	val = REG_RD(bp, PXP2_REG_RQ_CFG_DONE);
	if (val != 1) {
		BNX2X_ERR("PXP2 CFG failed\n");
		return -EBUSY;
	}
	val = REG_RD(bp, PXP2_REG_RD_INIT_DONE);
	if (val != 1) {
		BNX2X_ERR("PXP2 RD_INIT failed\n");
		return -EBUSY;
	}

	/* Timers bug workaround E2 only. We need to set the entire ILT to
	 * have entries with value "0" and valid bit on.
	 * This needs to be done by the first PF that is loaded in a path
	 * (i.e. common phase)
	 */
	if (!CHIP_IS_E1x(bp)) {
/* In E2 there is a bug in the timers block that can cause function 6 / 7
 * (i.e. vnic3) to start even if it is marked as "scan-off".
 * This occurs when a different function (func2,3) is being marked
 * as "scan-off". Real-life scenario for example: if a driver is being
 * load-unloaded while func6,7 are down. This will cause the timer to access
 * the ilt, translate to a logical address and send a request to read/write.
 * Since the ilt for the function that is down is not valid, this will cause
 * a translation error which is unrecoverable.
 * The Workaround is intended to make sure that when this happens nothing fatal
 * will occur. The workaround:
 *	1.  First PF driver which loads on a path will:
 *		a.  After taking the chip out of reset, by using pretend,
 *		    it will write "0" to the following registers of
 *		    the other vnics.
 *		    REG_WR(pdev, PGLUE_B_REG_INTERNAL_PFID_ENABLE_MASTER, 0);
 *		    REG_WR(pdev, CFC_REG_WEAK_ENABLE_PF,0);
 *		    REG_WR(pdev, CFC_REG_STRONG_ENABLE_PF,0);
 *		    And for itself it will write '1' to
 *		    PGLUE_B_REG_INTERNAL_PFID_ENABLE_MASTER to enable
 *		    dmae-operations (writing to pram for example.)
 *		    note: can be done for only function 6,7 but cleaner this
 *			  way.
 *		b.  Write zero+valid to the entire ILT.
 *		c.  Init the first_timers_ilt_entry, last_timers_ilt_entry of
 *		    VNIC3 (of that port). The range allocated will be the
 *		    entire ILT. This is needed to prevent  ILT range error.
 *	2.  Any PF driver load flow:
 *		a.  ILT update with the physical addresses of the allocated
 *		    logical pages.
 *		b.  Wait 20msec. - note that this timeout is needed to make
 *		    sure there are no requests in one of the PXP internal
 *		    queues with "old" ILT addresses.
 *		c.  PF enable in the PGLC.
 *		d.  Clear the was_error of the PF in the PGLC. (could have
 *		    occurred while driver was down)
 *		e.  PF enable in the CFC (WEAK + STRONG)
 *		f.  Timers scan enable
 *	3.  PF driver unload flow:
 *		a.  Clear the Timers scan_en.
 *		b.  Polling for scan_on=0 for that PF.
 *		c.  Clear the PF enable bit in the PXP.
 *		d.  Clear the PF enable in the CFC (WEAK + STRONG)
 *		e.  Write zero+valid to all ILT entries (The valid bit must
 *		    stay set)
 *		f.  If this is VNIC 3 of a port then also init
 *		    first_timers_ilt_entry to zero and last_timers_ilt_entry
 *		    to the last enrty in the ILT.
 *
 *	Notes:
 *	Currently the PF error in the PGLC is non recoverable.
 *	In the future the there will be a recovery routine for this error.
 *	Currently attention is masked.
 *	Having an MCP lock on the load/unload process does not guarantee that
 *	there is no Timer disable during Func6/7 enable. This is because the
 *	Timers scan is currently being cleared by the MCP on FLR.
 *	Step 2.d can be done only for PF6/7 and the driver can also check if
 *	there is error before clearing it. But the flow above is simpler and
 *	more general.
 *	All ILT entries are written by zero+valid and not just PF6/7
 *	ILT entries since in the future the ILT entries allocation for
 *	PF-s might be dynamic.
 */
		struct ilt_client_info ilt_cli;
		struct bnx2x_ilt ilt;
		memset(&ilt_cli, 0, sizeof(struct ilt_client_info));
		memset(&ilt, 0, sizeof(struct bnx2x_ilt));

		/* initialize dummy TM client */
		ilt_cli.start = 0;
		ilt_cli.end = ILT_NUM_PAGE_ENTRIES - 1;
		ilt_cli.client_num = ILT_CLIENT_TM;

		/* Step 1: set zeroes to all ilt page entries with valid bit on
		 * Step 2: set the timers first/last ilt entry to point
		 * to the entire range to prevent ILT range error for 3rd/4th
		 * vnic	(this code assumes existence of the vnic)
		 *
		 * both steps performed by call to bnx2x_ilt_client_init_op()
		 * with dummy TM client
		 *
		 * we must use pretend since PXP2_REG_RQ_##blk##_FIRST_ILT
		 * and his brother are split registers
		 */
		bnx2x_pretend_func(bp, (BP_PATH(bp) + 6));
		bnx2x_ilt_client_init_op_ilt(bp, &ilt, &ilt_cli, INITOP_CLEAR);
		bnx2x_pretend_func(bp, BP_ABS_FUNC(bp));

		REG_WR(bp, PXP2_REG_RQ_DRAM_ALIGN, BNX2X_PXP_DRAM_ALIGN);
		REG_WR(bp, PXP2_REG_RQ_DRAM_ALIGN_RD, BNX2X_PXP_DRAM_ALIGN);
		REG_WR(bp, PXP2_REG_RQ_DRAM_ALIGN_SEL, 1);
	}

	REG_WR(bp, PXP2_REG_RQ_DISABLE_INPUTS, 0);
	REG_WR(bp, PXP2_REG_RD_DISABLE_INPUTS, 0);

	if (!CHIP_IS_E1x(bp)) {
		int factor = CHIP_REV_IS_EMUL(bp) ? 1000 :
				(CHIP_REV_IS_FPGA(bp) ? 400 : 0);
		bnx2x_init_block(bp, BLOCK_PGLUE_B, PHASE_COMMON);

		bnx2x_init_block(bp, BLOCK_ATC, PHASE_COMMON);

		/* let the HW do it's magic ... */
		do {
			msleep(200);
			val = REG_RD(bp, ATC_REG_ATC_INIT_DONE);
		} while (factor-- && (val != 1));

		if (val != 1) {
			BNX2X_ERR("ATC_INIT failed\n");
			return -EBUSY;
		}
	}

	bnx2x_init_block(bp, BLOCK_DMAE, PHASE_COMMON);

	bnx2x_iov_init_dmae(bp);

	/* clean the DMAE memory */
	bp->dmae_ready = 1;
	bnx2x_init_fill(bp, TSEM_REG_PRAM, 0, 8, 1);

	bnx2x_init_block(bp, BLOCK_TCM, PHASE_COMMON);

	bnx2x_init_block(bp, BLOCK_UCM, PHASE_COMMON);

	bnx2x_init_block(bp, BLOCK_CCM, PHASE_COMMON);

	bnx2x_init_block(bp, BLOCK_XCM, PHASE_COMMON);

	bnx2x_read_dmae(bp, XSEM_REG_PASSIVE_BUFFER, 3);
	bnx2x_read_dmae(bp, CSEM_REG_PASSIVE_BUFFER, 3);
	bnx2x_read_dmae(bp, TSEM_REG_PASSIVE_BUFFER, 3);
	bnx2x_read_dmae(bp, USEM_REG_PASSIVE_BUFFER, 3);

	bnx2x_init_block(bp, BLOCK_QM, PHASE_COMMON);


	/* QM queues pointers table */
	bnx2x_qm_init_ptr_table(bp, bp->qm_cid_count, INITOP_SET);

	/* soft reset pulse */
	REG_WR(bp, QM_REG_SOFT_RESET, 1);
	REG_WR(bp, QM_REG_SOFT_RESET, 0);

	if (CNIC_SUPPORT(bp))
		bnx2x_init_block(bp, BLOCK_TM, PHASE_COMMON);

	bnx2x_init_block(bp, BLOCK_DORQ, PHASE_COMMON);
	REG_WR(bp, DORQ_REG_DPM_CID_OFST, BNX2X_DB_SHIFT);
	if (!CHIP_REV_IS_SLOW(bp))
		/* enable hw interrupt from doorbell Q */
		REG_WR(bp, DORQ_REG_DORQ_INT_MASK, 0);

	bnx2x_init_block(bp, BLOCK_BRB1, PHASE_COMMON);

	bnx2x_init_block(bp, BLOCK_PRS, PHASE_COMMON);
	REG_WR(bp, PRS_REG_A_PRSU_20, 0xf);

	if (!CHIP_IS_E1(bp))
		REG_WR(bp, PRS_REG_E1HOV_MODE, bp->path_has_ovlan);

	if (!CHIP_IS_E1x(bp) && !CHIP_IS_E3B0(bp)) {
		if (IS_MF_AFEX(bp)) {
			/* configure that VNTag and VLAN headers must be
			 * received in afex mode
			 */
			REG_WR(bp, PRS_REG_HDRS_AFTER_BASIC, 0xE);
			REG_WR(bp, PRS_REG_MUST_HAVE_HDRS, 0xA);
			REG_WR(bp, PRS_REG_HDRS_AFTER_TAG_0, 0x6);
			REG_WR(bp, PRS_REG_TAG_ETHERTYPE_0, 0x8926);
			REG_WR(bp, PRS_REG_TAG_LEN_0, 0x4);
		} else {
			/* Bit-map indicating which L2 hdrs may appear
			 * after the basic Ethernet header
			 */
			REG_WR(bp, PRS_REG_HDRS_AFTER_BASIC,
			       bp->path_has_ovlan ? 7 : 6);
		}
	}

	bnx2x_init_block(bp, BLOCK_TSDM, PHASE_COMMON);
	bnx2x_init_block(bp, BLOCK_CSDM, PHASE_COMMON);
	bnx2x_init_block(bp, BLOCK_USDM, PHASE_COMMON);
	bnx2x_init_block(bp, BLOCK_XSDM, PHASE_COMMON);

	if (!CHIP_IS_E1x(bp)) {
		/* reset VFC memories */
		REG_WR(bp, TSEM_REG_FAST_MEMORY + VFC_REG_MEMORIES_RST,
			   VFC_MEMORIES_RST_REG_CAM_RST |
			   VFC_MEMORIES_RST_REG_RAM_RST);
		REG_WR(bp, XSEM_REG_FAST_MEMORY + VFC_REG_MEMORIES_RST,
			   VFC_MEMORIES_RST_REG_CAM_RST |
			   VFC_MEMORIES_RST_REG_RAM_RST);

		msleep(20);
	}

	bnx2x_init_block(bp, BLOCK_TSEM, PHASE_COMMON);
	bnx2x_init_block(bp, BLOCK_USEM, PHASE_COMMON);
	bnx2x_init_block(bp, BLOCK_CSEM, PHASE_COMMON);
	bnx2x_init_block(bp, BLOCK_XSEM, PHASE_COMMON);

	/* sync semi rtc */
	REG_WR(bp, GRCBASE_MISC + MISC_REGISTERS_RESET_REG_1_CLEAR,
	       0x80000000);
	REG_WR(bp, GRCBASE_MISC + MISC_REGISTERS_RESET_REG_1_SET,
	       0x80000000);

	bnx2x_init_block(bp, BLOCK_UPB, PHASE_COMMON);
	bnx2x_init_block(bp, BLOCK_XPB, PHASE_COMMON);
	bnx2x_init_block(bp, BLOCK_PBF, PHASE_COMMON);

	if (!CHIP_IS_E1x(bp)) {
		if (IS_MF_AFEX(bp)) {
			/* configure that VNTag and VLAN headers must be
			 * sent in afex mode
			 */
			REG_WR(bp, PBF_REG_HDRS_AFTER_BASIC, 0xE);
			REG_WR(bp, PBF_REG_MUST_HAVE_HDRS, 0xA);
			REG_WR(bp, PBF_REG_HDRS_AFTER_TAG_0, 0x6);
			REG_WR(bp, PBF_REG_TAG_ETHERTYPE_0, 0x8926);
			REG_WR(bp, PBF_REG_TAG_LEN_0, 0x4);
		} else {
			REG_WR(bp, PBF_REG_HDRS_AFTER_BASIC,
			       bp->path_has_ovlan ? 7 : 6);
		}
	}

	REG_WR(bp, SRC_REG_SOFT_RST, 1);

	bnx2x_init_block(bp, BLOCK_SRC, PHASE_COMMON);

	if (CNIC_SUPPORT(bp)) {
		REG_WR(bp, SRC_REG_KEYSEARCH_0, 0x63285672);
		REG_WR(bp, SRC_REG_KEYSEARCH_1, 0x24b8f2cc);
		REG_WR(bp, SRC_REG_KEYSEARCH_2, 0x223aef9b);
		REG_WR(bp, SRC_REG_KEYSEARCH_3, 0x26001e3a);
		REG_WR(bp, SRC_REG_KEYSEARCH_4, 0x7ae91116);
		REG_WR(bp, SRC_REG_KEYSEARCH_5, 0x5ce5230b);
		REG_WR(bp, SRC_REG_KEYSEARCH_6, 0x298d8adf);
		REG_WR(bp, SRC_REG_KEYSEARCH_7, 0x6eb0ff09);
		REG_WR(bp, SRC_REG_KEYSEARCH_8, 0x1830f82f);
		REG_WR(bp, SRC_REG_KEYSEARCH_9, 0x01e46be7);
	}
	REG_WR(bp, SRC_REG_SOFT_RST, 0);

	if (sizeof(union cdu_context) != 1024)
		/* we currently assume that a context is 1024 bytes */
		dev_alert(&bp->pdev->dev,
			  "please adjust the size of cdu_context(%ld)\n",
			  (long)sizeof(union cdu_context));

	bnx2x_init_block(bp, BLOCK_CDU, PHASE_COMMON);
	val = (4 << 24) + (0 << 12) + 1024;
	REG_WR(bp, CDU_REG_CDU_GLOBAL_PARAMS, val);

	bnx2x_init_block(bp, BLOCK_CFC, PHASE_COMMON);
	REG_WR(bp, CFC_REG_INIT_REG, 0x7FF);
	/* enable context validation interrupt from CFC */
	REG_WR(bp, CFC_REG_CFC_INT_MASK, 0);

	/* set the thresholds to prevent CFC/CDU race */
	REG_WR(bp, CFC_REG_DEBUG0, 0x20020000);

	bnx2x_init_block(bp, BLOCK_HC, PHASE_COMMON);

	if (!CHIP_IS_E1x(bp) && BP_NOMCP(bp))
		REG_WR(bp, IGU_REG_RESET_MEMORIES, 0x36);

	bnx2x_init_block(bp, BLOCK_IGU, PHASE_COMMON);
	bnx2x_init_block(bp, BLOCK_MISC_AEU, PHASE_COMMON);

	/* Reset PCIE errors for debug */
	REG_WR(bp, 0x2814, 0xffffffff);
	REG_WR(bp, 0x3820, 0xffffffff);

	if (!CHIP_IS_E1x(bp)) {
		REG_WR(bp, PCICFG_OFFSET + PXPCS_TL_CONTROL_5,
			   (PXPCS_TL_CONTROL_5_ERR_UNSPPORT1 |
				PXPCS_TL_CONTROL_5_ERR_UNSPPORT));
		REG_WR(bp, PCICFG_OFFSET + PXPCS_TL_FUNC345_STAT,
			   (PXPCS_TL_FUNC345_STAT_ERR_UNSPPORT4 |
				PXPCS_TL_FUNC345_STAT_ERR_UNSPPORT3 |
				PXPCS_TL_FUNC345_STAT_ERR_UNSPPORT2));
		REG_WR(bp, PCICFG_OFFSET + PXPCS_TL_FUNC678_STAT,
			   (PXPCS_TL_FUNC678_STAT_ERR_UNSPPORT7 |
				PXPCS_TL_FUNC678_STAT_ERR_UNSPPORT6 |
				PXPCS_TL_FUNC678_STAT_ERR_UNSPPORT5));
	}

	bnx2x_init_block(bp, BLOCK_NIG, PHASE_COMMON);
	if (!CHIP_IS_E1(bp)) {
		/* in E3 this done in per-port section */
		if (!CHIP_IS_E3(bp))
			REG_WR(bp, NIG_REG_LLH_MF_MODE, IS_MF(bp));
	}
	if (CHIP_IS_E1H(bp))
		/* not applicable for E2 (and above ...) */
		REG_WR(bp, NIG_REG_LLH_E1HOV_MODE, IS_MF_SD(bp));

	if (CHIP_REV_IS_SLOW(bp))
		msleep(200);

	/* finish CFC init */
	val = reg_poll(bp, CFC_REG_LL_INIT_DONE, 1, 100, 10);
	if (val != 1) {
		BNX2X_ERR("CFC LL_INIT failed\n");
		return -EBUSY;
	}
	val = reg_poll(bp, CFC_REG_AC_INIT_DONE, 1, 100, 10);
	if (val != 1) {
		BNX2X_ERR("CFC AC_INIT failed\n");
		return -EBUSY;
	}
	val = reg_poll(bp, CFC_REG_CAM_INIT_DONE, 1, 100, 10);
	if (val != 1) {
		BNX2X_ERR("CFC CAM_INIT failed\n");
		return -EBUSY;
	}
	REG_WR(bp, CFC_REG_DEBUG0, 0);

	if (CHIP_IS_E1(bp)) {
		/* read NIG statistic
		   to see if this is our first up since powerup */
		bnx2x_read_dmae(bp, NIG_REG_STAT2_BRB_OCTET, 2);
		val = *bnx2x_sp(bp, wb_data[0]);

		/* do internal memory self test */
		if ((val == 0) && bnx2x_int_mem_test(bp)) {
			BNX2X_ERR("internal mem self test failed\n");
			return -EBUSY;
		}
	}

	bnx2x_setup_fan_failure_detection(bp);

	/* clear PXP2 attentions */
	REG_RD(bp, PXP2_REG_PXP2_INT_STS_CLR_0);

	bnx2x_enable_blocks_attention(bp);
	bnx2x_enable_blocks_parity(bp);

	if (!BP_NOMCP(bp)) {
		if (CHIP_IS_E1x(bp))
			bnx2x__common_init_phy(bp);
	} else
		BNX2X_ERR("Bootcode is missing - can not initialize link\n");

	return 0;
}

/**
 * bnx2x_init_hw_common_chip - init HW at the COMMON_CHIP phase.
 *
 * @bp:		driver handle
 */
static int bnx2x_init_hw_common_chip(struct bnx2x *bp)
{
	int rc = bnx2x_init_hw_common(bp);

	if (rc)
		return rc;

	/* In E2 2-PORT mode, same ext phy is used for the two paths */
	if (!BP_NOMCP(bp))
		bnx2x__common_init_phy(bp);

	return 0;
}

static int bnx2x_init_hw_port(struct bnx2x *bp)
{
	int port = BP_PORT(bp);
	int init_phase = port ? PHASE_PORT1 : PHASE_PORT0;
	u32 low, high;
	u32 val;


	DP(NETIF_MSG_HW, "starting port init  port %d\n", port);

	REG_WR(bp, NIG_REG_MASK_INTERRUPT_PORT0 + port*4, 0);

	bnx2x_init_block(bp, BLOCK_MISC, init_phase);
	bnx2x_init_block(bp, BLOCK_PXP, init_phase);
	bnx2x_init_block(bp, BLOCK_PXP2, init_phase);

	/* Timers bug workaround: disables the pf_master bit in pglue at
	 * common phase, we need to enable it here before any dmae access are
	 * attempted. Therefore we manually added the enable-master to the
	 * port phase (it also happens in the function phase)
	 */
	if (!CHIP_IS_E1x(bp))
		REG_WR(bp, PGLUE_B_REG_INTERNAL_PFID_ENABLE_MASTER, 1);

	bnx2x_init_block(bp, BLOCK_ATC, init_phase);
	bnx2x_init_block(bp, BLOCK_DMAE, init_phase);
	bnx2x_init_block(bp, BLOCK_PGLUE_B, init_phase);
	bnx2x_init_block(bp, BLOCK_QM, init_phase);

	bnx2x_init_block(bp, BLOCK_TCM, init_phase);
	bnx2x_init_block(bp, BLOCK_UCM, init_phase);
	bnx2x_init_block(bp, BLOCK_CCM, init_phase);
	bnx2x_init_block(bp, BLOCK_XCM, init_phase);

	/* QM cid (connection) count */
	bnx2x_qm_init_cid_count(bp, bp->qm_cid_count, INITOP_SET);

	if (CNIC_SUPPORT(bp)) {
		bnx2x_init_block(bp, BLOCK_TM, init_phase);
		REG_WR(bp, TM_REG_LIN0_SCAN_TIME + port*4, 20);
		REG_WR(bp, TM_REG_LIN0_MAX_ACTIVE_CID + port*4, 31);
	}

	bnx2x_init_block(bp, BLOCK_DORQ, init_phase);

	bnx2x_init_block(bp, BLOCK_BRB1, init_phase);

	if (CHIP_IS_E1(bp) || CHIP_IS_E1H(bp)) {

		if (IS_MF(bp))
			low = ((bp->flags & ONE_PORT_FLAG) ? 160 : 246);
		else if (bp->dev->mtu > 4096) {
			if (bp->flags & ONE_PORT_FLAG)
				low = 160;
			else {
				val = bp->dev->mtu;
				/* (24*1024 + val*4)/256 */
				low = 96 + (val/64) +
						((val % 64) ? 1 : 0);
			}
		} else
			low = ((bp->flags & ONE_PORT_FLAG) ? 80 : 160);
		high = low + 56;	/* 14*1024/256 */
		REG_WR(bp, BRB1_REG_PAUSE_LOW_THRESHOLD_0 + port*4, low);
		REG_WR(bp, BRB1_REG_PAUSE_HIGH_THRESHOLD_0 + port*4, high);
	}

	if (CHIP_MODE_IS_4_PORT(bp))
		REG_WR(bp, (BP_PORT(bp) ?
			    BRB1_REG_MAC_GUARANTIED_1 :
			    BRB1_REG_MAC_GUARANTIED_0), 40);


	bnx2x_init_block(bp, BLOCK_PRS, init_phase);
	if (CHIP_IS_E3B0(bp)) {
		if (IS_MF_AFEX(bp)) {
			/* configure headers for AFEX mode */
			REG_WR(bp, BP_PORT(bp) ?
			       PRS_REG_HDRS_AFTER_BASIC_PORT_1 :
			       PRS_REG_HDRS_AFTER_BASIC_PORT_0, 0xE);
			REG_WR(bp, BP_PORT(bp) ?
			       PRS_REG_HDRS_AFTER_TAG_0_PORT_1 :
			       PRS_REG_HDRS_AFTER_TAG_0_PORT_0, 0x6);
			REG_WR(bp, BP_PORT(bp) ?
			       PRS_REG_MUST_HAVE_HDRS_PORT_1 :
			       PRS_REG_MUST_HAVE_HDRS_PORT_0, 0xA);
		} else {
			/* Ovlan exists only if we are in multi-function +
			 * switch-dependent mode, in switch-independent there
			 * is no ovlan headers
			 */
			REG_WR(bp, BP_PORT(bp) ?
			       PRS_REG_HDRS_AFTER_BASIC_PORT_1 :
			       PRS_REG_HDRS_AFTER_BASIC_PORT_0,
			       (bp->path_has_ovlan ? 7 : 6));
		}
	}

	bnx2x_init_block(bp, BLOCK_TSDM, init_phase);
	bnx2x_init_block(bp, BLOCK_CSDM, init_phase);
	bnx2x_init_block(bp, BLOCK_USDM, init_phase);
	bnx2x_init_block(bp, BLOCK_XSDM, init_phase);

	bnx2x_init_block(bp, BLOCK_TSEM, init_phase);
	bnx2x_init_block(bp, BLOCK_USEM, init_phase);
	bnx2x_init_block(bp, BLOCK_CSEM, init_phase);
	bnx2x_init_block(bp, BLOCK_XSEM, init_phase);

	bnx2x_init_block(bp, BLOCK_UPB, init_phase);
	bnx2x_init_block(bp, BLOCK_XPB, init_phase);

	bnx2x_init_block(bp, BLOCK_PBF, init_phase);

	if (CHIP_IS_E1x(bp)) {
		/* configure PBF to work without PAUSE mtu 9000 */
		REG_WR(bp, PBF_REG_P0_PAUSE_ENABLE + port*4, 0);

		/* update threshold */
		REG_WR(bp, PBF_REG_P0_ARB_THRSH + port*4, (9040/16));
		/* update init credit */
		REG_WR(bp, PBF_REG_P0_INIT_CRD + port*4, (9040/16) + 553 - 22);

		/* probe changes */
		REG_WR(bp, PBF_REG_INIT_P0 + port*4, 1);
		udelay(50);
		REG_WR(bp, PBF_REG_INIT_P0 + port*4, 0);
	}

	if (CNIC_SUPPORT(bp))
		bnx2x_init_block(bp, BLOCK_SRC, init_phase);

	bnx2x_init_block(bp, BLOCK_CDU, init_phase);
	bnx2x_init_block(bp, BLOCK_CFC, init_phase);

	if (CHIP_IS_E1(bp)) {
		REG_WR(bp, HC_REG_LEADING_EDGE_0 + port*8, 0);
		REG_WR(bp, HC_REG_TRAILING_EDGE_0 + port*8, 0);
	}
	bnx2x_init_block(bp, BLOCK_HC, init_phase);

	bnx2x_init_block(bp, BLOCK_IGU, init_phase);

	bnx2x_init_block(bp, BLOCK_MISC_AEU, init_phase);
	/* init aeu_mask_attn_func_0/1:
	 *  - SF mode: bits 3-7 are masked. only bits 0-2 are in use
	 *  - MF mode: bit 3 is masked. bits 0-2 are in use as in SF
	 *             bits 4-7 are used for "per vn group attention" */
	val = IS_MF(bp) ? 0xF7 : 0x7;
	/* Enable DCBX attention for all but E1 */
	val |= CHIP_IS_E1(bp) ? 0 : 0x10;
	REG_WR(bp, MISC_REG_AEU_MASK_ATTN_FUNC_0 + port*4, val);

	bnx2x_init_block(bp, BLOCK_NIG, init_phase);

	if (!CHIP_IS_E1x(bp)) {
		/* Bit-map indicating which L2 hdrs may appear after the
		 * basic Ethernet header
		 */
		if (IS_MF_AFEX(bp))
			REG_WR(bp, BP_PORT(bp) ?
			       NIG_REG_P1_HDRS_AFTER_BASIC :
			       NIG_REG_P0_HDRS_AFTER_BASIC, 0xE);
		else
			REG_WR(bp, BP_PORT(bp) ?
			       NIG_REG_P1_HDRS_AFTER_BASIC :
			       NIG_REG_P0_HDRS_AFTER_BASIC,
			       IS_MF_SD(bp) ? 7 : 6);

		if (CHIP_IS_E3(bp))
			REG_WR(bp, BP_PORT(bp) ?
				   NIG_REG_LLH1_MF_MODE :
				   NIG_REG_LLH_MF_MODE, IS_MF(bp));
	}
	if (!CHIP_IS_E3(bp))
		REG_WR(bp, NIG_REG_XGXS_SERDES0_MODE_SEL + port*4, 1);

	if (!CHIP_IS_E1(bp)) {
		/* 0x2 disable mf_ov, 0x1 enable */
		REG_WR(bp, NIG_REG_LLH0_BRB1_DRV_MASK_MF + port*4,
		       (IS_MF_SD(bp) ? 0x1 : 0x2));

		if (!CHIP_IS_E1x(bp)) {
			val = 0;
			switch (bp->mf_mode) {
			case MULTI_FUNCTION_SD:
				val = 1;
				break;
			case MULTI_FUNCTION_SI:
			case MULTI_FUNCTION_AFEX:
				val = 2;
				break;
			}

			REG_WR(bp, (BP_PORT(bp) ? NIG_REG_LLH1_CLS_TYPE :
						  NIG_REG_LLH0_CLS_TYPE), val);
		}
		{
			REG_WR(bp, NIG_REG_LLFC_ENABLE_0 + port*4, 0);
			REG_WR(bp, NIG_REG_LLFC_OUT_EN_0 + port*4, 0);
			REG_WR(bp, NIG_REG_PAUSE_ENABLE_0 + port*4, 1);
		}
	}

	/* If SPIO5 is set to generate interrupts, enable it for this port */
	val = REG_RD(bp, MISC_REG_SPIO_EVENT_EN);
	if (val & MISC_SPIO_SPIO5) {
		u32 reg_addr = (port ? MISC_REG_AEU_ENABLE1_FUNC_1_OUT_0 :
				       MISC_REG_AEU_ENABLE1_FUNC_0_OUT_0);
		val = REG_RD(bp, reg_addr);
		val |= AEU_INPUTS_ATTN_BITS_SPIO5;
		REG_WR(bp, reg_addr, val);
	}

	return 0;
}

static void bnx2x_ilt_wr(struct bnx2x *bp, u32 index, dma_addr_t addr)
{
	int reg;
	u32 wb_write[2];

	if (CHIP_IS_E1(bp))
		reg = PXP2_REG_RQ_ONCHIP_AT + index*8;
	else
		reg = PXP2_REG_RQ_ONCHIP_AT_B0 + index*8;

	wb_write[0] = ONCHIP_ADDR1(addr);
	wb_write[1] = ONCHIP_ADDR2(addr);
	REG_WR_DMAE(bp, reg, wb_write, 2);
}

void bnx2x_igu_clear_sb_gen(struct bnx2x *bp, u8 func, u8 idu_sb_id, bool is_pf)
{
	u32 data, ctl, cnt = 100;
	u32 igu_addr_data = IGU_REG_COMMAND_REG_32LSB_DATA;
	u32 igu_addr_ctl = IGU_REG_COMMAND_REG_CTRL;
	u32 igu_addr_ack = IGU_REG_CSTORM_TYPE_0_SB_CLEANUP + (idu_sb_id/32)*4;
	u32 sb_bit =  1 << (idu_sb_id%32);
	u32 func_encode = func | (is_pf ? 1 : 0) << IGU_FID_ENCODE_IS_PF_SHIFT;
	u32 addr_encode = IGU_CMD_E2_PROD_UPD_BASE + idu_sb_id;

	/* Not supported in BC mode */
	if (CHIP_INT_MODE_IS_BC(bp))
		return;

	data = (IGU_USE_REGISTER_cstorm_type_0_sb_cleanup
			<< IGU_REGULAR_CLEANUP_TYPE_SHIFT)	|
		IGU_REGULAR_CLEANUP_SET				|
		IGU_REGULAR_BCLEANUP;

	ctl = addr_encode << IGU_CTRL_REG_ADDRESS_SHIFT		|
	      func_encode << IGU_CTRL_REG_FID_SHIFT		|
	      IGU_CTRL_CMD_TYPE_WR << IGU_CTRL_REG_TYPE_SHIFT;

	DP(NETIF_MSG_HW, "write 0x%08x to IGU(via GRC) addr 0x%x\n",
			 data, igu_addr_data);
	REG_WR(bp, igu_addr_data, data);
	mmiowb();
	barrier();
	DP(NETIF_MSG_HW, "write 0x%08x to IGU(via GRC) addr 0x%x\n",
			  ctl, igu_addr_ctl);
	REG_WR(bp, igu_addr_ctl, ctl);
	mmiowb();
	barrier();

	/* wait for clean up to finish */
	while (!(REG_RD(bp, igu_addr_ack) & sb_bit) && --cnt)
		msleep(20);


	if (!(REG_RD(bp, igu_addr_ack) & sb_bit)) {
		DP(NETIF_MSG_HW,
		   "Unable to finish IGU cleanup: idu_sb_id %d offset %d bit %d (cnt %d)\n",
			  idu_sb_id, idu_sb_id/32, idu_sb_id%32, cnt);
	}
}

static void bnx2x_igu_clear_sb(struct bnx2x *bp, u8 idu_sb_id)
{
	bnx2x_igu_clear_sb_gen(bp, BP_FUNC(bp), idu_sb_id, true /*PF*/);
}

static void bnx2x_clear_func_ilt(struct bnx2x *bp, u32 func)
{
	u32 i, base = FUNC_ILT_BASE(func);
	for (i = base; i < base + ILT_PER_FUNC; i++)
		bnx2x_ilt_wr(bp, i, 0);
}


static void bnx2x_init_searcher(struct bnx2x *bp)
{
	int port = BP_PORT(bp);
	bnx2x_src_init_t2(bp, bp->t2, bp->t2_mapping, SRC_CONN_NUM);
	/* T1 hash bits value determines the T1 number of entries */
	REG_WR(bp, SRC_REG_NUMBER_HASH_BITS0 + port*4, SRC_HASH_BITS);
}

static inline int bnx2x_func_switch_update(struct bnx2x *bp, int suspend)
{
	int rc;
	struct bnx2x_func_state_params func_params = {NULL};
	struct bnx2x_func_switch_update_params *switch_update_params =
		&func_params.params.switch_update;

	/* Prepare parameters for function state transitions */
	__set_bit(RAMROD_COMP_WAIT, &func_params.ramrod_flags);
	__set_bit(RAMROD_RETRY, &func_params.ramrod_flags);

	func_params.f_obj = &bp->func_obj;
	func_params.cmd = BNX2X_F_CMD_SWITCH_UPDATE;

	/* Function parameters */
	switch_update_params->suspend = suspend;

	rc = bnx2x_func_state_change(bp, &func_params);

	return rc;
}

static int bnx2x_reset_nic_mode(struct bnx2x *bp)
{
	int rc, i, port = BP_PORT(bp);
	int vlan_en = 0, mac_en[NUM_MACS];


	/* Close input from network */
	if (bp->mf_mode == SINGLE_FUNCTION) {
		bnx2x_set_rx_filter(&bp->link_params, 0);
	} else {
		vlan_en = REG_RD(bp, port ? NIG_REG_LLH1_FUNC_EN :
				   NIG_REG_LLH0_FUNC_EN);
		REG_WR(bp, port ? NIG_REG_LLH1_FUNC_EN :
			  NIG_REG_LLH0_FUNC_EN, 0);
		for (i = 0; i < NUM_MACS; i++) {
			mac_en[i] = REG_RD(bp, port ?
					     (NIG_REG_LLH1_FUNC_MEM_ENABLE +
					      4 * i) :
					     (NIG_REG_LLH0_FUNC_MEM_ENABLE +
					      4 * i));
			REG_WR(bp, port ? (NIG_REG_LLH1_FUNC_MEM_ENABLE +
					      4 * i) :
				  (NIG_REG_LLH0_FUNC_MEM_ENABLE + 4 * i), 0);
		}
	}

	/* Close BMC to host */
	REG_WR(bp, port ? NIG_REG_P0_TX_MNG_HOST_ENABLE :
	       NIG_REG_P1_TX_MNG_HOST_ENABLE, 0);

	/* Suspend Tx switching to the PF. Completion of this ramrod
	 * further guarantees that all the packets of that PF / child
	 * VFs in BRB were processed by the Parser, so it is safe to
	 * change the NIC_MODE register.
	 */
	rc = bnx2x_func_switch_update(bp, 1);
	if (rc) {
		BNX2X_ERR("Can't suspend tx-switching!\n");
		return rc;
	}

	/* Change NIC_MODE register */
	REG_WR(bp, PRS_REG_NIC_MODE, 0);

	/* Open input from network */
	if (bp->mf_mode == SINGLE_FUNCTION) {
		bnx2x_set_rx_filter(&bp->link_params, 1);
	} else {
		REG_WR(bp, port ? NIG_REG_LLH1_FUNC_EN :
			  NIG_REG_LLH0_FUNC_EN, vlan_en);
		for (i = 0; i < NUM_MACS; i++) {
			REG_WR(bp, port ? (NIG_REG_LLH1_FUNC_MEM_ENABLE +
					      4 * i) :
				  (NIG_REG_LLH0_FUNC_MEM_ENABLE + 4 * i),
				  mac_en[i]);
		}
	}

	/* Enable BMC to host */
	REG_WR(bp, port ? NIG_REG_P0_TX_MNG_HOST_ENABLE :
	       NIG_REG_P1_TX_MNG_HOST_ENABLE, 1);

	/* Resume Tx switching to the PF */
	rc = bnx2x_func_switch_update(bp, 0);
	if (rc) {
		BNX2X_ERR("Can't resume tx-switching!\n");
		return rc;
	}

	DP(NETIF_MSG_IFUP, "NIC MODE disabled\n");
	return 0;
}

int bnx2x_init_hw_func_cnic(struct bnx2x *bp)
{
	int rc;

	bnx2x_ilt_init_op_cnic(bp, INITOP_SET);

	if (CONFIGURE_NIC_MODE(bp)) {
		/* Configrue searcher as part of function hw init */
		bnx2x_init_searcher(bp);

		/* Reset NIC mode */
		rc = bnx2x_reset_nic_mode(bp);
		if (rc)
			BNX2X_ERR("Can't change NIC mode!\n");
		return rc;
	}

	return 0;
}

static int bnx2x_init_hw_func(struct bnx2x *bp)
{
	int port = BP_PORT(bp);
	int func = BP_FUNC(bp);
	int init_phase = PHASE_PF0 + func;
	struct bnx2x_ilt *ilt = BP_ILT(bp);
	u16 cdu_ilt_start;
	u32 addr, val;
	u32 main_mem_base, main_mem_size, main_mem_prty_clr;
	int i, main_mem_width, rc;

	DP(NETIF_MSG_HW, "starting func init  func %d\n", func);

	/* FLR cleanup - hmmm */
	if (!CHIP_IS_E1x(bp)) {
		rc = bnx2x_pf_flr_clnup(bp);
		if (rc) {
			bnx2x_fw_dump(bp);
			return rc;
		}
	}

	/* set MSI reconfigure capability */
	if (bp->common.int_block == INT_BLOCK_HC) {
		addr = (port ? HC_REG_CONFIG_1 : HC_REG_CONFIG_0);
		val = REG_RD(bp, addr);
		val |= HC_CONFIG_0_REG_MSI_ATTN_EN_0;
		REG_WR(bp, addr, val);
	}

	bnx2x_init_block(bp, BLOCK_PXP, init_phase);
	bnx2x_init_block(bp, BLOCK_PXP2, init_phase);

	ilt = BP_ILT(bp);
	cdu_ilt_start = ilt->clients[ILT_CLIENT_CDU].start;

	if (IS_SRIOV(bp))
		cdu_ilt_start += BNX2X_FIRST_VF_CID/ILT_PAGE_CIDS;
	cdu_ilt_start = bnx2x_iov_init_ilt(bp, cdu_ilt_start);

	/* since BNX2X_FIRST_VF_CID > 0 the PF L2 cids precedes
	 * those of the VFs, so start line should be reset
	 */
	cdu_ilt_start = ilt->clients[ILT_CLIENT_CDU].start;
	for (i = 0; i < L2_ILT_LINES(bp); i++) {
		ilt->lines[cdu_ilt_start + i].page = bp->context[i].vcxt;
		ilt->lines[cdu_ilt_start + i].page_mapping =
			bp->context[i].cxt_mapping;
		ilt->lines[cdu_ilt_start + i].size = bp->context[i].size;
	}

	bnx2x_ilt_init_op(bp, INITOP_SET);

	if (!CONFIGURE_NIC_MODE(bp)) {
		bnx2x_init_searcher(bp);
		REG_WR(bp, PRS_REG_NIC_MODE, 0);
		DP(NETIF_MSG_IFUP, "NIC MODE disabled\n");
	} else {
		/* Set NIC mode */
		REG_WR(bp, PRS_REG_NIC_MODE, 1);
		DP(NETIF_MSG_IFUP, "NIC MODE configrued\n");

	}

	if (!CHIP_IS_E1x(bp)) {
		u32 pf_conf = IGU_PF_CONF_FUNC_EN;

		/* Turn on a single ISR mode in IGU if driver is going to use
		 * INT#x or MSI
		 */
		if (!(bp->flags & USING_MSIX_FLAG))
			pf_conf |= IGU_PF_CONF_SINGLE_ISR_EN;
		/*
		 * Timers workaround bug: function init part.
		 * Need to wait 20msec after initializing ILT,
		 * needed to make sure there are no requests in
		 * one of the PXP internal queues with "old" ILT addresses
		 */
		msleep(20);
		/*
		 * Master enable - Due to WB DMAE writes performed before this
		 * register is re-initialized as part of the regular function
		 * init
		 */
		REG_WR(bp, PGLUE_B_REG_INTERNAL_PFID_ENABLE_MASTER, 1);
		/* Enable the function in IGU */
		REG_WR(bp, IGU_REG_PF_CONFIGURATION, pf_conf);
	}

	bp->dmae_ready = 1;

	bnx2x_init_block(bp, BLOCK_PGLUE_B, init_phase);

	if (!CHIP_IS_E1x(bp))
		REG_WR(bp, PGLUE_B_REG_WAS_ERROR_PF_7_0_CLR, func);

	bnx2x_init_block(bp, BLOCK_ATC, init_phase);
	bnx2x_init_block(bp, BLOCK_DMAE, init_phase);
	bnx2x_init_block(bp, BLOCK_NIG, init_phase);
	bnx2x_init_block(bp, BLOCK_SRC, init_phase);
	bnx2x_init_block(bp, BLOCK_MISC, init_phase);
	bnx2x_init_block(bp, BLOCK_TCM, init_phase);
	bnx2x_init_block(bp, BLOCK_UCM, init_phase);
	bnx2x_init_block(bp, BLOCK_CCM, init_phase);
	bnx2x_init_block(bp, BLOCK_XCM, init_phase);
	bnx2x_init_block(bp, BLOCK_TSEM, init_phase);
	bnx2x_init_block(bp, BLOCK_USEM, init_phase);
	bnx2x_init_block(bp, BLOCK_CSEM, init_phase);
	bnx2x_init_block(bp, BLOCK_XSEM, init_phase);

	if (!CHIP_IS_E1x(bp))
		REG_WR(bp, QM_REG_PF_EN, 1);

	if (!CHIP_IS_E1x(bp)) {
		REG_WR(bp, TSEM_REG_VFPF_ERR_NUM, BNX2X_MAX_NUM_OF_VFS + func);
		REG_WR(bp, USEM_REG_VFPF_ERR_NUM, BNX2X_MAX_NUM_OF_VFS + func);
		REG_WR(bp, CSEM_REG_VFPF_ERR_NUM, BNX2X_MAX_NUM_OF_VFS + func);
		REG_WR(bp, XSEM_REG_VFPF_ERR_NUM, BNX2X_MAX_NUM_OF_VFS + func);
	}
	bnx2x_init_block(bp, BLOCK_QM, init_phase);

	bnx2x_init_block(bp, BLOCK_TM, init_phase);
	bnx2x_init_block(bp, BLOCK_DORQ, init_phase);

	bnx2x_iov_init_dq(bp);

	bnx2x_init_block(bp, BLOCK_BRB1, init_phase);
	bnx2x_init_block(bp, BLOCK_PRS, init_phase);
	bnx2x_init_block(bp, BLOCK_TSDM, init_phase);
	bnx2x_init_block(bp, BLOCK_CSDM, init_phase);
	bnx2x_init_block(bp, BLOCK_USDM, init_phase);
	bnx2x_init_block(bp, BLOCK_XSDM, init_phase);
	bnx2x_init_block(bp, BLOCK_UPB, init_phase);
	bnx2x_init_block(bp, BLOCK_XPB, init_phase);
	bnx2x_init_block(bp, BLOCK_PBF, init_phase);
	if (!CHIP_IS_E1x(bp))
		REG_WR(bp, PBF_REG_DISABLE_PF, 0);

	bnx2x_init_block(bp, BLOCK_CDU, init_phase);

	bnx2x_init_block(bp, BLOCK_CFC, init_phase);

	if (!CHIP_IS_E1x(bp))
		REG_WR(bp, CFC_REG_WEAK_ENABLE_PF, 1);

	if (IS_MF(bp)) {
		REG_WR(bp, NIG_REG_LLH0_FUNC_EN + port*8, 1);
		REG_WR(bp, NIG_REG_LLH0_FUNC_VLAN_ID + port*8, bp->mf_ov);
	}

	bnx2x_init_block(bp, BLOCK_MISC_AEU, init_phase);

	/* HC init per function */
	if (bp->common.int_block == INT_BLOCK_HC) {
		if (CHIP_IS_E1H(bp)) {
			REG_WR(bp, MISC_REG_AEU_GENERAL_ATTN_12 + func*4, 0);

			REG_WR(bp, HC_REG_LEADING_EDGE_0 + port*8, 0);
			REG_WR(bp, HC_REG_TRAILING_EDGE_0 + port*8, 0);
		}
		bnx2x_init_block(bp, BLOCK_HC, init_phase);

	} else {
		int num_segs, sb_idx, prod_offset;

		REG_WR(bp, MISC_REG_AEU_GENERAL_ATTN_12 + func*4, 0);

		if (!CHIP_IS_E1x(bp)) {
			REG_WR(bp, IGU_REG_LEADING_EDGE_LATCH, 0);
			REG_WR(bp, IGU_REG_TRAILING_EDGE_LATCH, 0);
		}

		bnx2x_init_block(bp, BLOCK_IGU, init_phase);

		if (!CHIP_IS_E1x(bp)) {
			int dsb_idx = 0;
			/**
			 * Producer memory:
			 * E2 mode: address 0-135 match to the mapping memory;
			 * 136 - PF0 default prod; 137 - PF1 default prod;
			 * 138 - PF2 default prod; 139 - PF3 default prod;
			 * 140 - PF0 attn prod;    141 - PF1 attn prod;
			 * 142 - PF2 attn prod;    143 - PF3 attn prod;
			 * 144-147 reserved.
			 *
			 * E1.5 mode - In backward compatible mode;
			 * for non default SB; each even line in the memory
			 * holds the U producer and each odd line hold
			 * the C producer. The first 128 producers are for
			 * NDSB (PF0 - 0-31; PF1 - 32-63 and so on). The last 20
			 * producers are for the DSB for each PF.
			 * Each PF has five segments: (the order inside each
			 * segment is PF0; PF1; PF2; PF3) - 128-131 U prods;
			 * 132-135 C prods; 136-139 X prods; 140-143 T prods;
			 * 144-147 attn prods;
			 */
			/* non-default-status-blocks */
			num_segs = CHIP_INT_MODE_IS_BC(bp) ?
				IGU_BC_NDSB_NUM_SEGS : IGU_NORM_NDSB_NUM_SEGS;
			for (sb_idx = 0; sb_idx < bp->igu_sb_cnt; sb_idx++) {
				prod_offset = (bp->igu_base_sb + sb_idx) *
					num_segs;

				for (i = 0; i < num_segs; i++) {
					addr = IGU_REG_PROD_CONS_MEMORY +
							(prod_offset + i) * 4;
					REG_WR(bp, addr, 0);
				}
				/* send consumer update with value 0 */
				bnx2x_ack_sb(bp, bp->igu_base_sb + sb_idx,
					     USTORM_ID, 0, IGU_INT_NOP, 1);
				bnx2x_igu_clear_sb(bp,
						   bp->igu_base_sb + sb_idx);
			}

			/* default-status-blocks */
			num_segs = CHIP_INT_MODE_IS_BC(bp) ?
				IGU_BC_DSB_NUM_SEGS : IGU_NORM_DSB_NUM_SEGS;

			if (CHIP_MODE_IS_4_PORT(bp))
				dsb_idx = BP_FUNC(bp);
			else
				dsb_idx = BP_VN(bp);

			prod_offset = (CHIP_INT_MODE_IS_BC(bp) ?
				       IGU_BC_BASE_DSB_PROD + dsb_idx :
				       IGU_NORM_BASE_DSB_PROD + dsb_idx);

			/*
			 * igu prods come in chunks of E1HVN_MAX (4) -
			 * does not matters what is the current chip mode
			 */
			for (i = 0; i < (num_segs * E1HVN_MAX);
			     i += E1HVN_MAX) {
				addr = IGU_REG_PROD_CONS_MEMORY +
							(prod_offset + i)*4;
				REG_WR(bp, addr, 0);
			}
			/* send consumer update with 0 */
			if (CHIP_INT_MODE_IS_BC(bp)) {
				bnx2x_ack_sb(bp, bp->igu_dsb_id,
					     USTORM_ID, 0, IGU_INT_NOP, 1);
				bnx2x_ack_sb(bp, bp->igu_dsb_id,
					     CSTORM_ID, 0, IGU_INT_NOP, 1);
				bnx2x_ack_sb(bp, bp->igu_dsb_id,
					     XSTORM_ID, 0, IGU_INT_NOP, 1);
				bnx2x_ack_sb(bp, bp->igu_dsb_id,
					     TSTORM_ID, 0, IGU_INT_NOP, 1);
				bnx2x_ack_sb(bp, bp->igu_dsb_id,
					     ATTENTION_ID, 0, IGU_INT_NOP, 1);
			} else {
				bnx2x_ack_sb(bp, bp->igu_dsb_id,
					     USTORM_ID, 0, IGU_INT_NOP, 1);
				bnx2x_ack_sb(bp, bp->igu_dsb_id,
					     ATTENTION_ID, 0, IGU_INT_NOP, 1);
			}
			bnx2x_igu_clear_sb(bp, bp->igu_dsb_id);

			/* !!! these should become driver const once
			   rf-tool supports split-68 const */
			REG_WR(bp, IGU_REG_SB_INT_BEFORE_MASK_LSB, 0);
			REG_WR(bp, IGU_REG_SB_INT_BEFORE_MASK_MSB, 0);
			REG_WR(bp, IGU_REG_SB_MASK_LSB, 0);
			REG_WR(bp, IGU_REG_SB_MASK_MSB, 0);
			REG_WR(bp, IGU_REG_PBA_STATUS_LSB, 0);
			REG_WR(bp, IGU_REG_PBA_STATUS_MSB, 0);
		}
	}

	/* Reset PCIE errors for debug */
	REG_WR(bp, 0x2114, 0xffffffff);
	REG_WR(bp, 0x2120, 0xffffffff);

	if (CHIP_IS_E1x(bp)) {
		main_mem_size = HC_REG_MAIN_MEMORY_SIZE / 2; /*dwords*/
		main_mem_base = HC_REG_MAIN_MEMORY +
				BP_PORT(bp) * (main_mem_size * 4);
		main_mem_prty_clr = HC_REG_HC_PRTY_STS_CLR;
		main_mem_width = 8;

		val = REG_RD(bp, main_mem_prty_clr);
		if (val)
			DP(NETIF_MSG_HW,
			   "Hmmm... Parity errors in HC block during function init (0x%x)!\n",
			   val);

		/* Clear "false" parity errors in MSI-X table */
		for (i = main_mem_base;
		     i < main_mem_base + main_mem_size * 4;
		     i += main_mem_width) {
			bnx2x_read_dmae(bp, i, main_mem_width / 4);
			bnx2x_write_dmae(bp, bnx2x_sp_mapping(bp, wb_data),
					 i, main_mem_width / 4);
		}
		/* Clear HC parity attention */
		REG_RD(bp, main_mem_prty_clr);
	}

#ifdef BNX2X_STOP_ON_ERROR
	/* Enable STORMs SP logging */
	REG_WR8(bp, BAR_USTRORM_INTMEM +
	       USTORM_RECORD_SLOW_PATH_OFFSET(BP_FUNC(bp)), 1);
	REG_WR8(bp, BAR_TSTRORM_INTMEM +
	       TSTORM_RECORD_SLOW_PATH_OFFSET(BP_FUNC(bp)), 1);
	REG_WR8(bp, BAR_CSTRORM_INTMEM +
	       CSTORM_RECORD_SLOW_PATH_OFFSET(BP_FUNC(bp)), 1);
	REG_WR8(bp, BAR_XSTRORM_INTMEM +
	       XSTORM_RECORD_SLOW_PATH_OFFSET(BP_FUNC(bp)), 1);
#endif

	bnx2x_phy_probe(&bp->link_params);

	return 0;
}


void bnx2x_free_mem_cnic(struct bnx2x *bp)
{
	bnx2x_ilt_mem_op_cnic(bp, ILT_MEMOP_FREE);

	if (!CHIP_IS_E1x(bp))
		BNX2X_PCI_FREE(bp->cnic_sb.e2_sb, bp->cnic_sb_mapping,
			       sizeof(struct host_hc_status_block_e2));
	else
		BNX2X_PCI_FREE(bp->cnic_sb.e1x_sb, bp->cnic_sb_mapping,
			       sizeof(struct host_hc_status_block_e1x));

	BNX2X_PCI_FREE(bp->t2, bp->t2_mapping, SRC_T2_SZ);
}

void bnx2x_free_mem(struct bnx2x *bp)
{
	int i;

	BNX2X_PCI_FREE(bp->def_status_blk, bp->def_status_blk_mapping,
		       sizeof(struct host_sp_status_block));

	BNX2X_PCI_FREE(bp->fw_stats, bp->fw_stats_mapping,
		       bp->fw_stats_data_sz + bp->fw_stats_req_sz);

	BNX2X_PCI_FREE(bp->slowpath, bp->slowpath_mapping,
		       sizeof(struct bnx2x_slowpath));

	for (i = 0; i < L2_ILT_LINES(bp); i++)
		BNX2X_PCI_FREE(bp->context[i].vcxt, bp->context[i].cxt_mapping,
			       bp->context[i].size);
	bnx2x_ilt_mem_op(bp, ILT_MEMOP_FREE);

	BNX2X_FREE(bp->ilt->lines);

	BNX2X_PCI_FREE(bp->spq, bp->spq_mapping, BCM_PAGE_SIZE);

	BNX2X_PCI_FREE(bp->eq_ring, bp->eq_mapping,
		       BCM_PAGE_SIZE * NUM_EQ_PAGES);

	bnx2x_iov_free_mem(bp);
}


int bnx2x_alloc_mem_cnic(struct bnx2x *bp)
{
	if (!CHIP_IS_E1x(bp))
		/* size = the status block + ramrod buffers */
		BNX2X_PCI_ALLOC(bp->cnic_sb.e2_sb, &bp->cnic_sb_mapping,
				sizeof(struct host_hc_status_block_e2));
	else
		BNX2X_PCI_ALLOC(bp->cnic_sb.e1x_sb,
				&bp->cnic_sb_mapping,
				sizeof(struct
				       host_hc_status_block_e1x));

	if (CONFIGURE_NIC_MODE(bp) && !bp->t2)
		/* allocate searcher T2 table, as it wan't allocated before */
		BNX2X_PCI_ALLOC(bp->t2, &bp->t2_mapping, SRC_T2_SZ);

	/* write address to which L5 should insert its values */
	bp->cnic_eth_dev.addr_drv_info_to_mcp =
		&bp->slowpath->drv_info_to_mcp;

	if (bnx2x_ilt_mem_op_cnic(bp, ILT_MEMOP_ALLOC))
		goto alloc_mem_err;

	return 0;

alloc_mem_err:
	bnx2x_free_mem_cnic(bp);
	BNX2X_ERR("Can't allocate memory\n");
	return -ENOMEM;
}

int bnx2x_alloc_mem(struct bnx2x *bp)
{
	int i, allocated, context_size;

	if (!CONFIGURE_NIC_MODE(bp) && !bp->t2)
		/* allocate searcher T2 table */
		BNX2X_PCI_ALLOC(bp->t2, &bp->t2_mapping, SRC_T2_SZ);

	BNX2X_PCI_ALLOC(bp->def_status_blk, &bp->def_status_blk_mapping,
			sizeof(struct host_sp_status_block));

	BNX2X_PCI_ALLOC(bp->slowpath, &bp->slowpath_mapping,
			sizeof(struct bnx2x_slowpath));

	/* Allocate memory for CDU context:
	 * This memory is allocated separately and not in the generic ILT
	 * functions because CDU differs in few aspects:
	 * 1. There are multiple entities allocating memory for context -
	 * 'regular' driver, CNIC and SRIOV driver. Each separately controls
	 * its own ILT lines.
	 * 2. Since CDU page-size is not a single 4KB page (which is the case
	 * for the other ILT clients), to be efficient we want to support
	 * allocation of sub-page-size in the last entry.
	 * 3. Context pointers are used by the driver to pass to FW / update
	 * the context (for the other ILT clients the pointers are used just to
	 * free the memory during unload).
	 */
	context_size = sizeof(union cdu_context) * BNX2X_L2_CID_COUNT(bp);

	for (i = 0, allocated = 0; allocated < context_size; i++) {
		bp->context[i].size = min(CDU_ILT_PAGE_SZ,
					  (context_size - allocated));
		BNX2X_PCI_ALLOC(bp->context[i].vcxt,
				&bp->context[i].cxt_mapping,
				bp->context[i].size);
		allocated += bp->context[i].size;
	}
	BNX2X_ALLOC(bp->ilt->lines, sizeof(struct ilt_line) * ILT_MAX_LINES);

	if (bnx2x_ilt_mem_op(bp, ILT_MEMOP_ALLOC))
		goto alloc_mem_err;

	if (bnx2x_iov_alloc_mem(bp))
		goto alloc_mem_err;

	/* Slow path ring */
	BNX2X_PCI_ALLOC(bp->spq, &bp->spq_mapping, BCM_PAGE_SIZE);

	/* EQ */
	BNX2X_PCI_ALLOC(bp->eq_ring, &bp->eq_mapping,
			BCM_PAGE_SIZE * NUM_EQ_PAGES);

	return 0;

alloc_mem_err:
	bnx2x_free_mem(bp);
	BNX2X_ERR("Can't allocate memory\n");
	return -ENOMEM;
}

/*
 * Init service functions
 */

int bnx2x_set_mac_one(struct bnx2x *bp, u8 *mac,
		      struct bnx2x_vlan_mac_obj *obj, bool set,
		      int mac_type, unsigned long *ramrod_flags)
{
	int rc;
	struct bnx2x_vlan_mac_ramrod_params ramrod_param;

	memset(&ramrod_param, 0, sizeof(ramrod_param));

	/* Fill general parameters */
	ramrod_param.vlan_mac_obj = obj;
	ramrod_param.ramrod_flags = *ramrod_flags;

	/* Fill a user request section if needed */
	if (!test_bit(RAMROD_CONT, ramrod_flags)) {
		memcpy(ramrod_param.user_req.u.mac.mac, mac, ETH_ALEN);

		__set_bit(mac_type, &ramrod_param.user_req.vlan_mac_flags);

		/* Set the command: ADD or DEL */
		if (set)
			ramrod_param.user_req.cmd = BNX2X_VLAN_MAC_ADD;
		else
			ramrod_param.user_req.cmd = BNX2X_VLAN_MAC_DEL;
	}

	rc = bnx2x_config_vlan_mac(bp, &ramrod_param);

	if (rc == -EEXIST) {
		DP(BNX2X_MSG_SP, "Failed to schedule ADD operations: %d\n", rc);
		/* do not treat adding same MAC as error */
		rc = 0;
	} else if (rc < 0)
		BNX2X_ERR("%s MAC failed\n", (set ? "Set" : "Del"));

	return rc;
}

int bnx2x_del_all_macs(struct bnx2x *bp,
		       struct bnx2x_vlan_mac_obj *mac_obj,
		       int mac_type, bool wait_for_comp)
{
	int rc;
	unsigned long ramrod_flags = 0, vlan_mac_flags = 0;

	/* Wait for completion of requested */
	if (wait_for_comp)
		__set_bit(RAMROD_COMP_WAIT, &ramrod_flags);

	/* Set the mac type of addresses we want to clear */
	__set_bit(mac_type, &vlan_mac_flags);

	rc = mac_obj->delete_all(bp, mac_obj, &vlan_mac_flags, &ramrod_flags);
	if (rc < 0)
		BNX2X_ERR("Failed to delete MACs: %d\n", rc);

	return rc;
}

int bnx2x_set_eth_mac(struct bnx2x *bp, bool set)
{
	if (is_zero_ether_addr(bp->dev->dev_addr) &&
	    (IS_MF_STORAGE_SD(bp) || IS_MF_FCOE_AFEX(bp))) {
		DP(NETIF_MSG_IFUP | NETIF_MSG_IFDOWN,
		   "Ignoring Zero MAC for STORAGE SD mode\n");
		return 0;
	}

	if (IS_PF(bp)) {
		unsigned long ramrod_flags = 0;

		DP(NETIF_MSG_IFUP, "Adding Eth MAC\n");
		__set_bit(RAMROD_COMP_WAIT, &ramrod_flags);
		return bnx2x_set_mac_one(bp, bp->dev->dev_addr,
					 &bp->sp_objs->mac_obj, set,
					 BNX2X_ETH_MAC, &ramrod_flags);
	} else { /* vf */
		return bnx2x_vfpf_config_mac(bp, bp->dev->dev_addr,
					     bp->fp->index, true);
	}
}

int bnx2x_setup_leading(struct bnx2x *bp)
{
	return bnx2x_setup_queue(bp, &bp->fp[0], 1);
}

/**
 * bnx2x_set_int_mode - configure interrupt mode
 *
 * @bp:		driver handle
 *
 * In case of MSI-X it will also try to enable MSI-X.
 */
int bnx2x_set_int_mode(struct bnx2x *bp)
{
	int rc = 0;

	if (IS_VF(bp) && int_mode != BNX2X_INT_MODE_MSIX)
		return -EINVAL;

	switch (int_mode) {
	case BNX2X_INT_MODE_MSIX:
		/* attempt to enable msix */
		rc = bnx2x_enable_msix(bp);

		/* msix attained */
		if (!rc)
			return 0;

		/* vfs use only msix */
		if (rc && IS_VF(bp))
			return rc;

		/* failed to enable multiple MSI-X */
		BNX2X_DEV_INFO("Failed to enable multiple MSI-X (%d), set number of queues to %d\n",
			       bp->num_queues,
			       1 + bp->num_cnic_queues);

		/* falling through... */
	case BNX2X_INT_MODE_MSI:
		bnx2x_enable_msi(bp);

		/* falling through... */
	case BNX2X_INT_MODE_INTX:
		bp->num_ethernet_queues = 1;
		bp->num_queues = bp->num_ethernet_queues + bp->num_cnic_queues;
		BNX2X_DEV_INFO("set number of queues to 1\n");
		break;
	default:
		BNX2X_DEV_INFO("unknown value in int_mode module parameter\n");
		return -EINVAL;
	}
	return 0;
}

/* must be called prior to any HW initializations */
static inline u16 bnx2x_cid_ilt_lines(struct bnx2x *bp)
{
	if (IS_SRIOV(bp))
		return (BNX2X_FIRST_VF_CID + BNX2X_VF_CIDS)/ILT_PAGE_CIDS;
	return L2_ILT_LINES(bp);
}

void bnx2x_ilt_set_info(struct bnx2x *bp)
{
	struct ilt_client_info *ilt_client;
	struct bnx2x_ilt *ilt = BP_ILT(bp);
	u16 line = 0;

	ilt->start_line = FUNC_ILT_BASE(BP_FUNC(bp));
	DP(BNX2X_MSG_SP, "ilt starts at line %d\n", ilt->start_line);

	/* CDU */
	ilt_client = &ilt->clients[ILT_CLIENT_CDU];
	ilt_client->client_num = ILT_CLIENT_CDU;
	ilt_client->page_size = CDU_ILT_PAGE_SZ;
	ilt_client->flags = ILT_CLIENT_SKIP_MEM;
	ilt_client->start = line;
	line += bnx2x_cid_ilt_lines(bp);

	if (CNIC_SUPPORT(bp))
		line += CNIC_ILT_LINES;
	ilt_client->end = line - 1;

	DP(NETIF_MSG_IFUP, "ilt client[CDU]: start %d, end %d, psz 0x%x, flags 0x%x, hw psz %d\n",
	   ilt_client->start,
	   ilt_client->end,
	   ilt_client->page_size,
	   ilt_client->flags,
	   ilog2(ilt_client->page_size >> 12));

	/* QM */
	if (QM_INIT(bp->qm_cid_count)) {
		ilt_client = &ilt->clients[ILT_CLIENT_QM];
		ilt_client->client_num = ILT_CLIENT_QM;
		ilt_client->page_size = QM_ILT_PAGE_SZ;
		ilt_client->flags = 0;
		ilt_client->start = line;

		/* 4 bytes for each cid */
		line += DIV_ROUND_UP(bp->qm_cid_count * QM_QUEUES_PER_FUNC * 4,
							 QM_ILT_PAGE_SZ);

		ilt_client->end = line - 1;

		DP(NETIF_MSG_IFUP,
		   "ilt client[QM]: start %d, end %d, psz 0x%x, flags 0x%x, hw psz %d\n",
		   ilt_client->start,
		   ilt_client->end,
		   ilt_client->page_size,
		   ilt_client->flags,
		   ilog2(ilt_client->page_size >> 12));

	}

	if (CNIC_SUPPORT(bp)) {
		/* SRC */
		ilt_client = &ilt->clients[ILT_CLIENT_SRC];
		ilt_client->client_num = ILT_CLIENT_SRC;
		ilt_client->page_size = SRC_ILT_PAGE_SZ;
		ilt_client->flags = 0;
		ilt_client->start = line;
		line += SRC_ILT_LINES;
		ilt_client->end = line - 1;

		DP(NETIF_MSG_IFUP,
		   "ilt client[SRC]: start %d, end %d, psz 0x%x, flags 0x%x, hw psz %d\n",
		   ilt_client->start,
		   ilt_client->end,
		   ilt_client->page_size,
		   ilt_client->flags,
		   ilog2(ilt_client->page_size >> 12));

		/* TM */
		ilt_client = &ilt->clients[ILT_CLIENT_TM];
		ilt_client->client_num = ILT_CLIENT_TM;
		ilt_client->page_size = TM_ILT_PAGE_SZ;
		ilt_client->flags = 0;
		ilt_client->start = line;
		line += TM_ILT_LINES;
		ilt_client->end = line - 1;

		DP(NETIF_MSG_IFUP,
		   "ilt client[TM]: start %d, end %d, psz 0x%x, flags 0x%x, hw psz %d\n",
		   ilt_client->start,
		   ilt_client->end,
		   ilt_client->page_size,
		   ilt_client->flags,
		   ilog2(ilt_client->page_size >> 12));
	}

	BUG_ON(line > ILT_MAX_LINES);
}

/**
 * bnx2x_pf_q_prep_init - prepare INIT transition parameters
 *
 * @bp:			driver handle
 * @fp:			pointer to fastpath
 * @init_params:	pointer to parameters structure
 *
 * parameters configured:
 *      - HC configuration
 *      - Queue's CDU context
 */
static void bnx2x_pf_q_prep_init(struct bnx2x *bp,
	struct bnx2x_fastpath *fp, struct bnx2x_queue_init_params *init_params)
{

	u8 cos;
	int cxt_index, cxt_offset;

	/* FCoE Queue uses Default SB, thus has no HC capabilities */
	if (!IS_FCOE_FP(fp)) {
		__set_bit(BNX2X_Q_FLG_HC, &init_params->rx.flags);
		__set_bit(BNX2X_Q_FLG_HC, &init_params->tx.flags);

		/* If HC is supporterd, enable host coalescing in the transition
		 * to INIT state.
		 */
		__set_bit(BNX2X_Q_FLG_HC_EN, &init_params->rx.flags);
		__set_bit(BNX2X_Q_FLG_HC_EN, &init_params->tx.flags);

		/* HC rate */
		init_params->rx.hc_rate = bp->rx_ticks ?
			(1000000 / bp->rx_ticks) : 0;
		init_params->tx.hc_rate = bp->tx_ticks ?
			(1000000 / bp->tx_ticks) : 0;

		/* FW SB ID */
		init_params->rx.fw_sb_id = init_params->tx.fw_sb_id =
			fp->fw_sb_id;

		/*
		 * CQ index among the SB indices: FCoE clients uses the default
		 * SB, therefore it's different.
		 */
		init_params->rx.sb_cq_index = HC_INDEX_ETH_RX_CQ_CONS;
		init_params->tx.sb_cq_index = HC_INDEX_ETH_FIRST_TX_CQ_CONS;
	}

	/* set maximum number of COSs supported by this queue */
	init_params->max_cos = fp->max_cos;

	DP(NETIF_MSG_IFUP, "fp: %d setting queue params max cos to: %d\n",
	    fp->index, init_params->max_cos);

	/* set the context pointers queue object */
	for (cos = FIRST_TX_COS_INDEX; cos < init_params->max_cos; cos++) {
		cxt_index = fp->txdata_ptr[cos]->cid / ILT_PAGE_CIDS;
		cxt_offset = fp->txdata_ptr[cos]->cid - (cxt_index *
				ILT_PAGE_CIDS);
		init_params->cxts[cos] =
			&bp->context[cxt_index].vcxt[cxt_offset].eth;
	}
}

static int bnx2x_setup_tx_only(struct bnx2x *bp, struct bnx2x_fastpath *fp,
			struct bnx2x_queue_state_params *q_params,
			struct bnx2x_queue_setup_tx_only_params *tx_only_params,
			int tx_index, bool leading)
{
	memset(tx_only_params, 0, sizeof(*tx_only_params));

	/* Set the command */
	q_params->cmd = BNX2X_Q_CMD_SETUP_TX_ONLY;

	/* Set tx-only QUEUE flags: don't zero statistics */
	tx_only_params->flags = bnx2x_get_common_flags(bp, fp, false);

	/* choose the index of the cid to send the slow path on */
	tx_only_params->cid_index = tx_index;

	/* Set general TX_ONLY_SETUP parameters */
	bnx2x_pf_q_prep_general(bp, fp, &tx_only_params->gen_params, tx_index);

	/* Set Tx TX_ONLY_SETUP parameters */
	bnx2x_pf_tx_q_prep(bp, fp, &tx_only_params->txq_params, tx_index);

	DP(NETIF_MSG_IFUP,
	   "preparing to send tx-only ramrod for connection: cos %d, primary cid %d, cid %d, client id %d, sp-client id %d, flags %lx\n",
	   tx_index, q_params->q_obj->cids[FIRST_TX_COS_INDEX],
	   q_params->q_obj->cids[tx_index], q_params->q_obj->cl_id,
	   tx_only_params->gen_params.spcl_id, tx_only_params->flags);

	/* send the ramrod */
	return bnx2x_queue_state_change(bp, q_params);
}


/**
 * bnx2x_setup_queue - setup queue
 *
 * @bp:		driver handle
 * @fp:		pointer to fastpath
 * @leading:	is leading
 *
 * This function performs 2 steps in a Queue state machine
 *      actually: 1) RESET->INIT 2) INIT->SETUP
 */

int bnx2x_setup_queue(struct bnx2x *bp, struct bnx2x_fastpath *fp,
		       bool leading)
{
	struct bnx2x_queue_state_params q_params = {NULL};
	struct bnx2x_queue_setup_params *setup_params =
						&q_params.params.setup;
	struct bnx2x_queue_setup_tx_only_params *tx_only_params =
						&q_params.params.tx_only;
	int rc;
	u8 tx_index;

	DP(NETIF_MSG_IFUP, "setting up queue %d\n", fp->index);

	/* reset IGU state skip FCoE L2 queue */
	if (!IS_FCOE_FP(fp))
		bnx2x_ack_sb(bp, fp->igu_sb_id, USTORM_ID, 0,
			     IGU_INT_ENABLE, 0);

	q_params.q_obj = &bnx2x_sp_obj(bp, fp).q_obj;
	/* We want to wait for completion in this context */
	__set_bit(RAMROD_COMP_WAIT, &q_params.ramrod_flags);

	/* Prepare the INIT parameters */
	bnx2x_pf_q_prep_init(bp, fp, &q_params.params.init);

	/* Set the command */
	q_params.cmd = BNX2X_Q_CMD_INIT;

	/* Change the state to INIT */
	rc = bnx2x_queue_state_change(bp, &q_params);
	if (rc) {
		BNX2X_ERR("Queue(%d) INIT failed\n", fp->index);
		return rc;
	}

	DP(NETIF_MSG_IFUP, "init complete\n");


	/* Now move the Queue to the SETUP state... */
	memset(setup_params, 0, sizeof(*setup_params));

	/* Set QUEUE flags */
	setup_params->flags = bnx2x_get_q_flags(bp, fp, leading);

	/* Set general SETUP parameters */
	bnx2x_pf_q_prep_general(bp, fp, &setup_params->gen_params,
				FIRST_TX_COS_INDEX);

	bnx2x_pf_rx_q_prep(bp, fp, &setup_params->pause_params,
			    &setup_params->rxq_params);

	bnx2x_pf_tx_q_prep(bp, fp, &setup_params->txq_params,
			   FIRST_TX_COS_INDEX);

	/* Set the command */
	q_params.cmd = BNX2X_Q_CMD_SETUP;

	if (IS_FCOE_FP(fp))
		bp->fcoe_init = true;

	/* Change the state to SETUP */
	rc = bnx2x_queue_state_change(bp, &q_params);
	if (rc) {
		BNX2X_ERR("Queue(%d) SETUP failed\n", fp->index);
		return rc;
	}

	/* loop through the relevant tx-only indices */
	for (tx_index = FIRST_TX_ONLY_COS_INDEX;
	      tx_index < fp->max_cos;
	      tx_index++) {

		/* prepare and send tx-only ramrod*/
		rc = bnx2x_setup_tx_only(bp, fp, &q_params,
					  tx_only_params, tx_index, leading);
		if (rc) {
			BNX2X_ERR("Queue(%d.%d) TX_ONLY_SETUP failed\n",
				  fp->index, tx_index);
			return rc;
		}
	}

	return rc;
}

static int bnx2x_stop_queue(struct bnx2x *bp, int index)
{
	struct bnx2x_fastpath *fp = &bp->fp[index];
	struct bnx2x_fp_txdata *txdata;
	struct bnx2x_queue_state_params q_params = {NULL};
	int rc, tx_index;

	DP(NETIF_MSG_IFDOWN, "stopping queue %d cid %d\n", index, fp->cid);

	q_params.q_obj = &bnx2x_sp_obj(bp, fp).q_obj;
	/* We want to wait for completion in this context */
	__set_bit(RAMROD_COMP_WAIT, &q_params.ramrod_flags);


	/* close tx-only connections */
	for (tx_index = FIRST_TX_ONLY_COS_INDEX;
	     tx_index < fp->max_cos;
	     tx_index++){

		/* ascertain this is a normal queue*/
		txdata = fp->txdata_ptr[tx_index];

		DP(NETIF_MSG_IFDOWN, "stopping tx-only queue %d\n",
							txdata->txq_index);

		/* send halt terminate on tx-only connection */
		q_params.cmd = BNX2X_Q_CMD_TERMINATE;
		memset(&q_params.params.terminate, 0,
		       sizeof(q_params.params.terminate));
		q_params.params.terminate.cid_index = tx_index;

		rc = bnx2x_queue_state_change(bp, &q_params);
		if (rc)
			return rc;

		/* send halt terminate on tx-only connection */
		q_params.cmd = BNX2X_Q_CMD_CFC_DEL;
		memset(&q_params.params.cfc_del, 0,
		       sizeof(q_params.params.cfc_del));
		q_params.params.cfc_del.cid_index = tx_index;
		rc = bnx2x_queue_state_change(bp, &q_params);
		if (rc)
			return rc;
	}
	/* Stop the primary connection: */
	/* ...halt the connection */
	q_params.cmd = BNX2X_Q_CMD_HALT;
	rc = bnx2x_queue_state_change(bp, &q_params);
	if (rc)
		return rc;

	/* ...terminate the connection */
	q_params.cmd = BNX2X_Q_CMD_TERMINATE;
	memset(&q_params.params.terminate, 0,
	       sizeof(q_params.params.terminate));
	q_params.params.terminate.cid_index = FIRST_TX_COS_INDEX;
	rc = bnx2x_queue_state_change(bp, &q_params);
	if (rc)
		return rc;
	/* ...delete cfc entry */
	q_params.cmd = BNX2X_Q_CMD_CFC_DEL;
	memset(&q_params.params.cfc_del, 0,
	       sizeof(q_params.params.cfc_del));
	q_params.params.cfc_del.cid_index = FIRST_TX_COS_INDEX;
	return bnx2x_queue_state_change(bp, &q_params);
}


static void bnx2x_reset_func(struct bnx2x *bp)
{
	int port = BP_PORT(bp);
	int func = BP_FUNC(bp);
	int i;

	/* Disable the function in the FW */
	REG_WR8(bp, BAR_XSTRORM_INTMEM + XSTORM_FUNC_EN_OFFSET(func), 0);
	REG_WR8(bp, BAR_CSTRORM_INTMEM + CSTORM_FUNC_EN_OFFSET(func), 0);
	REG_WR8(bp, BAR_TSTRORM_INTMEM + TSTORM_FUNC_EN_OFFSET(func), 0);
	REG_WR8(bp, BAR_USTRORM_INTMEM + USTORM_FUNC_EN_OFFSET(func), 0);

	/* FP SBs */
	for_each_eth_queue(bp, i) {
		struct bnx2x_fastpath *fp = &bp->fp[i];
		REG_WR8(bp, BAR_CSTRORM_INTMEM +
			   CSTORM_STATUS_BLOCK_DATA_STATE_OFFSET(fp->fw_sb_id),
			   SB_DISABLED);
	}

	if (CNIC_LOADED(bp))
		/* CNIC SB */
		REG_WR8(bp, BAR_CSTRORM_INTMEM +
			CSTORM_STATUS_BLOCK_DATA_STATE_OFFSET
			(bnx2x_cnic_fw_sb_id(bp)), SB_DISABLED);

	/* SP SB */
	REG_WR8(bp, BAR_CSTRORM_INTMEM +
		CSTORM_SP_STATUS_BLOCK_DATA_STATE_OFFSET(func),
		SB_DISABLED);

	for (i = 0; i < XSTORM_SPQ_DATA_SIZE / 4; i++)
		REG_WR(bp, BAR_XSTRORM_INTMEM + XSTORM_SPQ_DATA_OFFSET(func),
		       0);

	/* Configure IGU */
	if (bp->common.int_block == INT_BLOCK_HC) {
		REG_WR(bp, HC_REG_LEADING_EDGE_0 + port*8, 0);
		REG_WR(bp, HC_REG_TRAILING_EDGE_0 + port*8, 0);
	} else {
		REG_WR(bp, IGU_REG_LEADING_EDGE_LATCH, 0);
		REG_WR(bp, IGU_REG_TRAILING_EDGE_LATCH, 0);
	}

	if (CNIC_LOADED(bp)) {
		/* Disable Timer scan */
		REG_WR(bp, TM_REG_EN_LINEAR0_TIMER + port*4, 0);
		/*
		 * Wait for at least 10ms and up to 2 second for the timers
		 * scan to complete
		 */
		for (i = 0; i < 200; i++) {
			msleep(10);
			if (!REG_RD(bp, TM_REG_LIN0_SCAN_ON + port*4))
				break;
		}
	}
	/* Clear ILT */
	bnx2x_clear_func_ilt(bp, func);

	/* Timers workaround bug for E2: if this is vnic-3,
	 * we need to set the entire ilt range for this timers.
	 */
	if (!CHIP_IS_E1x(bp) && BP_VN(bp) == 3) {
		struct ilt_client_info ilt_cli;
		/* use dummy TM client */
		memset(&ilt_cli, 0, sizeof(struct ilt_client_info));
		ilt_cli.start = 0;
		ilt_cli.end = ILT_NUM_PAGE_ENTRIES - 1;
		ilt_cli.client_num = ILT_CLIENT_TM;

		bnx2x_ilt_boundry_init_op(bp, &ilt_cli, 0, INITOP_CLEAR);
	}

	/* this assumes that reset_port() called before reset_func()*/
	if (!CHIP_IS_E1x(bp))
		bnx2x_pf_disable(bp);

	bp->dmae_ready = 0;
}

static void bnx2x_reset_port(struct bnx2x *bp)
{
	int port = BP_PORT(bp);
	u32 val;

	/* Reset physical Link */
	bnx2x__link_reset(bp);

	REG_WR(bp, NIG_REG_MASK_INTERRUPT_PORT0 + port*4, 0);

	/* Do not rcv packets to BRB */
	REG_WR(bp, NIG_REG_LLH0_BRB1_DRV_MASK + port*4, 0x0);
	/* Do not direct rcv packets that are not for MCP to the BRB */
	REG_WR(bp, (port ? NIG_REG_LLH1_BRB1_NOT_MCP :
			   NIG_REG_LLH0_BRB1_NOT_MCP), 0x0);

	/* Configure AEU */
	REG_WR(bp, MISC_REG_AEU_MASK_ATTN_FUNC_0 + port*4, 0);

	msleep(100);
	/* Check for BRB port occupancy */
	val = REG_RD(bp, BRB1_REG_PORT_NUM_OCC_BLOCKS_0 + port*4);
	if (val)
		DP(NETIF_MSG_IFDOWN,
		   "BRB1 is not empty  %d blocks are occupied\n", val);

	/* TODO: Close Doorbell port? */
}

static int bnx2x_reset_hw(struct bnx2x *bp, u32 load_code)
{
	struct bnx2x_func_state_params func_params = {NULL};

	/* Prepare parameters for function state transitions */
	__set_bit(RAMROD_COMP_WAIT, &func_params.ramrod_flags);

	func_params.f_obj = &bp->func_obj;
	func_params.cmd = BNX2X_F_CMD_HW_RESET;

	func_params.params.hw_init.load_phase = load_code;

	return bnx2x_func_state_change(bp, &func_params);
}

static int bnx2x_func_stop(struct bnx2x *bp)
{
	struct bnx2x_func_state_params func_params = {NULL};
	int rc;

	/* Prepare parameters for function state transitions */
	__set_bit(RAMROD_COMP_WAIT, &func_params.ramrod_flags);
	func_params.f_obj = &bp->func_obj;
	func_params.cmd = BNX2X_F_CMD_STOP;

	/*
	 * Try to stop the function the 'good way'. If fails (in case
	 * of a parity error during bnx2x_chip_cleanup()) and we are
	 * not in a debug mode, perform a state transaction in order to
	 * enable further HW_RESET transaction.
	 */
	rc = bnx2x_func_state_change(bp, &func_params);
	if (rc) {
#ifdef BNX2X_STOP_ON_ERROR
		return rc;
#else
		BNX2X_ERR("FUNC_STOP ramrod failed. Running a dry transaction\n");
		__set_bit(RAMROD_DRV_CLR_ONLY, &func_params.ramrod_flags);
		return bnx2x_func_state_change(bp, &func_params);
#endif
	}

	return 0;
}

/**
 * bnx2x_send_unload_req - request unload mode from the MCP.
 *
 * @bp:			driver handle
 * @unload_mode:	requested function's unload mode
 *
 * Return unload mode returned by the MCP: COMMON, PORT or FUNC.
 */
u32 bnx2x_send_unload_req(struct bnx2x *bp, int unload_mode)
{
	u32 reset_code = 0;
	int port = BP_PORT(bp);

	/* Select the UNLOAD request mode */
	if (unload_mode == UNLOAD_NORMAL)
		reset_code = DRV_MSG_CODE_UNLOAD_REQ_WOL_DIS;

	else if (bp->flags & NO_WOL_FLAG)
		reset_code = DRV_MSG_CODE_UNLOAD_REQ_WOL_MCP;

	else if (bp->wol) {
		u32 emac_base = port ? GRCBASE_EMAC1 : GRCBASE_EMAC0;
		u8 *mac_addr = bp->dev->dev_addr;
		u32 val;
		u16 pmc;

		/* The mac address is written to entries 1-4 to
		 * preserve entry 0 which is used by the PMF
		 */
		u8 entry = (BP_VN(bp) + 1)*8;

		val = (mac_addr[0] << 8) | mac_addr[1];
		EMAC_WR(bp, EMAC_REG_EMAC_MAC_MATCH + entry, val);

		val = (mac_addr[2] << 24) | (mac_addr[3] << 16) |
		      (mac_addr[4] << 8) | mac_addr[5];
		EMAC_WR(bp, EMAC_REG_EMAC_MAC_MATCH + entry + 4, val);

		/* Enable the PME and clear the status */
		pci_read_config_word(bp->pdev, bp->pm_cap + PCI_PM_CTRL, &pmc);
		pmc |= PCI_PM_CTRL_PME_ENABLE | PCI_PM_CTRL_PME_STATUS;
		pci_write_config_word(bp->pdev, bp->pm_cap + PCI_PM_CTRL, pmc);

		reset_code = DRV_MSG_CODE_UNLOAD_REQ_WOL_EN;

	} else
		reset_code = DRV_MSG_CODE_UNLOAD_REQ_WOL_DIS;

	/* Send the request to the MCP */
	if (!BP_NOMCP(bp))
		reset_code = bnx2x_fw_command(bp, reset_code, 0);
	else {
		int path = BP_PATH(bp);

		DP(NETIF_MSG_IFDOWN, "NO MCP - load counts[%d]      %d, %d, %d\n",
		   path, load_count[path][0], load_count[path][1],
		   load_count[path][2]);
		load_count[path][0]--;
		load_count[path][1 + port]--;
		DP(NETIF_MSG_IFDOWN, "NO MCP - new load counts[%d]  %d, %d, %d\n",
		   path, load_count[path][0], load_count[path][1],
		   load_count[path][2]);
		if (load_count[path][0] == 0)
			reset_code = FW_MSG_CODE_DRV_UNLOAD_COMMON;
		else if (load_count[path][1 + port] == 0)
			reset_code = FW_MSG_CODE_DRV_UNLOAD_PORT;
		else
			reset_code = FW_MSG_CODE_DRV_UNLOAD_FUNCTION;
	}

	return reset_code;
}

/**
 * bnx2x_send_unload_done - send UNLOAD_DONE command to the MCP.
 *
 * @bp:		driver handle
 * @keep_link:		true iff link should be kept up
 */
void bnx2x_send_unload_done(struct bnx2x *bp, bool keep_link)
{
	u32 reset_param = keep_link ? DRV_MSG_CODE_UNLOAD_SKIP_LINK_RESET : 0;

	/* Report UNLOAD_DONE to MCP */
	if (!BP_NOMCP(bp))
		bnx2x_fw_command(bp, DRV_MSG_CODE_UNLOAD_DONE, reset_param);
}

static int bnx2x_func_wait_started(struct bnx2x *bp)
{
	int tout = 50;
	int msix = (bp->flags & USING_MSIX_FLAG) ? 1 : 0;

	if (!bp->port.pmf)
		return 0;

	/*
	 * (assumption: No Attention from MCP at this stage)
	 * PMF probably in the middle of TXdisable/enable transaction
	 * 1. Sync IRS for default SB
	 * 2. Sync SP queue - this guarantes us that attention handling started
	 * 3. Wait, that TXdisable/enable transaction completes
	 *
	 * 1+2 guranty that if DCBx attention was scheduled it already changed
	 * pending bit of transaction from STARTED-->TX_STOPPED, if we alredy
	 * received complettion for the transaction the state is TX_STOPPED.
	 * State will return to STARTED after completion of TX_STOPPED-->STARTED
	 * transaction.
	 */

	/* make sure default SB ISR is done */
	if (msix)
		synchronize_irq(bp->msix_table[0].vector);
	else
		synchronize_irq(bp->pdev->irq);

	flush_workqueue(bnx2x_wq);

	while (bnx2x_func_get_state(bp, &bp->func_obj) !=
				BNX2X_F_STATE_STARTED && tout--)
		msleep(20);

	if (bnx2x_func_get_state(bp, &bp->func_obj) !=
						BNX2X_F_STATE_STARTED) {
#ifdef BNX2X_STOP_ON_ERROR
		BNX2X_ERR("Wrong function state\n");
		return -EBUSY;
#else
		/*
		 * Failed to complete the transaction in a "good way"
		 * Force both transactions with CLR bit
		 */
		struct bnx2x_func_state_params func_params = {NULL};

		DP(NETIF_MSG_IFDOWN,
		   "Hmmm... unexpected function state! Forcing STARTED-->TX_ST0PPED-->STARTED\n");

		func_params.f_obj = &bp->func_obj;
		__set_bit(RAMROD_DRV_CLR_ONLY,
					&func_params.ramrod_flags);

		/* STARTED-->TX_ST0PPED */
		func_params.cmd = BNX2X_F_CMD_TX_STOP;
		bnx2x_func_state_change(bp, &func_params);

		/* TX_ST0PPED-->STARTED */
		func_params.cmd = BNX2X_F_CMD_TX_START;
		return bnx2x_func_state_change(bp, &func_params);
#endif
	}

	return 0;
}

void bnx2x_chip_cleanup(struct bnx2x *bp, int unload_mode, bool keep_link)
{
	int port = BP_PORT(bp);
	int i, rc = 0;
	u8 cos;
	struct bnx2x_mcast_ramrod_params rparam = {NULL};
	u32 reset_code;

	/* Wait until tx fastpath tasks complete */
	for_each_tx_queue(bp, i) {
		struct bnx2x_fastpath *fp = &bp->fp[i];

		for_each_cos_in_tx_queue(fp, cos)
			rc = bnx2x_clean_tx_queue(bp, fp->txdata_ptr[cos]);
#ifdef BNX2X_STOP_ON_ERROR
		if (rc)
			return;
#endif
	}

	/* Give HW time to discard old tx messages */
	usleep_range(1000, 2000);

	/* Clean all ETH MACs */
	rc = bnx2x_del_all_macs(bp, &bp->sp_objs[0].mac_obj, BNX2X_ETH_MAC,
				false);
	if (rc < 0)
		BNX2X_ERR("Failed to delete all ETH macs: %d\n", rc);

	/* Clean up UC list  */
	rc = bnx2x_del_all_macs(bp, &bp->sp_objs[0].mac_obj, BNX2X_UC_LIST_MAC,
				true);
	if (rc < 0)
		BNX2X_ERR("Failed to schedule DEL commands for UC MACs list: %d\n",
			  rc);

	/* Disable LLH */
	if (!CHIP_IS_E1(bp))
		REG_WR(bp, NIG_REG_LLH0_FUNC_EN + port*8, 0);

	/* Set "drop all" (stop Rx).
	 * We need to take a netif_addr_lock() here in order to prevent
	 * a race between the completion code and this code.
	 */
	netif_addr_lock_bh(bp->dev);
	/* Schedule the rx_mode command */
	if (test_bit(BNX2X_FILTER_RX_MODE_PENDING, &bp->sp_state))
		set_bit(BNX2X_FILTER_RX_MODE_SCHED, &bp->sp_state);
	else
		bnx2x_set_storm_rx_mode(bp);

	/* Cleanup multicast configuration */
	rparam.mcast_obj = &bp->mcast_obj;
	rc = bnx2x_config_mcast(bp, &rparam, BNX2X_MCAST_CMD_DEL);
	if (rc < 0)
		BNX2X_ERR("Failed to send DEL multicast command: %d\n", rc);

	netif_addr_unlock_bh(bp->dev);

	bnx2x_iov_chip_cleanup(bp);


	/*
	 * Send the UNLOAD_REQUEST to the MCP. This will return if
	 * this function should perform FUNC, PORT or COMMON HW
	 * reset.
	 */
	reset_code = bnx2x_send_unload_req(bp, unload_mode);

	/*
	 * (assumption: No Attention from MCP at this stage)
	 * PMF probably in the middle of TXdisable/enable transaction
	 */
	rc = bnx2x_func_wait_started(bp);
	if (rc) {
		BNX2X_ERR("bnx2x_func_wait_started failed\n");
#ifdef BNX2X_STOP_ON_ERROR
		return;
#endif
	}

	/* Close multi and leading connections
	 * Completions for ramrods are collected in a synchronous way
	 */
	for_each_eth_queue(bp, i)
		if (bnx2x_stop_queue(bp, i))
#ifdef BNX2X_STOP_ON_ERROR
			return;
#else
			goto unload_error;
#endif

	if (CNIC_LOADED(bp)) {
		for_each_cnic_queue(bp, i)
			if (bnx2x_stop_queue(bp, i))
#ifdef BNX2X_STOP_ON_ERROR
				return;
#else
				goto unload_error;
#endif
	}

	/* If SP settings didn't get completed so far - something
	 * very wrong has happen.
	 */
	if (!bnx2x_wait_sp_comp(bp, ~0x0UL))
		BNX2X_ERR("Hmmm... Common slow path ramrods got stuck!\n");

#ifndef BNX2X_STOP_ON_ERROR
unload_error:
#endif
	rc = bnx2x_func_stop(bp);
	if (rc) {
		BNX2X_ERR("Function stop failed!\n");
#ifdef BNX2X_STOP_ON_ERROR
		return;
#endif
	}

	/* Disable HW interrupts, NAPI */
	bnx2x_netif_stop(bp, 1);
	/* Delete all NAPI objects */
	bnx2x_del_all_napi(bp);
	if (CNIC_LOADED(bp))
		bnx2x_del_all_napi_cnic(bp);

	/* Release IRQs */
	bnx2x_free_irq(bp);

	/* Reset the chip */
	rc = bnx2x_reset_hw(bp, reset_code);
	if (rc)
		BNX2X_ERR("HW_RESET failed\n");


	/* Report UNLOAD_DONE to MCP */
	bnx2x_send_unload_done(bp, keep_link);
}

void bnx2x_disable_close_the_gate(struct bnx2x *bp)
{
	u32 val;

	DP(NETIF_MSG_IFDOWN, "Disabling \"close the gates\"\n");

	if (CHIP_IS_E1(bp)) {
		int port = BP_PORT(bp);
		u32 addr = port ? MISC_REG_AEU_MASK_ATTN_FUNC_1 :
			MISC_REG_AEU_MASK_ATTN_FUNC_0;

		val = REG_RD(bp, addr);
		val &= ~(0x300);
		REG_WR(bp, addr, val);
	} else {
		val = REG_RD(bp, MISC_REG_AEU_GENERAL_MASK);
		val &= ~(MISC_AEU_GENERAL_MASK_REG_AEU_PXP_CLOSE_MASK |
			 MISC_AEU_GENERAL_MASK_REG_AEU_NIG_CLOSE_MASK);
		REG_WR(bp, MISC_REG_AEU_GENERAL_MASK, val);
	}
}

/* Close gates #2, #3 and #4: */
static void bnx2x_set_234_gates(struct bnx2x *bp, bool close)
{
	u32 val;

	/* Gates #2 and #4a are closed/opened for "not E1" only */
	if (!CHIP_IS_E1(bp)) {
		/* #4 */
		REG_WR(bp, PXP_REG_HST_DISCARD_DOORBELLS, !!close);
		/* #2 */
		REG_WR(bp, PXP_REG_HST_DISCARD_INTERNAL_WRITES, !!close);
	}

	/* #3 */
	if (CHIP_IS_E1x(bp)) {
		/* Prevent interrupts from HC on both ports */
		val = REG_RD(bp, HC_REG_CONFIG_1);
		REG_WR(bp, HC_REG_CONFIG_1,
		       (!close) ? (val | HC_CONFIG_1_REG_BLOCK_DISABLE_1) :
		       (val & ~(u32)HC_CONFIG_1_REG_BLOCK_DISABLE_1));

		val = REG_RD(bp, HC_REG_CONFIG_0);
		REG_WR(bp, HC_REG_CONFIG_0,
		       (!close) ? (val | HC_CONFIG_0_REG_BLOCK_DISABLE_0) :
		       (val & ~(u32)HC_CONFIG_0_REG_BLOCK_DISABLE_0));
	} else {
		/* Prevent incoming interrupts in IGU */
		val = REG_RD(bp, IGU_REG_BLOCK_CONFIGURATION);

		REG_WR(bp, IGU_REG_BLOCK_CONFIGURATION,
		       (!close) ?
		       (val | IGU_BLOCK_CONFIGURATION_REG_BLOCK_ENABLE) :
		       (val & ~(u32)IGU_BLOCK_CONFIGURATION_REG_BLOCK_ENABLE));
	}

	DP(NETIF_MSG_HW | NETIF_MSG_IFUP, "%s gates #2, #3 and #4\n",
		close ? "closing" : "opening");
	mmiowb();
}

#define SHARED_MF_CLP_MAGIC  0x80000000 /* `magic' bit */

static void bnx2x_clp_reset_prep(struct bnx2x *bp, u32 *magic_val)
{
	/* Do some magic... */
	u32 val = MF_CFG_RD(bp, shared_mf_config.clp_mb);
	*magic_val = val & SHARED_MF_CLP_MAGIC;
	MF_CFG_WR(bp, shared_mf_config.clp_mb, val | SHARED_MF_CLP_MAGIC);
}

/**
 * bnx2x_clp_reset_done - restore the value of the `magic' bit.
 *
 * @bp:		driver handle
 * @magic_val:	old value of the `magic' bit.
 */
static void bnx2x_clp_reset_done(struct bnx2x *bp, u32 magic_val)
{
	/* Restore the `magic' bit value... */
	u32 val = MF_CFG_RD(bp, shared_mf_config.clp_mb);
	MF_CFG_WR(bp, shared_mf_config.clp_mb,
		(val & (~SHARED_MF_CLP_MAGIC)) | magic_val);
}

/**
 * bnx2x_reset_mcp_prep - prepare for MCP reset.
 *
 * @bp:		driver handle
 * @magic_val:	old value of 'magic' bit.
 *
 * Takes care of CLP configurations.
 */
static void bnx2x_reset_mcp_prep(struct bnx2x *bp, u32 *magic_val)
{
	u32 shmem;
	u32 validity_offset;

	DP(NETIF_MSG_HW | NETIF_MSG_IFUP, "Starting\n");

	/* Set `magic' bit in order to save MF config */
	if (!CHIP_IS_E1(bp))
		bnx2x_clp_reset_prep(bp, magic_val);

	/* Get shmem offset */
	shmem = REG_RD(bp, MISC_REG_SHARED_MEM_ADDR);
	validity_offset =
		offsetof(struct shmem_region, validity_map[BP_PORT(bp)]);

	/* Clear validity map flags */
	if (shmem > 0)
		REG_WR(bp, shmem + validity_offset, 0);
}

#define MCP_TIMEOUT      5000   /* 5 seconds (in ms) */
#define MCP_ONE_TIMEOUT  100    /* 100 ms */

/**
 * bnx2x_mcp_wait_one - wait for MCP_ONE_TIMEOUT
 *
 * @bp:	driver handle
 */
static void bnx2x_mcp_wait_one(struct bnx2x *bp)
{
	/* special handling for emulation and FPGA,
	   wait 10 times longer */
	if (CHIP_REV_IS_SLOW(bp))
		msleep(MCP_ONE_TIMEOUT*10);
	else
		msleep(MCP_ONE_TIMEOUT);
}

/*
 * initializes bp->common.shmem_base and waits for validity signature to appear
 */
static int bnx2x_init_shmem(struct bnx2x *bp)
{
	int cnt = 0;
	u32 val = 0;

	do {
		bp->common.shmem_base = REG_RD(bp, MISC_REG_SHARED_MEM_ADDR);
		if (bp->common.shmem_base) {
			val = SHMEM_RD(bp, validity_map[BP_PORT(bp)]);
			if (val & SHR_MEM_VALIDITY_MB)
				return 0;
		}

		bnx2x_mcp_wait_one(bp);

	} while (cnt++ < (MCP_TIMEOUT / MCP_ONE_TIMEOUT));

	BNX2X_ERR("BAD MCP validity signature\n");

	return -ENODEV;
}

static int bnx2x_reset_mcp_comp(struct bnx2x *bp, u32 magic_val)
{
	int rc = bnx2x_init_shmem(bp);

	/* Restore the `magic' bit value */
	if (!CHIP_IS_E1(bp))
		bnx2x_clp_reset_done(bp, magic_val);

	return rc;
}

static void bnx2x_pxp_prep(struct bnx2x *bp)
{
	if (!CHIP_IS_E1(bp)) {
		REG_WR(bp, PXP2_REG_RD_START_INIT, 0);
		REG_WR(bp, PXP2_REG_RQ_RBC_DONE, 0);
		mmiowb();
	}
}

/*
 * Reset the whole chip except for:
 *      - PCIE core
 *      - PCI Glue, PSWHST, PXP/PXP2 RF (all controlled by
 *              one reset bit)
 *      - IGU
 *      - MISC (including AEU)
 *      - GRC
 *      - RBCN, RBCP
 */
static void bnx2x_process_kill_chip_reset(struct bnx2x *bp, bool global)
{
	u32 not_reset_mask1, reset_mask1, not_reset_mask2, reset_mask2;
	u32 global_bits2, stay_reset2;

	/*
	 * Bits that have to be set in reset_mask2 if we want to reset 'global'
	 * (per chip) blocks.
	 */
	global_bits2 =
		MISC_REGISTERS_RESET_REG_2_RST_MCP_N_RESET_CMN_CPU |
		MISC_REGISTERS_RESET_REG_2_RST_MCP_N_RESET_CMN_CORE;

	/* Don't reset the following blocks.
	 * Important: per port blocks (such as EMAC, BMAC, UMAC) can't be
	 *            reset, as in 4 port device they might still be owned
	 *            by the MCP (there is only one leader per path).
	 */
	not_reset_mask1 =
		MISC_REGISTERS_RESET_REG_1_RST_HC |
		MISC_REGISTERS_RESET_REG_1_RST_PXPV |
		MISC_REGISTERS_RESET_REG_1_RST_PXP;

	not_reset_mask2 =
		MISC_REGISTERS_RESET_REG_2_RST_PCI_MDIO |
		MISC_REGISTERS_RESET_REG_2_RST_EMAC0_HARD_CORE |
		MISC_REGISTERS_RESET_REG_2_RST_EMAC1_HARD_CORE |
		MISC_REGISTERS_RESET_REG_2_RST_MISC_CORE |
		MISC_REGISTERS_RESET_REG_2_RST_RBCN |
		MISC_REGISTERS_RESET_REG_2_RST_GRC  |
		MISC_REGISTERS_RESET_REG_2_RST_MCP_N_RESET_REG_HARD_CORE |
		MISC_REGISTERS_RESET_REG_2_RST_MCP_N_HARD_CORE_RST_B |
		MISC_REGISTERS_RESET_REG_2_RST_ATC |
		MISC_REGISTERS_RESET_REG_2_PGLC |
		MISC_REGISTERS_RESET_REG_2_RST_BMAC0 |
		MISC_REGISTERS_RESET_REG_2_RST_BMAC1 |
		MISC_REGISTERS_RESET_REG_2_RST_EMAC0 |
		MISC_REGISTERS_RESET_REG_2_RST_EMAC1 |
		MISC_REGISTERS_RESET_REG_2_UMAC0 |
		MISC_REGISTERS_RESET_REG_2_UMAC1;

	/*
	 * Keep the following blocks in reset:
	 *  - all xxMACs are handled by the bnx2x_link code.
	 */
	stay_reset2 =
		MISC_REGISTERS_RESET_REG_2_XMAC |
		MISC_REGISTERS_RESET_REG_2_XMAC_SOFT;

	/* Full reset masks according to the chip */
	reset_mask1 = 0xffffffff;

	if (CHIP_IS_E1(bp))
		reset_mask2 = 0xffff;
	else if (CHIP_IS_E1H(bp))
		reset_mask2 = 0x1ffff;
	else if (CHIP_IS_E2(bp))
		reset_mask2 = 0xfffff;
	else /* CHIP_IS_E3 */
		reset_mask2 = 0x3ffffff;

	/* Don't reset global blocks unless we need to */
	if (!global)
		reset_mask2 &= ~global_bits2;

	/*
	 * In case of attention in the QM, we need to reset PXP
	 * (MISC_REGISTERS_RESET_REG_2_RST_PXP_RQ_RD_WR) before QM
	 * because otherwise QM reset would release 'close the gates' shortly
	 * before resetting the PXP, then the PSWRQ would send a write
	 * request to PGLUE. Then when PXP is reset, PGLUE would try to
	 * read the payload data from PSWWR, but PSWWR would not
	 * respond. The write queue in PGLUE would stuck, dmae commands
	 * would not return. Therefore it's important to reset the second
	 * reset register (containing the
	 * MISC_REGISTERS_RESET_REG_2_RST_PXP_RQ_RD_WR bit) before the
	 * first one (containing the MISC_REGISTERS_RESET_REG_1_RST_QM
	 * bit).
	 */
	REG_WR(bp, GRCBASE_MISC + MISC_REGISTERS_RESET_REG_2_CLEAR,
	       reset_mask2 & (~not_reset_mask2));

	REG_WR(bp, GRCBASE_MISC + MISC_REGISTERS_RESET_REG_1_CLEAR,
	       reset_mask1 & (~not_reset_mask1));

	barrier();
	mmiowb();

	REG_WR(bp, GRCBASE_MISC + MISC_REGISTERS_RESET_REG_2_SET,
	       reset_mask2 & (~stay_reset2));

	barrier();
	mmiowb();

	REG_WR(bp, GRCBASE_MISC + MISC_REGISTERS_RESET_REG_1_SET, reset_mask1);
	mmiowb();
}

/**
 * bnx2x_er_poll_igu_vq - poll for pending writes bit.
 * It should get cleared in no more than 1s.
 *
 * @bp:	driver handle
 *
 * It should get cleared in no more than 1s. Returns 0 if
 * pending writes bit gets cleared.
 */
static int bnx2x_er_poll_igu_vq(struct bnx2x *bp)
{
	u32 cnt = 1000;
	u32 pend_bits = 0;

	do {
		pend_bits  = REG_RD(bp, IGU_REG_PENDING_BITS_STATUS);

		if (pend_bits == 0)
			break;

		usleep_range(1000, 2000);
	} while (cnt-- > 0);

	if (cnt <= 0) {
		BNX2X_ERR("Still pending IGU requests pend_bits=%x!\n",
			  pend_bits);
		return -EBUSY;
	}

	return 0;
}

static int bnx2x_process_kill(struct bnx2x *bp, bool global)
{
	int cnt = 1000;
	u32 val = 0;
	u32 sr_cnt, blk_cnt, port_is_idle_0, port_is_idle_1, pgl_exp_rom2;
	u32 tags_63_32 = 0;

	/* Empty the Tetris buffer, wait for 1s */
	do {
		sr_cnt  = REG_RD(bp, PXP2_REG_RD_SR_CNT);
		blk_cnt = REG_RD(bp, PXP2_REG_RD_BLK_CNT);
		port_is_idle_0 = REG_RD(bp, PXP2_REG_RD_PORT_IS_IDLE_0);
		port_is_idle_1 = REG_RD(bp, PXP2_REG_RD_PORT_IS_IDLE_1);
		pgl_exp_rom2 = REG_RD(bp, PXP2_REG_PGL_EXP_ROM2);
		if (CHIP_IS_E3(bp))
			tags_63_32 = REG_RD(bp, PGLUE_B_REG_TAGS_63_32);

		if ((sr_cnt == 0x7e) && (blk_cnt == 0xa0) &&
		    ((port_is_idle_0 & 0x1) == 0x1) &&
		    ((port_is_idle_1 & 0x1) == 0x1) &&
		    (pgl_exp_rom2 == 0xffffffff) &&
		    (!CHIP_IS_E3(bp) || (tags_63_32 == 0xffffffff)))
			break;
		usleep_range(1000, 2000);
	} while (cnt-- > 0);

	if (cnt <= 0) {
		BNX2X_ERR("Tetris buffer didn't get empty or there are still outstanding read requests after 1s!\n");
		BNX2X_ERR("sr_cnt=0x%08x, blk_cnt=0x%08x, port_is_idle_0=0x%08x, port_is_idle_1=0x%08x, pgl_exp_rom2=0x%08x\n",
			  sr_cnt, blk_cnt, port_is_idle_0, port_is_idle_1,
			  pgl_exp_rom2);
		return -EAGAIN;
	}

	barrier();

	/* Close gates #2, #3 and #4 */
	bnx2x_set_234_gates(bp, true);

	/* Poll for IGU VQs for 57712 and newer chips */
	if (!CHIP_IS_E1x(bp) && bnx2x_er_poll_igu_vq(bp))
		return -EAGAIN;


	/* TBD: Indicate that "process kill" is in progress to MCP */

	/* Clear "unprepared" bit */
	REG_WR(bp, MISC_REG_UNPREPARED, 0);
	barrier();

	/* Make sure all is written to the chip before the reset */
	mmiowb();

	/* Wait for 1ms to empty GLUE and PCI-E core queues,
	 * PSWHST, GRC and PSWRD Tetris buffer.
	 */
	usleep_range(1000, 2000);

	/* Prepare to chip reset: */
	/* MCP */
	if (global)
		bnx2x_reset_mcp_prep(bp, &val);

	/* PXP */
	bnx2x_pxp_prep(bp);
	barrier();

	/* reset the chip */
	bnx2x_process_kill_chip_reset(bp, global);
	barrier();

	/* Recover after reset: */
	/* MCP */
	if (global && bnx2x_reset_mcp_comp(bp, val))
		return -EAGAIN;

	/* TBD: Add resetting the NO_MCP mode DB here */

	/* Open the gates #2, #3 and #4 */
	bnx2x_set_234_gates(bp, false);

	/* TBD: IGU/AEU preparation bring back the AEU/IGU to a
	 * reset state, re-enable attentions. */

	return 0;
}

static int bnx2x_leader_reset(struct bnx2x *bp)
{
	int rc = 0;
	bool global = bnx2x_reset_is_global(bp);
	u32 load_code;

	/* if not going to reset MCP - load "fake" driver to reset HW while
	 * driver is owner of the HW
	 */
	if (!global && !BP_NOMCP(bp)) {
		load_code = bnx2x_fw_command(bp, DRV_MSG_CODE_LOAD_REQ,
					     DRV_MSG_CODE_LOAD_REQ_WITH_LFA);
		if (!load_code) {
			BNX2X_ERR("MCP response failure, aborting\n");
			rc = -EAGAIN;
			goto exit_leader_reset;
		}
		if ((load_code != FW_MSG_CODE_DRV_LOAD_COMMON_CHIP) &&
		    (load_code != FW_MSG_CODE_DRV_LOAD_COMMON)) {
			BNX2X_ERR("MCP unexpected resp, aborting\n");
			rc = -EAGAIN;
			goto exit_leader_reset2;
		}
		load_code = bnx2x_fw_command(bp, DRV_MSG_CODE_LOAD_DONE, 0);
		if (!load_code) {
			BNX2X_ERR("MCP response failure, aborting\n");
			rc = -EAGAIN;
			goto exit_leader_reset2;
		}
	}

	/* Try to recover after the failure */
	if (bnx2x_process_kill(bp, global)) {
		BNX2X_ERR("Something bad had happen on engine %d! Aii!\n",
			  BP_PATH(bp));
		rc = -EAGAIN;
		goto exit_leader_reset2;
	}

	/*
	 * Clear RESET_IN_PROGRES and RESET_GLOBAL bits and update the driver
	 * state.
	 */
	bnx2x_set_reset_done(bp);
	if (global)
		bnx2x_clear_reset_global(bp);

exit_leader_reset2:
	/* unload "fake driver" if it was loaded */
	if (!global && !BP_NOMCP(bp)) {
		bnx2x_fw_command(bp, DRV_MSG_CODE_UNLOAD_REQ_WOL_MCP, 0);
		bnx2x_fw_command(bp, DRV_MSG_CODE_UNLOAD_DONE, 0);
	}
exit_leader_reset:
	bp->is_leader = 0;
	bnx2x_release_leader_lock(bp);
	smp_mb();
	return rc;
}

static void bnx2x_recovery_failed(struct bnx2x *bp)
{
	netdev_err(bp->dev, "Recovery has failed. Power cycle is needed.\n");

	/* Disconnect this device */
	netif_device_detach(bp->dev);

	/*
	 * Block ifup for all function on this engine until "process kill"
	 * or power cycle.
	 */
	bnx2x_set_reset_in_progress(bp);

	/* Shut down the power */
	bnx2x_set_power_state(bp, PCI_D3hot);

	bp->recovery_state = BNX2X_RECOVERY_FAILED;

	smp_mb();
}

/*
 * Assumption: runs under rtnl lock. This together with the fact
 * that it's called only from bnx2x_sp_rtnl() ensure that it
 * will never be called when netif_running(bp->dev) is false.
 */
static void bnx2x_parity_recover(struct bnx2x *bp)
{
	bool global = false;
	u32 error_recovered, error_unrecovered;
	bool is_parity;

	DP(NETIF_MSG_HW, "Handling parity\n");
	while (1) {
		switch (bp->recovery_state) {
		case BNX2X_RECOVERY_INIT:
			DP(NETIF_MSG_HW, "State is BNX2X_RECOVERY_INIT\n");
			is_parity = bnx2x_chk_parity_attn(bp, &global, false);
			WARN_ON(!is_parity);

			/* Try to get a LEADER_LOCK HW lock */
			if (bnx2x_trylock_leader_lock(bp)) {
				bnx2x_set_reset_in_progress(bp);
				/*
				 * Check if there is a global attention and if
				 * there was a global attention, set the global
				 * reset bit.
				 */

				if (global)
					bnx2x_set_reset_global(bp);

				bp->is_leader = 1;
			}

			/* Stop the driver */
			/* If interface has been removed - break */
			if (bnx2x_nic_unload(bp, UNLOAD_RECOVERY, false))
				return;

			bp->recovery_state = BNX2X_RECOVERY_WAIT;

			/* Ensure "is_leader", MCP command sequence and
			 * "recovery_state" update values are seen on other
			 * CPUs.
			 */
			smp_mb();
			break;

		case BNX2X_RECOVERY_WAIT:
			DP(NETIF_MSG_HW, "State is BNX2X_RECOVERY_WAIT\n");
			if (bp->is_leader) {
				int other_engine = BP_PATH(bp) ? 0 : 1;
				bool other_load_status =
					bnx2x_get_load_status(bp, other_engine);
				bool load_status =
					bnx2x_get_load_status(bp, BP_PATH(bp));
				global = bnx2x_reset_is_global(bp);

				/*
				 * In case of a parity in a global block, let
				 * the first leader that performs a
				 * leader_reset() reset the global blocks in
				 * order to clear global attentions. Otherwise
				 * the the gates will remain closed for that
				 * engine.
				 */
				if (load_status ||
				    (global && other_load_status)) {
					/* Wait until all other functions get
					 * down.
					 */
					schedule_delayed_work(&bp->sp_rtnl_task,
								HZ/10);
					return;
				} else {
					/* If all other functions got down -
					 * try to bring the chip back to
					 * normal. In any case it's an exit
					 * point for a leader.
					 */
					if (bnx2x_leader_reset(bp)) {
						bnx2x_recovery_failed(bp);
						return;
					}

					/* If we are here, means that the
					 * leader has succeeded and doesn't
					 * want to be a leader any more. Try
					 * to continue as a none-leader.
					 */
					break;
				}
			} else { /* non-leader */
				if (!bnx2x_reset_is_done(bp, BP_PATH(bp))) {
					/* Try to get a LEADER_LOCK HW lock as
					 * long as a former leader may have
					 * been unloaded by the user or
					 * released a leadership by another
					 * reason.
					 */
					if (bnx2x_trylock_leader_lock(bp)) {
						/* I'm a leader now! Restart a
						 * switch case.
						 */
						bp->is_leader = 1;
						break;
					}

					schedule_delayed_work(&bp->sp_rtnl_task,
								HZ/10);
					return;

				} else {
					/*
					 * If there was a global attention, wait
					 * for it to be cleared.
					 */
					if (bnx2x_reset_is_global(bp)) {
						schedule_delayed_work(
							&bp->sp_rtnl_task,
							HZ/10);
						return;
					}

					error_recovered =
					  bp->eth_stats.recoverable_error;
					error_unrecovered =
					  bp->eth_stats.unrecoverable_error;
					bp->recovery_state =
						BNX2X_RECOVERY_NIC_LOADING;
					if (bnx2x_nic_load(bp, LOAD_NORMAL)) {
						error_unrecovered++;
						netdev_err(bp->dev,
							   "Recovery failed. Power cycle needed\n");
						/* Disconnect this device */
						netif_device_detach(bp->dev);
						/* Shut down the power */
						bnx2x_set_power_state(
							bp, PCI_D3hot);
						smp_mb();
					} else {
						bp->recovery_state =
							BNX2X_RECOVERY_DONE;
						error_recovered++;
						smp_mb();
					}
					bp->eth_stats.recoverable_error =
						error_recovered;
					bp->eth_stats.unrecoverable_error =
						error_unrecovered;

					return;
				}
			}
		default:
			return;
		}
	}
}

static int bnx2x_close(struct net_device *dev);

/* bnx2x_nic_unload() flushes the bnx2x_wq, thus reset task is
 * scheduled on a general queue in order to prevent a dead lock.
 */
static void bnx2x_sp_rtnl_task(struct work_struct *work)
{
	struct bnx2x *bp = container_of(work, struct bnx2x, sp_rtnl_task.work);

	rtnl_lock();

	if (!netif_running(bp->dev)) {
		rtnl_unlock();
		return;
	}

	/* if stop on error is defined no recovery flows should be executed */
#ifdef BNX2X_STOP_ON_ERROR
	BNX2X_ERR("recovery flow called but STOP_ON_ERROR defined so reset not done to allow debug dump,\n"
		  "you will need to reboot when done\n");
	goto sp_rtnl_not_reset;
#endif

	if (unlikely(bp->recovery_state != BNX2X_RECOVERY_DONE)) {
		/*
		 * Clear all pending SP commands as we are going to reset the
		 * function anyway.
		 */
		bp->sp_rtnl_state = 0;
		smp_mb();

		bnx2x_parity_recover(bp);

		rtnl_unlock();
		return;
	}

	if (test_and_clear_bit(BNX2X_SP_RTNL_TX_TIMEOUT, &bp->sp_rtnl_state)) {
		/*
		 * Clear all pending SP commands as we are going to reset the
		 * function anyway.
		 */
		bp->sp_rtnl_state = 0;
		smp_mb();

		bnx2x_nic_unload(bp, UNLOAD_NORMAL, true);
		bnx2x_nic_load(bp, LOAD_NORMAL);

		rtnl_unlock();
		return;
	}
#ifdef BNX2X_STOP_ON_ERROR
sp_rtnl_not_reset:
#endif
	if (test_and_clear_bit(BNX2X_SP_RTNL_SETUP_TC, &bp->sp_rtnl_state))
		bnx2x_setup_tc(bp->dev, bp->dcbx_port_params.ets.num_of_cos);
	if (test_and_clear_bit(BNX2X_SP_RTNL_AFEX_F_UPDATE, &bp->sp_rtnl_state))
		bnx2x_after_function_update(bp);
	/*
	 * in case of fan failure we need to reset id if the "stop on error"
	 * debug flag is set, since we trying to prevent permanent overheating
	 * damage
	 */
	if (test_and_clear_bit(BNX2X_SP_RTNL_FAN_FAILURE, &bp->sp_rtnl_state)) {
		DP(NETIF_MSG_HW, "fan failure detected. Unloading driver\n");
		netif_device_detach(bp->dev);
		bnx2x_close(bp->dev);
		rtnl_unlock();
		return;
	}

	if (test_and_clear_bit(BNX2X_SP_RTNL_VFPF_MCAST, &bp->sp_rtnl_state)) {
		DP(BNX2X_MSG_SP,
		   "sending set mcast vf pf channel message from rtnl sp-task\n");
		bnx2x_vfpf_set_mcast(bp->dev);
	}

	if (test_and_clear_bit(BNX2X_SP_RTNL_VFPF_STORM_RX_MODE,
			       &bp->sp_rtnl_state)) {
		DP(BNX2X_MSG_SP,
		   "sending set storm rx mode vf pf channel message from rtnl sp-task\n");
		bnx2x_vfpf_storm_rx_mode(bp);
	}

	if (test_and_clear_bit(BNX2X_SP_RTNL_HYPERVISOR_VLAN,
			       &bp->sp_rtnl_state))
		bnx2x_pf_set_vfs_vlan(bp);

	/* work which needs rtnl lock not-taken (as it takes the lock itself and
	 * can be called from other contexts as well)
	 */
	rtnl_unlock();

	/* enable SR-IOV if applicable */
	if (IS_SRIOV(bp) && test_and_clear_bit(BNX2X_SP_RTNL_ENABLE_SRIOV,
					       &bp->sp_rtnl_state)) {
		bnx2x_disable_sriov(bp);
		bnx2x_enable_sriov(bp);
	}
}

static void bnx2x_period_task(struct work_struct *work)
{
	struct bnx2x *bp = container_of(work, struct bnx2x, period_task.work);

	if (!netif_running(bp->dev))
		goto period_task_exit;

	if (CHIP_REV_IS_SLOW(bp)) {
		BNX2X_ERR("period task called on emulation, ignoring\n");
		goto period_task_exit;
	}

	bnx2x_acquire_phy_lock(bp);
	/*
	 * The barrier is needed to ensure the ordering between the writing to
	 * the bp->port.pmf in the bnx2x_nic_load() or bnx2x_pmf_update() and
	 * the reading here.
	 */
	smp_mb();
	if (bp->port.pmf) {
		bnx2x_period_func(&bp->link_params, &bp->link_vars);

		/* Re-queue task in 1 sec */
		queue_delayed_work(bnx2x_wq, &bp->period_task, 1*HZ);
	}

	bnx2x_release_phy_lock(bp);
period_task_exit:
	return;
}

/*
 * Init service functions
 */

u32 bnx2x_get_pretend_reg(struct bnx2x *bp)
{
	u32 base = PXP2_REG_PGL_PRETEND_FUNC_F0;
	u32 stride = PXP2_REG_PGL_PRETEND_FUNC_F1 - base;
	return base + (BP_ABS_FUNC(bp)) * stride;
}

static void bnx2x_prev_unload_close_mac(struct bnx2x *bp,
					struct bnx2x_mac_vals *vals)
{
	u32 val, base_addr, offset, mask, reset_reg;
	bool mac_stopped = false;
	u8 port = BP_PORT(bp);

	/* reset addresses as they also mark which values were changed */
	vals->bmac_addr = 0;
	vals->umac_addr = 0;
	vals->xmac_addr = 0;
	vals->emac_addr = 0;

	reset_reg = REG_RD(bp, MISC_REG_RESET_REG_2);

	if (!CHIP_IS_E3(bp)) {
		val = REG_RD(bp, NIG_REG_BMAC0_REGS_OUT_EN + port * 4);
		mask = MISC_REGISTERS_RESET_REG_2_RST_BMAC0 << port;
		if ((mask & reset_reg) && val) {
			u32 wb_data[2];
			BNX2X_DEV_INFO("Disable bmac Rx\n");
			base_addr = BP_PORT(bp) ? NIG_REG_INGRESS_BMAC1_MEM
						: NIG_REG_INGRESS_BMAC0_MEM;
			offset = CHIP_IS_E2(bp) ? BIGMAC2_REGISTER_BMAC_CONTROL
						: BIGMAC_REGISTER_BMAC_CONTROL;

			/*
			 * use rd/wr since we cannot use dmae. This is safe
			 * since MCP won't access the bus due to the request
			 * to unload, and no function on the path can be
			 * loaded at this time.
			 */
			wb_data[0] = REG_RD(bp, base_addr + offset);
			wb_data[1] = REG_RD(bp, base_addr + offset + 0x4);
			vals->bmac_addr = base_addr + offset;
			vals->bmac_val[0] = wb_data[0];
			vals->bmac_val[1] = wb_data[1];
			wb_data[0] &= ~BMAC_CONTROL_RX_ENABLE;
			REG_WR(bp, vals->bmac_addr, wb_data[0]);
			REG_WR(bp, vals->bmac_addr + 0x4, wb_data[1]);

		}
		BNX2X_DEV_INFO("Disable emac Rx\n");
		vals->emac_addr = NIG_REG_NIG_EMAC0_EN + BP_PORT(bp)*4;
		vals->emac_val = REG_RD(bp, vals->emac_addr);
		REG_WR(bp, vals->emac_addr, 0);
		mac_stopped = true;
	} else {
		if (reset_reg & MISC_REGISTERS_RESET_REG_2_XMAC) {
			BNX2X_DEV_INFO("Disable xmac Rx\n");
			base_addr = BP_PORT(bp) ? GRCBASE_XMAC1 : GRCBASE_XMAC0;
			val = REG_RD(bp, base_addr + XMAC_REG_PFC_CTRL_HI);
			REG_WR(bp, base_addr + XMAC_REG_PFC_CTRL_HI,
			       val & ~(1 << 1));
			REG_WR(bp, base_addr + XMAC_REG_PFC_CTRL_HI,
			       val | (1 << 1));
			vals->xmac_addr = base_addr + XMAC_REG_CTRL;
			vals->xmac_val = REG_RD(bp, vals->xmac_addr);
			REG_WR(bp, vals->xmac_addr, 0);
			mac_stopped = true;
		}
		mask = MISC_REGISTERS_RESET_REG_2_UMAC0 << port;
		if (mask & reset_reg) {
			BNX2X_DEV_INFO("Disable umac Rx\n");
			base_addr = BP_PORT(bp) ? GRCBASE_UMAC1 : GRCBASE_UMAC0;
			vals->umac_addr = base_addr + UMAC_REG_COMMAND_CONFIG;
			vals->umac_val = REG_RD(bp, vals->umac_addr);
			REG_WR(bp, vals->umac_addr, 0);
			mac_stopped = true;
		}
	}

	if (mac_stopped)
		msleep(20);

}

#define BNX2X_PREV_UNDI_PROD_ADDR(p) (BAR_TSTRORM_INTMEM + 0x1508 + ((p) << 4))
#define BNX2X_PREV_UNDI_RCQ(val)	((val) & 0xffff)
#define BNX2X_PREV_UNDI_BD(val)		((val) >> 16 & 0xffff)
#define BNX2X_PREV_UNDI_PROD(rcq, bd)	((bd) << 16 | (rcq))

static void bnx2x_prev_unload_undi_inc(struct bnx2x *bp, u8 port, u8 inc)
{
	u16 rcq, bd;
	u32 tmp_reg = REG_RD(bp, BNX2X_PREV_UNDI_PROD_ADDR(port));

	rcq = BNX2X_PREV_UNDI_RCQ(tmp_reg) + inc;
	bd = BNX2X_PREV_UNDI_BD(tmp_reg) + inc;

	tmp_reg = BNX2X_PREV_UNDI_PROD(rcq, bd);
	REG_WR(bp, BNX2X_PREV_UNDI_PROD_ADDR(port), tmp_reg);

	BNX2X_DEV_INFO("UNDI producer [%d] rings bd -> 0x%04x, rcq -> 0x%04x\n",
		       port, bd, rcq);
}

static int bnx2x_prev_mcp_done(struct bnx2x *bp)
{
	u32 rc = bnx2x_fw_command(bp, DRV_MSG_CODE_UNLOAD_DONE,
				  DRV_MSG_CODE_UNLOAD_SKIP_LINK_RESET);
	if (!rc) {
		BNX2X_ERR("MCP response failure, aborting\n");
		return -EBUSY;
	}

	return 0;
}

static struct bnx2x_prev_path_list *
		bnx2x_prev_path_get_entry(struct bnx2x *bp)
{
	struct bnx2x_prev_path_list *tmp_list;

	list_for_each_entry(tmp_list, &bnx2x_prev_list, list)
		if (PCI_SLOT(bp->pdev->devfn) == tmp_list->slot &&
		    bp->pdev->bus->number == tmp_list->bus &&
		    BP_PATH(bp) == tmp_list->path)
			return tmp_list;

	return NULL;
}

static int bnx2x_prev_path_mark_eeh(struct bnx2x *bp)
{
	struct bnx2x_prev_path_list *tmp_list;
	int rc;

	rc = down_interruptible(&bnx2x_prev_sem);
	if (rc) {
		BNX2X_ERR("Received %d when tried to take lock\n", rc);
		return rc;
	}

	tmp_list = bnx2x_prev_path_get_entry(bp);
	if (tmp_list) {
		tmp_list->aer = 1;
		rc = 0;
	} else {
		BNX2X_ERR("path %d: Entry does not exist for eeh; Flow occurs before initial insmod is over ?\n",
			  BP_PATH(bp));
	}

	up(&bnx2x_prev_sem);

	return rc;
}

static bool bnx2x_prev_is_path_marked(struct bnx2x *bp)
{
	struct bnx2x_prev_path_list *tmp_list;
	int rc = false;

	if (down_trylock(&bnx2x_prev_sem))
		return false;

	tmp_list = bnx2x_prev_path_get_entry(bp);
	if (tmp_list) {
		if (tmp_list->aer) {
			DP(NETIF_MSG_HW, "Path %d was marked by AER\n",
			   BP_PATH(bp));
		} else {
			rc = true;
			BNX2X_DEV_INFO("Path %d was already cleaned from previous drivers\n",
				       BP_PATH(bp));
		}
	}

	up(&bnx2x_prev_sem);

	return rc;
}

static int bnx2x_prev_mark_path(struct bnx2x *bp, bool after_undi)
{
	struct bnx2x_prev_path_list *tmp_list;
	int rc;

	rc = down_interruptible(&bnx2x_prev_sem);
	if (rc) {
		BNX2X_ERR("Received %d when tried to take lock\n", rc);
		return rc;
	}

	/* Check whether the entry for this path already exists */
	tmp_list = bnx2x_prev_path_get_entry(bp);
	if (tmp_list) {
		if (!tmp_list->aer) {
			BNX2X_ERR("Re-Marking the path.\n");
		} else {
			DP(NETIF_MSG_HW, "Removing AER indication from path %d\n",
			   BP_PATH(bp));
			tmp_list->aer = 0;
		}
		up(&bnx2x_prev_sem);
		return 0;
	}
	up(&bnx2x_prev_sem);

	/* Create an entry for this path and add it */
	tmp_list = kmalloc(sizeof(struct bnx2x_prev_path_list), GFP_KERNEL);
	if (!tmp_list) {
		BNX2X_ERR("Failed to allocate 'bnx2x_prev_path_list'\n");
		return -ENOMEM;
	}

	tmp_list->bus = bp->pdev->bus->number;
	tmp_list->slot = PCI_SLOT(bp->pdev->devfn);
	tmp_list->path = BP_PATH(bp);
	tmp_list->aer = 0;
	tmp_list->undi = after_undi ? (1 << BP_PORT(bp)) : 0;

	rc = down_interruptible(&bnx2x_prev_sem);
	if (rc) {
		BNX2X_ERR("Received %d when tried to take lock\n", rc);
		kfree(tmp_list);
	} else {
		DP(NETIF_MSG_HW, "Marked path [%d] - finished previous unload\n",
		   BP_PATH(bp));
		list_add(&tmp_list->list, &bnx2x_prev_list);
		up(&bnx2x_prev_sem);
	}

	return rc;
}

static int bnx2x_do_flr(struct bnx2x *bp)
{
	int i;
	u16 status;
	struct pci_dev *dev = bp->pdev;


	if (CHIP_IS_E1x(bp)) {
		BNX2X_DEV_INFO("FLR not supported in E1/E1H\n");
		return -EINVAL;
	}

	/* only bootcode REQ_BC_VER_4_INITIATE_FLR and onwards support flr */
	if (bp->common.bc_ver < REQ_BC_VER_4_INITIATE_FLR) {
		BNX2X_ERR("FLR not supported by BC_VER: 0x%x\n",
			  bp->common.bc_ver);
		return -EINVAL;
	}

	/* Wait for Transaction Pending bit clean */
	for (i = 0; i < 4; i++) {
		if (i)
			msleep((1 << (i - 1)) * 100);

		pcie_capability_read_word(dev, PCI_EXP_DEVSTA, &status);
		if (!(status & PCI_EXP_DEVSTA_TRPND))
			goto clear;
	}

	dev_err(&dev->dev,
		"transaction is not cleared; proceeding with reset anyway\n");

clear:

	BNX2X_DEV_INFO("Initiating FLR\n");
	bnx2x_fw_command(bp, DRV_MSG_CODE_INITIATE_FLR, 0);

	return 0;
}

static int bnx2x_prev_unload_uncommon(struct bnx2x *bp)
{
	int rc;

	BNX2X_DEV_INFO("Uncommon unload Flow\n");

	/* Test if previous unload process was already finished for this path */
	if (bnx2x_prev_is_path_marked(bp))
		return bnx2x_prev_mcp_done(bp);

	BNX2X_DEV_INFO("Path is unmarked\n");

	/* If function has FLR capabilities, and existing FW version matches
	 * the one required, then FLR will be sufficient to clean any residue
	 * left by previous driver
	 */
	rc = bnx2x_nic_load_analyze_req(bp, FW_MSG_CODE_DRV_LOAD_FUNCTION);

	if (!rc) {
		/* fw version is good */
		BNX2X_DEV_INFO("FW version matches our own. Attempting FLR\n");
		rc = bnx2x_do_flr(bp);
	}

	if (!rc) {
		/* FLR was performed */
		BNX2X_DEV_INFO("FLR successful\n");
		return 0;
	}

	BNX2X_DEV_INFO("Could not FLR\n");

	/* Close the MCP request, return failure*/
	rc = bnx2x_prev_mcp_done(bp);
	if (!rc)
		rc = BNX2X_PREV_WAIT_NEEDED;

	return rc;
}

static int bnx2x_prev_unload_common(struct bnx2x *bp)
{
	u32 reset_reg, tmp_reg = 0, rc;
	bool prev_undi = false;
	struct bnx2x_mac_vals mac_vals;

	/* It is possible a previous function received 'common' answer,
	 * but hasn't loaded yet, therefore creating a scenario of
	 * multiple functions receiving 'common' on the same path.
	 */
	BNX2X_DEV_INFO("Common unload Flow\n");

	memset(&mac_vals, 0, sizeof(mac_vals));

	if (bnx2x_prev_is_path_marked(bp))
		return bnx2x_prev_mcp_done(bp);

	reset_reg = REG_RD(bp, MISC_REG_RESET_REG_1);

	/* Reset should be performed after BRB is emptied */
	if (reset_reg & MISC_REGISTERS_RESET_REG_1_RST_BRB1) {
		u32 timer_count = 1000;

		/* Close the MAC Rx to prevent BRB from filling up */
		bnx2x_prev_unload_close_mac(bp, &mac_vals);

		/* close LLH filters towards the BRB */
		bnx2x_set_rx_filter(&bp->link_params, 0);

		/* Check if the UNDI driver was previously loaded
		 * UNDI driver initializes CID offset for normal bell to 0x7
		 */
		if (reset_reg & MISC_REGISTERS_RESET_REG_1_RST_DORQ) {
			tmp_reg = REG_RD(bp, DORQ_REG_NORM_CID_OFST);
			if (tmp_reg == 0x7) {
				BNX2X_DEV_INFO("UNDI previously loaded\n");
				prev_undi = true;
				/* clear the UNDI indication */
				REG_WR(bp, DORQ_REG_NORM_CID_OFST, 0);
				/* clear possible idle check errors */
				REG_RD(bp, NIG_REG_NIG_INT_STS_CLR_0);
			}
		}
		if (!CHIP_IS_E1x(bp))
			/* block FW from writing to host */
			REG_WR(bp, PGLUE_B_REG_INTERNAL_PFID_ENABLE_MASTER, 0);

		/* wait until BRB is empty */
		tmp_reg = REG_RD(bp, BRB1_REG_NUM_OF_FULL_BLOCKS);
		while (timer_count) {
			u32 prev_brb = tmp_reg;

			tmp_reg = REG_RD(bp, BRB1_REG_NUM_OF_FULL_BLOCKS);
			if (!tmp_reg)
				break;

			BNX2X_DEV_INFO("BRB still has 0x%08x\n", tmp_reg);

			/* reset timer as long as BRB actually gets emptied */
			if (prev_brb > tmp_reg)
				timer_count = 1000;
			else
				timer_count--;

			/* If UNDI resides in memory, manually increment it */
			if (prev_undi)
				bnx2x_prev_unload_undi_inc(bp, BP_PORT(bp), 1);

			udelay(10);
		}

		if (!timer_count)
			BNX2X_ERR("Failed to empty BRB, hope for the best\n");

	}

	/* No packets are in the pipeline, path is ready for reset */
	bnx2x_reset_common(bp);

	if (mac_vals.xmac_addr)
		REG_WR(bp, mac_vals.xmac_addr, mac_vals.xmac_val);
	if (mac_vals.umac_addr)
		REG_WR(bp, mac_vals.umac_addr, mac_vals.umac_val);
	if (mac_vals.emac_addr)
		REG_WR(bp, mac_vals.emac_addr, mac_vals.emac_val);
	if (mac_vals.bmac_addr) {
		REG_WR(bp, mac_vals.bmac_addr, mac_vals.bmac_val[0]);
		REG_WR(bp, mac_vals.bmac_addr + 4, mac_vals.bmac_val[1]);
	}

	rc = bnx2x_prev_mark_path(bp, prev_undi);
	if (rc) {
		bnx2x_prev_mcp_done(bp);
		return rc;
	}

	return bnx2x_prev_mcp_done(bp);
}

/* previous driver DMAE transaction may have occurred when pre-boot stage ended
 * and boot began, or when kdump kernel was loaded. Either case would invalidate
 * the addresses of the transaction, resulting in was-error bit set in the pci
 * causing all hw-to-host pcie transactions to timeout. If this happened we want
 * to clear the interrupt which detected this from the pglueb and the was done
 * bit
 */
static void bnx2x_prev_interrupted_dmae(struct bnx2x *bp)
{
	if (!CHIP_IS_E1x(bp)) {
		u32 val = REG_RD(bp, PGLUE_B_REG_PGLUE_B_INT_STS);
		if (val & PGLUE_B_PGLUE_B_INT_STS_REG_WAS_ERROR_ATTN) {
			DP(BNX2X_MSG_SP,
			   "'was error' bit was found to be set in pglueb upon startup. Clearing\n");
			REG_WR(bp, PGLUE_B_REG_WAS_ERROR_PF_7_0_CLR,
			       1 << BP_FUNC(bp));
		}
	}
}

static int bnx2x_prev_unload(struct bnx2x *bp)
{
	int time_counter = 10;
	u32 rc, fw, hw_lock_reg, hw_lock_val;
	struct bnx2x_prev_path_list *prev_list;
	BNX2X_DEV_INFO("Entering Previous Unload Flow\n");

	/* clear hw from errors which may have resulted from an interrupted
	 * dmae transaction.
	 */
	bnx2x_prev_interrupted_dmae(bp);

	/* Release previously held locks */
	hw_lock_reg = (BP_FUNC(bp) <= 5) ?
		      (MISC_REG_DRIVER_CONTROL_1 + BP_FUNC(bp) * 8) :
		      (MISC_REG_DRIVER_CONTROL_7 + (BP_FUNC(bp) - 6) * 8);

	hw_lock_val = (REG_RD(bp, hw_lock_reg));
	if (hw_lock_val) {
		if (hw_lock_val & HW_LOCK_RESOURCE_NVRAM) {
			BNX2X_DEV_INFO("Release Previously held NVRAM lock\n");
			REG_WR(bp, MCP_REG_MCPR_NVM_SW_ARB,
			       (MCPR_NVM_SW_ARB_ARB_REQ_CLR1 << BP_PORT(bp)));
		}

		BNX2X_DEV_INFO("Release Previously held hw lock\n");
		REG_WR(bp, hw_lock_reg, 0xffffffff);
	} else
		BNX2X_DEV_INFO("No need to release hw/nvram locks\n");

	if (MCPR_ACCESS_LOCK_LOCK & REG_RD(bp, MCP_REG_MCPR_ACCESS_LOCK)) {
		BNX2X_DEV_INFO("Release previously held alr\n");
		REG_WR(bp, MCP_REG_MCPR_ACCESS_LOCK, 0);
	}

	do {
		int aer = 0;
		/* Lock MCP using an unload request */
		fw = bnx2x_fw_command(bp, DRV_MSG_CODE_UNLOAD_REQ_WOL_DIS, 0);
		if (!fw) {
			BNX2X_ERR("MCP response failure, aborting\n");
			rc = -EBUSY;
			break;
		}

		rc = down_interruptible(&bnx2x_prev_sem);
		if (rc) {
			BNX2X_ERR("Cannot check for AER; Received %d when tried to take lock\n",
				  rc);
		} else {
			/* If Path is marked by EEH, ignore unload status */
			aer = !!(bnx2x_prev_path_get_entry(bp) &&
				 bnx2x_prev_path_get_entry(bp)->aer);
			up(&bnx2x_prev_sem);
		}

		if (fw == FW_MSG_CODE_DRV_UNLOAD_COMMON || aer) {
			rc = bnx2x_prev_unload_common(bp);
			break;
		}

		/* non-common reply from MCP night require looping */
		rc = bnx2x_prev_unload_uncommon(bp);
		if (rc != BNX2X_PREV_WAIT_NEEDED)
			break;

		msleep(20);
	} while (--time_counter);

	if (!time_counter || rc) {
		BNX2X_ERR("Failed unloading previous driver, aborting\n");
		rc = -EBUSY;
	}

	/* Mark function if its port was used to boot from SAN */
	prev_list = bnx2x_prev_path_get_entry(bp);
	if (prev_list && (prev_list->undi & (1 << BP_PORT(bp))))
		bp->link_params.feature_config_flags |=
			FEATURE_CONFIG_BOOT_FROM_SAN;

	BNX2X_DEV_INFO("Finished Previous Unload Flow [%d]\n", rc);

	return rc;
}

static void bnx2x_get_common_hwinfo(struct bnx2x *bp)
{
	u32 val, val2, val3, val4, id, boot_mode;
	u16 pmc;

	/* Get the chip revision id and number. */
	/* chip num:16-31, rev:12-15, metal:4-11, bond_id:0-3 */
	val = REG_RD(bp, MISC_REG_CHIP_NUM);
	id = ((val & 0xffff) << 16);
	val = REG_RD(bp, MISC_REG_CHIP_REV);
	id |= ((val & 0xf) << 12);

	/* Metal is read from PCI regs, but we can't access >=0x400 from
	 * the configuration space (so we need to reg_rd)
	 */
	val = REG_RD(bp, PCICFG_OFFSET + PCI_ID_VAL3);
	id |= (((val >> 24) & 0xf) << 4);
	val = REG_RD(bp, MISC_REG_BOND_ID);
	id |= (val & 0xf);
	bp->common.chip_id = id;

	/* force 57811 according to MISC register */
	if (REG_RD(bp, MISC_REG_CHIP_TYPE) & MISC_REG_CHIP_TYPE_57811_MASK) {
		if (CHIP_IS_57810(bp))
			bp->common.chip_id = (CHIP_NUM_57811 << 16) |
				(bp->common.chip_id & 0x0000FFFF);
		else if (CHIP_IS_57810_MF(bp))
			bp->common.chip_id = (CHIP_NUM_57811_MF << 16) |
				(bp->common.chip_id & 0x0000FFFF);
		bp->common.chip_id |= 0x1;
	}

	/* Set doorbell size */
	bp->db_size = (1 << BNX2X_DB_SHIFT);

	if (!CHIP_IS_E1x(bp)) {
		val = REG_RD(bp, MISC_REG_PORT4MODE_EN_OVWR);
		if ((val & 1) == 0)
			val = REG_RD(bp, MISC_REG_PORT4MODE_EN);
		else
			val = (val >> 1) & 1;
		BNX2X_DEV_INFO("chip is in %s\n", val ? "4_PORT_MODE" :
						       "2_PORT_MODE");
		bp->common.chip_port_mode = val ? CHIP_4_PORT_MODE :
						 CHIP_2_PORT_MODE;

		if (CHIP_MODE_IS_4_PORT(bp))
			bp->pfid = (bp->pf_num >> 1);	/* 0..3 */
		else
			bp->pfid = (bp->pf_num & 0x6);	/* 0, 2, 4, 6 */
	} else {
		bp->common.chip_port_mode = CHIP_PORT_MODE_NONE; /* N/A */
		bp->pfid = bp->pf_num;			/* 0..7 */
	}

	BNX2X_DEV_INFO("pf_id: %x", bp->pfid);

	bp->link_params.chip_id = bp->common.chip_id;
	BNX2X_DEV_INFO("chip ID is 0x%x\n", id);

	val = (REG_RD(bp, 0x2874) & 0x55);
	if ((bp->common.chip_id & 0x1) ||
	    (CHIP_IS_E1(bp) && val) || (CHIP_IS_E1H(bp) && (val == 0x55))) {
		bp->flags |= ONE_PORT_FLAG;
		BNX2X_DEV_INFO("single port device\n");
	}

	val = REG_RD(bp, MCP_REG_MCPR_NVM_CFG4);
	bp->common.flash_size = (BNX2X_NVRAM_1MB_SIZE <<
				 (val & MCPR_NVM_CFG4_FLASH_SIZE));
	BNX2X_DEV_INFO("flash_size 0x%x (%d)\n",
		       bp->common.flash_size, bp->common.flash_size);

	bnx2x_init_shmem(bp);



	bp->common.shmem2_base = REG_RD(bp, (BP_PATH(bp) ?
					MISC_REG_GENERIC_CR_1 :
					MISC_REG_GENERIC_CR_0));

	bp->link_params.shmem_base = bp->common.shmem_base;
	bp->link_params.shmem2_base = bp->common.shmem2_base;
	if (SHMEM2_RD(bp, size) >
	    (u32)offsetof(struct shmem2_region, lfa_host_addr[BP_PORT(bp)]))
		bp->link_params.lfa_base =
		REG_RD(bp, bp->common.shmem2_base +
		       (u32)offsetof(struct shmem2_region,
				     lfa_host_addr[BP_PORT(bp)]));
	else
		bp->link_params.lfa_base = 0;
	BNX2X_DEV_INFO("shmem offset 0x%x  shmem2 offset 0x%x\n",
		       bp->common.shmem_base, bp->common.shmem2_base);

	if (!bp->common.shmem_base) {
		BNX2X_DEV_INFO("MCP not active\n");
		bp->flags |= NO_MCP_FLAG;
		return;
	}

	bp->common.hw_config = SHMEM_RD(bp, dev_info.shared_hw_config.config);
	BNX2X_DEV_INFO("hw_config 0x%08x\n", bp->common.hw_config);

	bp->link_params.hw_led_mode = ((bp->common.hw_config &
					SHARED_HW_CFG_LED_MODE_MASK) >>
				       SHARED_HW_CFG_LED_MODE_SHIFT);

	bp->link_params.feature_config_flags = 0;
	val = SHMEM_RD(bp, dev_info.shared_feature_config.config);
	if (val & SHARED_FEAT_CFG_OVERRIDE_PREEMPHASIS_CFG_ENABLED)
		bp->link_params.feature_config_flags |=
				FEATURE_CONFIG_OVERRIDE_PREEMPHASIS_ENABLED;
	else
		bp->link_params.feature_config_flags &=
				~FEATURE_CONFIG_OVERRIDE_PREEMPHASIS_ENABLED;

	val = SHMEM_RD(bp, dev_info.bc_rev) >> 8;
	bp->common.bc_ver = val;
	BNX2X_DEV_INFO("bc_ver %X\n", val);
	if (val < BNX2X_BC_VER) {
		/* for now only warn
		 * later we might need to enforce this */
		BNX2X_ERR("This driver needs bc_ver %X but found %X, please upgrade BC\n",
			  BNX2X_BC_VER, val);
	}
	bp->link_params.feature_config_flags |=
				(val >= REQ_BC_VER_4_VRFY_FIRST_PHY_OPT_MDL) ?
				FEATURE_CONFIG_BC_SUPPORTS_OPT_MDL_VRFY : 0;

	bp->link_params.feature_config_flags |=
		(val >= REQ_BC_VER_4_VRFY_SPECIFIC_PHY_OPT_MDL) ?
		FEATURE_CONFIG_BC_SUPPORTS_DUAL_PHY_OPT_MDL_VRFY : 0;
	bp->link_params.feature_config_flags |=
		(val >= REQ_BC_VER_4_VRFY_AFEX_SUPPORTED) ?
		FEATURE_CONFIG_BC_SUPPORTS_AFEX : 0;
	bp->link_params.feature_config_flags |=
		(val >= REQ_BC_VER_4_SFP_TX_DISABLE_SUPPORTED) ?
		FEATURE_CONFIG_BC_SUPPORTS_SFP_TX_DISABLED : 0;

	bp->link_params.feature_config_flags |=
		(val >= REQ_BC_VER_4_MT_SUPPORTED) ?
		FEATURE_CONFIG_MT_SUPPORT : 0;

	bp->flags |= (val >= REQ_BC_VER_4_PFC_STATS_SUPPORTED) ?
			BC_SUPPORTS_PFC_STATS : 0;

	bp->flags |= (val >= REQ_BC_VER_4_FCOE_FEATURES) ?
			BC_SUPPORTS_FCOE_FEATURES : 0;

	bp->flags |= (val >= REQ_BC_VER_4_DCBX_ADMIN_MSG_NON_PMF) ?
			BC_SUPPORTS_DCBX_MSG_NON_PMF : 0;
	boot_mode = SHMEM_RD(bp,
			dev_info.port_feature_config[BP_PORT(bp)].mba_config) &
			PORT_FEATURE_MBA_BOOT_AGENT_TYPE_MASK;
	switch (boot_mode) {
	case PORT_FEATURE_MBA_BOOT_AGENT_TYPE_PXE:
		bp->common.boot_mode = FEATURE_ETH_BOOTMODE_PXE;
		break;
	case PORT_FEATURE_MBA_BOOT_AGENT_TYPE_ISCSIB:
		bp->common.boot_mode = FEATURE_ETH_BOOTMODE_ISCSI;
		break;
	case PORT_FEATURE_MBA_BOOT_AGENT_TYPE_FCOE_BOOT:
		bp->common.boot_mode = FEATURE_ETH_BOOTMODE_FCOE;
		break;
	case PORT_FEATURE_MBA_BOOT_AGENT_TYPE_NONE:
		bp->common.boot_mode = FEATURE_ETH_BOOTMODE_NONE;
		break;
	}

	pci_read_config_word(bp->pdev, bp->pm_cap + PCI_PM_PMC, &pmc);
	bp->flags |= (pmc & PCI_PM_CAP_PME_D3cold) ? 0 : NO_WOL_FLAG;

	BNX2X_DEV_INFO("%sWoL capable\n",
		       (bp->flags & NO_WOL_FLAG) ? "not " : "");

	val = SHMEM_RD(bp, dev_info.shared_hw_config.part_num);
	val2 = SHMEM_RD(bp, dev_info.shared_hw_config.part_num[4]);
	val3 = SHMEM_RD(bp, dev_info.shared_hw_config.part_num[8]);
	val4 = SHMEM_RD(bp, dev_info.shared_hw_config.part_num[12]);

	dev_info(&bp->pdev->dev, "part number %X-%X-%X-%X\n",
		 val, val2, val3, val4);
}

#define IGU_FID(val)	GET_FIELD((val), IGU_REG_MAPPING_MEMORY_FID)
#define IGU_VEC(val)	GET_FIELD((val), IGU_REG_MAPPING_MEMORY_VECTOR)

static int bnx2x_get_igu_cam_info(struct bnx2x *bp)
{
	int pfid = BP_FUNC(bp);
	int igu_sb_id;
	u32 val;
	u8 fid, igu_sb_cnt = 0;

	bp->igu_base_sb = 0xff;
	if (CHIP_INT_MODE_IS_BC(bp)) {
		int vn = BP_VN(bp);
		igu_sb_cnt = bp->igu_sb_cnt;
		bp->igu_base_sb = (CHIP_MODE_IS_4_PORT(bp) ? pfid : vn) *
			FP_SB_MAX_E1x;

		bp->igu_dsb_id =  E1HVN_MAX * FP_SB_MAX_E1x +
			(CHIP_MODE_IS_4_PORT(bp) ? pfid : vn);

		return 0;
	}

	/* IGU in normal mode - read CAM */
	for (igu_sb_id = 0; igu_sb_id < IGU_REG_MAPPING_MEMORY_SIZE;
	     igu_sb_id++) {
		val = REG_RD(bp, IGU_REG_MAPPING_MEMORY + igu_sb_id * 4);
		if (!(val & IGU_REG_MAPPING_MEMORY_VALID))
			continue;
		fid = IGU_FID(val);
		if ((fid & IGU_FID_ENCODE_IS_PF)) {
			if ((fid & IGU_FID_PF_NUM_MASK) != pfid)
				continue;
			if (IGU_VEC(val) == 0)
				/* default status block */
				bp->igu_dsb_id = igu_sb_id;
			else {
				if (bp->igu_base_sb == 0xff)
					bp->igu_base_sb = igu_sb_id;
				igu_sb_cnt++;
			}
		}
	}

#ifdef CONFIG_PCI_MSI
	/* Due to new PF resource allocation by MFW T7.4 and above, it's
	 * optional that number of CAM entries will not be equal to the value
	 * advertised in PCI.
	 * Driver should use the minimal value of both as the actual status
	 * block count
	 */
	bp->igu_sb_cnt = min_t(int, bp->igu_sb_cnt, igu_sb_cnt);
#endif

	if (igu_sb_cnt == 0) {
		BNX2X_ERR("CAM configuration error\n");
		return -EINVAL;
	}

	return 0;
}

static void bnx2x_link_settings_supported(struct bnx2x *bp, u32 switch_cfg)
{
	int cfg_size = 0, idx, port = BP_PORT(bp);

	/* Aggregation of supported attributes of all external phys */
	bp->port.supported[0] = 0;
	bp->port.supported[1] = 0;
	switch (bp->link_params.num_phys) {
	case 1:
		bp->port.supported[0] = bp->link_params.phy[INT_PHY].supported;
		cfg_size = 1;
		break;
	case 2:
		bp->port.supported[0] = bp->link_params.phy[EXT_PHY1].supported;
		cfg_size = 1;
		break;
	case 3:
		if (bp->link_params.multi_phy_config &
		    PORT_HW_CFG_PHY_SWAPPED_ENABLED) {
			bp->port.supported[1] =
				bp->link_params.phy[EXT_PHY1].supported;
			bp->port.supported[0] =
				bp->link_params.phy[EXT_PHY2].supported;
		} else {
			bp->port.supported[0] =
				bp->link_params.phy[EXT_PHY1].supported;
			bp->port.supported[1] =
				bp->link_params.phy[EXT_PHY2].supported;
		}
		cfg_size = 2;
		break;
	}

	if (!(bp->port.supported[0] || bp->port.supported[1])) {
		BNX2X_ERR("NVRAM config error. BAD phy config. PHY1 config 0x%x, PHY2 config 0x%x\n",
			   SHMEM_RD(bp,
			   dev_info.port_hw_config[port].external_phy_config),
			   SHMEM_RD(bp,
			   dev_info.port_hw_config[port].external_phy_config2));
			return;
	}

	if (CHIP_IS_E3(bp))
		bp->port.phy_addr = REG_RD(bp, MISC_REG_WC0_CTRL_PHY_ADDR);
	else {
		switch (switch_cfg) {
		case SWITCH_CFG_1G:
			bp->port.phy_addr = REG_RD(
				bp, NIG_REG_SERDES0_CTRL_PHY_ADDR + port*0x10);
			break;
		case SWITCH_CFG_10G:
			bp->port.phy_addr = REG_RD(
				bp, NIG_REG_XGXS0_CTRL_PHY_ADDR + port*0x18);
			break;
		default:
			BNX2X_ERR("BAD switch_cfg link_config 0x%x\n",
				  bp->port.link_config[0]);
			return;
		}
	}
	BNX2X_DEV_INFO("phy_addr 0x%x\n", bp->port.phy_addr);
	/* mask what we support according to speed_cap_mask per configuration */
	for (idx = 0; idx < cfg_size; idx++) {
		if (!(bp->link_params.speed_cap_mask[idx] &
				PORT_HW_CFG_SPEED_CAPABILITY_D0_10M_HALF))
			bp->port.supported[idx] &= ~SUPPORTED_10baseT_Half;

		if (!(bp->link_params.speed_cap_mask[idx] &
				PORT_HW_CFG_SPEED_CAPABILITY_D0_10M_FULL))
			bp->port.supported[idx] &= ~SUPPORTED_10baseT_Full;

		if (!(bp->link_params.speed_cap_mask[idx] &
				PORT_HW_CFG_SPEED_CAPABILITY_D0_100M_HALF))
			bp->port.supported[idx] &= ~SUPPORTED_100baseT_Half;

		if (!(bp->link_params.speed_cap_mask[idx] &
				PORT_HW_CFG_SPEED_CAPABILITY_D0_100M_FULL))
			bp->port.supported[idx] &= ~SUPPORTED_100baseT_Full;

		if (!(bp->link_params.speed_cap_mask[idx] &
					PORT_HW_CFG_SPEED_CAPABILITY_D0_1G))
			bp->port.supported[idx] &= ~(SUPPORTED_1000baseT_Half |
						     SUPPORTED_1000baseT_Full);

		if (!(bp->link_params.speed_cap_mask[idx] &
					PORT_HW_CFG_SPEED_CAPABILITY_D0_2_5G))
			bp->port.supported[idx] &= ~SUPPORTED_2500baseX_Full;

		if (!(bp->link_params.speed_cap_mask[idx] &
					PORT_HW_CFG_SPEED_CAPABILITY_D0_10G))
			bp->port.supported[idx] &= ~SUPPORTED_10000baseT_Full;

	}

	BNX2X_DEV_INFO("supported 0x%x 0x%x\n", bp->port.supported[0],
		       bp->port.supported[1]);
}

static void bnx2x_link_settings_requested(struct bnx2x *bp)
{
	u32 link_config, idx, cfg_size = 0;
	bp->port.advertising[0] = 0;
	bp->port.advertising[1] = 0;
	switch (bp->link_params.num_phys) {
	case 1:
	case 2:
		cfg_size = 1;
		break;
	case 3:
		cfg_size = 2;
		break;
	}
	for (idx = 0; idx < cfg_size; idx++) {
		bp->link_params.req_duplex[idx] = DUPLEX_FULL;
		link_config = bp->port.link_config[idx];
		switch (link_config & PORT_FEATURE_LINK_SPEED_MASK) {
		case PORT_FEATURE_LINK_SPEED_AUTO:
			if (bp->port.supported[idx] & SUPPORTED_Autoneg) {
				bp->link_params.req_line_speed[idx] =
					SPEED_AUTO_NEG;
				bp->port.advertising[idx] |=
					bp->port.supported[idx];
				if (bp->link_params.phy[EXT_PHY1].type ==
				    PORT_HW_CFG_XGXS_EXT_PHY_TYPE_BCM84833)
					bp->port.advertising[idx] |=
					(SUPPORTED_100baseT_Half |
					 SUPPORTED_100baseT_Full);
			} else {
				/* force 10G, no AN */
				bp->link_params.req_line_speed[idx] =
					SPEED_10000;
				bp->port.advertising[idx] |=
					(ADVERTISED_10000baseT_Full |
					 ADVERTISED_FIBRE);
				continue;
			}
			break;

		case PORT_FEATURE_LINK_SPEED_10M_FULL:
			if (bp->port.supported[idx] & SUPPORTED_10baseT_Full) {
				bp->link_params.req_line_speed[idx] =
					SPEED_10;
				bp->port.advertising[idx] |=
					(ADVERTISED_10baseT_Full |
					 ADVERTISED_TP);
			} else {
				BNX2X_ERR("NVRAM config error. Invalid link_config 0x%x  speed_cap_mask 0x%x\n",
					    link_config,
				    bp->link_params.speed_cap_mask[idx]);
				return;
			}
			break;

		case PORT_FEATURE_LINK_SPEED_10M_HALF:
			if (bp->port.supported[idx] & SUPPORTED_10baseT_Half) {
				bp->link_params.req_line_speed[idx] =
					SPEED_10;
				bp->link_params.req_duplex[idx] =
					DUPLEX_HALF;
				bp->port.advertising[idx] |=
					(ADVERTISED_10baseT_Half |
					 ADVERTISED_TP);
			} else {
				BNX2X_ERR("NVRAM config error. Invalid link_config 0x%x  speed_cap_mask 0x%x\n",
					    link_config,
					  bp->link_params.speed_cap_mask[idx]);
				return;
			}
			break;

		case PORT_FEATURE_LINK_SPEED_100M_FULL:
			if (bp->port.supported[idx] &
			    SUPPORTED_100baseT_Full) {
				bp->link_params.req_line_speed[idx] =
					SPEED_100;
				bp->port.advertising[idx] |=
					(ADVERTISED_100baseT_Full |
					 ADVERTISED_TP);
			} else {
				BNX2X_ERR("NVRAM config error. Invalid link_config 0x%x  speed_cap_mask 0x%x\n",
					    link_config,
					  bp->link_params.speed_cap_mask[idx]);
				return;
			}
			break;

		case PORT_FEATURE_LINK_SPEED_100M_HALF:
			if (bp->port.supported[idx] &
			    SUPPORTED_100baseT_Half) {
				bp->link_params.req_line_speed[idx] =
								SPEED_100;
				bp->link_params.req_duplex[idx] =
								DUPLEX_HALF;
				bp->port.advertising[idx] |=
					(ADVERTISED_100baseT_Half |
					 ADVERTISED_TP);
			} else {
				BNX2X_ERR("NVRAM config error. Invalid link_config 0x%x  speed_cap_mask 0x%x\n",
				    link_config,
				    bp->link_params.speed_cap_mask[idx]);
				return;
			}
			break;

		case PORT_FEATURE_LINK_SPEED_1G:
			if (bp->port.supported[idx] &
			    SUPPORTED_1000baseT_Full) {
				bp->link_params.req_line_speed[idx] =
					SPEED_1000;
				bp->port.advertising[idx] |=
					(ADVERTISED_1000baseT_Full |
					 ADVERTISED_TP);
			} else {
				BNX2X_ERR("NVRAM config error. Invalid link_config 0x%x  speed_cap_mask 0x%x\n",
				    link_config,
				    bp->link_params.speed_cap_mask[idx]);
				return;
			}
			break;

		case PORT_FEATURE_LINK_SPEED_2_5G:
			if (bp->port.supported[idx] &
			    SUPPORTED_2500baseX_Full) {
				bp->link_params.req_line_speed[idx] =
					SPEED_2500;
				bp->port.advertising[idx] |=
					(ADVERTISED_2500baseX_Full |
						ADVERTISED_TP);
			} else {
				BNX2X_ERR("NVRAM config error. Invalid link_config 0x%x  speed_cap_mask 0x%x\n",
				    link_config,
				    bp->link_params.speed_cap_mask[idx]);
				return;
			}
			break;

		case PORT_FEATURE_LINK_SPEED_10G_CX4:
			if (bp->port.supported[idx] &
			    SUPPORTED_10000baseT_Full) {
				bp->link_params.req_line_speed[idx] =
					SPEED_10000;
				bp->port.advertising[idx] |=
					(ADVERTISED_10000baseT_Full |
						ADVERTISED_FIBRE);
			} else {
				BNX2X_ERR("NVRAM config error. Invalid link_config 0x%x  speed_cap_mask 0x%x\n",
				    link_config,
				    bp->link_params.speed_cap_mask[idx]);
				return;
			}
			break;
		case PORT_FEATURE_LINK_SPEED_20G:
			bp->link_params.req_line_speed[idx] = SPEED_20000;

			break;
		default:
			BNX2X_ERR("NVRAM config error. BAD link speed link_config 0x%x\n",
				  link_config);
				bp->link_params.req_line_speed[idx] =
							SPEED_AUTO_NEG;
				bp->port.advertising[idx] =
						bp->port.supported[idx];
			break;
		}

		bp->link_params.req_flow_ctrl[idx] = (link_config &
					 PORT_FEATURE_FLOW_CONTROL_MASK);
		if (bp->link_params.req_flow_ctrl[idx] ==
		    BNX2X_FLOW_CTRL_AUTO) {
			if (!(bp->port.supported[idx] & SUPPORTED_Autoneg))
				bp->link_params.req_flow_ctrl[idx] =
							BNX2X_FLOW_CTRL_NONE;
			else
				bnx2x_set_requested_fc(bp);
		}

		BNX2X_DEV_INFO("req_line_speed %d  req_duplex %d req_flow_ctrl 0x%x advertising 0x%x\n",
			       bp->link_params.req_line_speed[idx],
			       bp->link_params.req_duplex[idx],
			       bp->link_params.req_flow_ctrl[idx],
			       bp->port.advertising[idx]);
	}
}

static void bnx2x_set_mac_buf(u8 *mac_buf, u32 mac_lo, u16 mac_hi)
{
	__be16 mac_hi_be = cpu_to_be16(mac_hi);
	__be32 mac_lo_be = cpu_to_be32(mac_lo);
	memcpy(mac_buf, &mac_hi_be, sizeof(mac_hi_be));
	memcpy(mac_buf + sizeof(mac_hi_be), &mac_lo_be, sizeof(mac_lo_be));
}

static void bnx2x_get_port_hwinfo(struct bnx2x *bp)
{
	int port = BP_PORT(bp);
	u32 config;
	u32 ext_phy_type, ext_phy_config, eee_mode;

	bp->link_params.bp = bp;
	bp->link_params.port = port;

	bp->link_params.lane_config =
		SHMEM_RD(bp, dev_info.port_hw_config[port].lane_config);

	bp->link_params.speed_cap_mask[0] =
		SHMEM_RD(bp,
			 dev_info.port_hw_config[port].speed_capability_mask);
	bp->link_params.speed_cap_mask[1] =
		SHMEM_RD(bp,
			 dev_info.port_hw_config[port].speed_capability_mask2);
	bp->port.link_config[0] =
		SHMEM_RD(bp, dev_info.port_feature_config[port].link_config);

	bp->port.link_config[1] =
		SHMEM_RD(bp, dev_info.port_feature_config[port].link_config2);

	bp->link_params.multi_phy_config =
		SHMEM_RD(bp, dev_info.port_hw_config[port].multi_phy_config);
	/* If the device is capable of WoL, set the default state according
	 * to the HW
	 */
	config = SHMEM_RD(bp, dev_info.port_feature_config[port].config);
	bp->wol = (!(bp->flags & NO_WOL_FLAG) &&
		   (config & PORT_FEATURE_WOL_ENABLED));

	if ((config & PORT_FEAT_CFG_STORAGE_PERSONALITY_MASK) ==
	    PORT_FEAT_CFG_STORAGE_PERSONALITY_FCOE && !IS_MF(bp))
		bp->flags |= NO_ISCSI_FLAG;
	if ((config & PORT_FEAT_CFG_STORAGE_PERSONALITY_MASK) ==
	    PORT_FEAT_CFG_STORAGE_PERSONALITY_ISCSI && !(IS_MF(bp)))
		bp->flags |= NO_FCOE_FLAG;

	BNX2X_DEV_INFO("lane_config 0x%08x  speed_cap_mask0 0x%08x  link_config0 0x%08x\n",
		       bp->link_params.lane_config,
		       bp->link_params.speed_cap_mask[0],
		       bp->port.link_config[0]);

	bp->link_params.switch_cfg = (bp->port.link_config[0] &
				      PORT_FEATURE_CONNECTED_SWITCH_MASK);
	bnx2x_phy_probe(&bp->link_params);
	bnx2x_link_settings_supported(bp, bp->link_params.switch_cfg);

	bnx2x_link_settings_requested(bp);

	/*
	 * If connected directly, work with the internal PHY, otherwise, work
	 * with the external PHY
	 */
	ext_phy_config =
		SHMEM_RD(bp,
			 dev_info.port_hw_config[port].external_phy_config);
	ext_phy_type = XGXS_EXT_PHY_TYPE(ext_phy_config);
	if (ext_phy_type == PORT_HW_CFG_XGXS_EXT_PHY_TYPE_DIRECT)
		bp->mdio.prtad = bp->port.phy_addr;

	else if ((ext_phy_type != PORT_HW_CFG_XGXS_EXT_PHY_TYPE_FAILURE) &&
		 (ext_phy_type != PORT_HW_CFG_XGXS_EXT_PHY_TYPE_NOT_CONN))
		bp->mdio.prtad =
			XGXS_EXT_PHY_ADDR(ext_phy_config);

	/* Configure link feature according to nvram value */
	eee_mode = (((SHMEM_RD(bp, dev_info.
		      port_feature_config[port].eee_power_mode)) &
		     PORT_FEAT_CFG_EEE_POWER_MODE_MASK) >>
		    PORT_FEAT_CFG_EEE_POWER_MODE_SHIFT);
	if (eee_mode != PORT_FEAT_CFG_EEE_POWER_MODE_DISABLED) {
		bp->link_params.eee_mode = EEE_MODE_ADV_LPI |
					   EEE_MODE_ENABLE_LPI |
					   EEE_MODE_OUTPUT_TIME;
	} else {
		bp->link_params.eee_mode = 0;
	}
}

void bnx2x_get_iscsi_info(struct bnx2x *bp)
{
	u32 no_flags = NO_ISCSI_FLAG;
	int port = BP_PORT(bp);
	u32 max_iscsi_conn = FW_ENCODE_32BIT_PATTERN ^ SHMEM_RD(bp,
				drv_lic_key[port].max_iscsi_conn);

	if (!CNIC_SUPPORT(bp)) {
		bp->flags |= no_flags;
		return;
	}

	/* Get the number of maximum allowed iSCSI connections */
	bp->cnic_eth_dev.max_iscsi_conn =
		(max_iscsi_conn & BNX2X_MAX_ISCSI_INIT_CONN_MASK) >>
		BNX2X_MAX_ISCSI_INIT_CONN_SHIFT;

	BNX2X_DEV_INFO("max_iscsi_conn 0x%x\n",
		       bp->cnic_eth_dev.max_iscsi_conn);

	/*
	 * If maximum allowed number of connections is zero -
	 * disable the feature.
	 */
	if (!bp->cnic_eth_dev.max_iscsi_conn)
		bp->flags |= no_flags;

}

static void bnx2x_get_ext_wwn_info(struct bnx2x *bp, int func)
{
	/* Port info */
	bp->cnic_eth_dev.fcoe_wwn_port_name_hi =
		MF_CFG_RD(bp, func_ext_config[func].fcoe_wwn_port_name_upper);
	bp->cnic_eth_dev.fcoe_wwn_port_name_lo =
		MF_CFG_RD(bp, func_ext_config[func].fcoe_wwn_port_name_lower);

	/* Node info */
	bp->cnic_eth_dev.fcoe_wwn_node_name_hi =
		MF_CFG_RD(bp, func_ext_config[func].fcoe_wwn_node_name_upper);
	bp->cnic_eth_dev.fcoe_wwn_node_name_lo =
		MF_CFG_RD(bp, func_ext_config[func].fcoe_wwn_node_name_lower);
}
static void bnx2x_get_fcoe_info(struct bnx2x *bp)
{
	int port = BP_PORT(bp);
	int func = BP_ABS_FUNC(bp);
	u32 max_fcoe_conn = FW_ENCODE_32BIT_PATTERN ^ SHMEM_RD(bp,
				drv_lic_key[port].max_fcoe_conn);

	if (!CNIC_SUPPORT(bp)) {
		bp->flags |= NO_FCOE_FLAG;
		return;
	}

	/* Get the number of maximum allowed FCoE connections */
	bp->cnic_eth_dev.max_fcoe_conn =
		(max_fcoe_conn & BNX2X_MAX_FCOE_INIT_CONN_MASK) >>
		BNX2X_MAX_FCOE_INIT_CONN_SHIFT;

	/* Calculate the number of maximum allowed FCoE tasks */
	bp->cnic_eth_dev.max_fcoe_exchanges = MAX_NUM_FCOE_TASKS_PER_ENGINE;
	if (IS_MF(bp) || CHIP_MODE_IS_4_PORT(bp))
		bp->cnic_eth_dev.max_fcoe_exchanges /=
						MAX_FCOE_FUNCS_PER_ENGINE;

	/* Read the WWN: */
	if (!IS_MF(bp)) {
		/* Port info */
		bp->cnic_eth_dev.fcoe_wwn_port_name_hi =
			SHMEM_RD(bp,
				 dev_info.port_hw_config[port].
				 fcoe_wwn_port_name_upper);
		bp->cnic_eth_dev.fcoe_wwn_port_name_lo =
			SHMEM_RD(bp,
				 dev_info.port_hw_config[port].
				 fcoe_wwn_port_name_lower);

		/* Node info */
		bp->cnic_eth_dev.fcoe_wwn_node_name_hi =
			SHMEM_RD(bp,
				 dev_info.port_hw_config[port].
				 fcoe_wwn_node_name_upper);
		bp->cnic_eth_dev.fcoe_wwn_node_name_lo =
			SHMEM_RD(bp,
				 dev_info.port_hw_config[port].
				 fcoe_wwn_node_name_lower);
	} else if (!IS_MF_SD(bp)) {
		/*
		 * Read the WWN info only if the FCoE feature is enabled for
		 * this function.
		 */
		if (BNX2X_MF_EXT_PROTOCOL_FCOE(bp) && !CHIP_IS_E1x(bp))
			bnx2x_get_ext_wwn_info(bp, func);

	} else if (IS_MF_FCOE_SD(bp) && !CHIP_IS_E1x(bp)) {
		bnx2x_get_ext_wwn_info(bp, func);
	}

	BNX2X_DEV_INFO("max_fcoe_conn 0x%x\n", bp->cnic_eth_dev.max_fcoe_conn);

	/*
	 * If maximum allowed number of connections is zero -
	 * disable the feature.
	 */
	if (!bp->cnic_eth_dev.max_fcoe_conn)
		bp->flags |= NO_FCOE_FLAG;
}

static void bnx2x_get_cnic_info(struct bnx2x *bp)
{
	/*
	 * iSCSI may be dynamically disabled but reading
	 * info here we will decrease memory usage by driver
	 * if the feature is disabled for good
	 */
	bnx2x_get_iscsi_info(bp);
	bnx2x_get_fcoe_info(bp);
}

static void bnx2x_get_cnic_mac_hwinfo(struct bnx2x *bp)
{
	u32 val, val2;
	int func = BP_ABS_FUNC(bp);
	int port = BP_PORT(bp);
	u8 *iscsi_mac = bp->cnic_eth_dev.iscsi_mac;
	u8 *fip_mac = bp->fip_mac;

	if (IS_MF(bp)) {
		/* iSCSI and FCoE NPAR MACs: if there is no either iSCSI or
		 * FCoE MAC then the appropriate feature should be disabled.
		 * In non SD mode features configuration comes from struct
		 * func_ext_config.
		 */
		if (!IS_MF_SD(bp) && !CHIP_IS_E1x(bp)) {
			u32 cfg = MF_CFG_RD(bp, func_ext_config[func].func_cfg);
			if (cfg & MACP_FUNC_CFG_FLAGS_ISCSI_OFFLOAD) {
				val2 = MF_CFG_RD(bp, func_ext_config[func].
						 iscsi_mac_addr_upper);
				val = MF_CFG_RD(bp, func_ext_config[func].
						iscsi_mac_addr_lower);
				bnx2x_set_mac_buf(iscsi_mac, val, val2);
				BNX2X_DEV_INFO
					("Read iSCSI MAC: %pM\n", iscsi_mac);
			} else {
				bp->flags |= NO_ISCSI_OOO_FLAG | NO_ISCSI_FLAG;
			}

			if (cfg & MACP_FUNC_CFG_FLAGS_FCOE_OFFLOAD) {
				val2 = MF_CFG_RD(bp, func_ext_config[func].
						 fcoe_mac_addr_upper);
				val = MF_CFG_RD(bp, func_ext_config[func].
						fcoe_mac_addr_lower);
				bnx2x_set_mac_buf(fip_mac, val, val2);
				BNX2X_DEV_INFO
					("Read FCoE L2 MAC: %pM\n", fip_mac);
			} else {
				bp->flags |= NO_FCOE_FLAG;
			}

			bp->mf_ext_config = cfg;

		} else { /* SD MODE */
			if (BNX2X_IS_MF_SD_PROTOCOL_ISCSI(bp)) {
				/* use primary mac as iscsi mac */
				memcpy(iscsi_mac, bp->dev->dev_addr, ETH_ALEN);

				BNX2X_DEV_INFO("SD ISCSI MODE\n");
				BNX2X_DEV_INFO
					("Read iSCSI MAC: %pM\n", iscsi_mac);
			} else if (BNX2X_IS_MF_SD_PROTOCOL_FCOE(bp)) {
				/* use primary mac as fip mac */
				memcpy(fip_mac, bp->dev->dev_addr, ETH_ALEN);
				BNX2X_DEV_INFO("SD FCoE MODE\n");
				BNX2X_DEV_INFO
					("Read FIP MAC: %pM\n", fip_mac);
			}
		}

		/* If this is a storage-only interface, use SAN mac as
		 * primary MAC. Notice that for SD this is already the case,
		 * as the SAN mac was copied from the primary MAC.
		 */
		if (IS_MF_FCOE_AFEX(bp))
			memcpy(bp->dev->dev_addr, fip_mac, ETH_ALEN);
	} else {
		val2 = SHMEM_RD(bp, dev_info.port_hw_config[port].
				iscsi_mac_upper);
		val = SHMEM_RD(bp, dev_info.port_hw_config[port].
			       iscsi_mac_lower);
		bnx2x_set_mac_buf(iscsi_mac, val, val2);

		val2 = SHMEM_RD(bp, dev_info.port_hw_config[port].
				fcoe_fip_mac_upper);
		val = SHMEM_RD(bp, dev_info.port_hw_config[port].
			       fcoe_fip_mac_lower);
		bnx2x_set_mac_buf(fip_mac, val, val2);
	}

	/* Disable iSCSI OOO if MAC configuration is invalid. */
	if (!is_valid_ether_addr(iscsi_mac)) {
		bp->flags |= NO_ISCSI_OOO_FLAG | NO_ISCSI_FLAG;
		memset(iscsi_mac, 0, ETH_ALEN);
	}

	/* Disable FCoE if MAC configuration is invalid. */
	if (!is_valid_ether_addr(fip_mac)) {
		bp->flags |= NO_FCOE_FLAG;
		memset(bp->fip_mac, 0, ETH_ALEN);
	}
}

static void bnx2x_get_mac_hwinfo(struct bnx2x *bp)
{
	u32 val, val2;
	int func = BP_ABS_FUNC(bp);
	int port = BP_PORT(bp);

	/* Zero primary MAC configuration */
	memset(bp->dev->dev_addr, 0, ETH_ALEN);

	if (BP_NOMCP(bp)) {
		BNX2X_ERROR("warning: random MAC workaround active\n");
		eth_hw_addr_random(bp->dev);
	} else if (IS_MF(bp)) {
		val2 = MF_CFG_RD(bp, func_mf_config[func].mac_upper);
		val = MF_CFG_RD(bp, func_mf_config[func].mac_lower);
		if ((val2 != FUNC_MF_CFG_UPPERMAC_DEFAULT) &&
		    (val != FUNC_MF_CFG_LOWERMAC_DEFAULT))
			bnx2x_set_mac_buf(bp->dev->dev_addr, val, val2);

		if (CNIC_SUPPORT(bp))
			bnx2x_get_cnic_mac_hwinfo(bp);
	} else {
		/* in SF read MACs from port configuration */
		val2 = SHMEM_RD(bp, dev_info.port_hw_config[port].mac_upper);
		val = SHMEM_RD(bp, dev_info.port_hw_config[port].mac_lower);
		bnx2x_set_mac_buf(bp->dev->dev_addr, val, val2);

		if (CNIC_SUPPORT(bp))
			bnx2x_get_cnic_mac_hwinfo(bp);
	}

	memcpy(bp->link_params.mac_addr, bp->dev->dev_addr, ETH_ALEN);

	if (!bnx2x_is_valid_ether_addr(bp, bp->dev->dev_addr))
		dev_err(&bp->pdev->dev,
			"bad Ethernet MAC address configuration: %pM\n"
			"change it manually before bringing up the appropriate network interface\n",
			bp->dev->dev_addr);
}

static bool bnx2x_get_dropless_info(struct bnx2x *bp)
{
	int tmp;
	u32 cfg;

	if (IS_MF(bp) && !CHIP_IS_E1x(bp)) {
		/* Take function: tmp = func */
		tmp = BP_ABS_FUNC(bp);
		cfg = MF_CFG_RD(bp, func_ext_config[tmp].func_cfg);
		cfg = !!(cfg & MACP_FUNC_CFG_PAUSE_ON_HOST_RING);
	} else {
		/* Take port: tmp = port */
		tmp = BP_PORT(bp);
		cfg = SHMEM_RD(bp,
			       dev_info.port_hw_config[tmp].generic_features);
		cfg = !!(cfg & PORT_HW_CFG_PAUSE_ON_HOST_RING_ENABLED);
	}
	return cfg;
}

static int bnx2x_get_hwinfo(struct bnx2x *bp)
{
	int /*abs*/func = BP_ABS_FUNC(bp);
	int vn;
	u32 val = 0;
	int rc = 0;

	bnx2x_get_common_hwinfo(bp);

	/*
	 * initialize IGU parameters
	 */
	if (CHIP_IS_E1x(bp)) {
		bp->common.int_block = INT_BLOCK_HC;

		bp->igu_dsb_id = DEF_SB_IGU_ID;
		bp->igu_base_sb = 0;
	} else {
		bp->common.int_block = INT_BLOCK_IGU;

		/* do not allow device reset during IGU info preocessing */
		bnx2x_acquire_hw_lock(bp, HW_LOCK_RESOURCE_RESET);

		val = REG_RD(bp, IGU_REG_BLOCK_CONFIGURATION);

		if (val & IGU_BLOCK_CONFIGURATION_REG_BACKWARD_COMP_EN) {
			int tout = 5000;

			BNX2X_DEV_INFO("FORCING Normal Mode\n");

			val &= ~(IGU_BLOCK_CONFIGURATION_REG_BACKWARD_COMP_EN);
			REG_WR(bp, IGU_REG_BLOCK_CONFIGURATION, val);
			REG_WR(bp, IGU_REG_RESET_MEMORIES, 0x7f);

			while (tout && REG_RD(bp, IGU_REG_RESET_MEMORIES)) {
				tout--;
				usleep_range(1000, 2000);
			}

			if (REG_RD(bp, IGU_REG_RESET_MEMORIES)) {
				dev_err(&bp->pdev->dev,
					"FORCING Normal Mode failed!!!\n");
				bnx2x_release_hw_lock(bp,
						      HW_LOCK_RESOURCE_RESET);
				return -EPERM;
			}
		}

		if (val & IGU_BLOCK_CONFIGURATION_REG_BACKWARD_COMP_EN) {
			BNX2X_DEV_INFO("IGU Backward Compatible Mode\n");
			bp->common.int_block |= INT_BLOCK_MODE_BW_COMP;
		} else
			BNX2X_DEV_INFO("IGU Normal Mode\n");

		rc = bnx2x_get_igu_cam_info(bp);
		bnx2x_release_hw_lock(bp, HW_LOCK_RESOURCE_RESET);
		if (rc)
			return rc;
	}

	/*
	 * set base FW non-default (fast path) status block id, this value is
	 * used to initialize the fw_sb_id saved on the fp/queue structure to
	 * determine the id used by the FW.
	 */
	if (CHIP_IS_E1x(bp))
		bp->base_fw_ndsb = BP_PORT(bp) * FP_SB_MAX_E1x + BP_L_ID(bp);
	else /*
	      * 57712 - we currently use one FW SB per IGU SB (Rx and Tx of
	      * the same queue are indicated on the same IGU SB). So we prefer
	      * FW and IGU SBs to be the same value.
	      */
		bp->base_fw_ndsb = bp->igu_base_sb;

	BNX2X_DEV_INFO("igu_dsb_id %d  igu_base_sb %d  igu_sb_cnt %d\n"
		       "base_fw_ndsb %d\n", bp->igu_dsb_id, bp->igu_base_sb,
		       bp->igu_sb_cnt, bp->base_fw_ndsb);

	/*
	 * Initialize MF configuration
	 */

	bp->mf_ov = 0;
	bp->mf_mode = 0;
	vn = BP_VN(bp);

	if (!CHIP_IS_E1(bp) && !BP_NOMCP(bp)) {
		BNX2X_DEV_INFO("shmem2base 0x%x, size %d, mfcfg offset %d\n",
			       bp->common.shmem2_base, SHMEM2_RD(bp, size),
			      (u32)offsetof(struct shmem2_region, mf_cfg_addr));

		if (SHMEM2_HAS(bp, mf_cfg_addr))
			bp->common.mf_cfg_base = SHMEM2_RD(bp, mf_cfg_addr);
		else
			bp->common.mf_cfg_base = bp->common.shmem_base +
				offsetof(struct shmem_region, func_mb) +
				E1H_FUNC_MAX * sizeof(struct drv_func_mb);
		/*
		 * get mf configuration:
		 * 1. existence of MF configuration
		 * 2. MAC address must be legal (check only upper bytes)
		 *    for  Switch-Independent mode;
		 *    OVLAN must be legal for Switch-Dependent mode
		 * 3. SF_MODE configures specific MF mode
		 */
		if (bp->common.mf_cfg_base != SHMEM_MF_CFG_ADDR_NONE) {
			/* get mf configuration */
			val = SHMEM_RD(bp,
				       dev_info.shared_feature_config.config);
			val &= SHARED_FEAT_CFG_FORCE_SF_MODE_MASK;

			switch (val) {
			case SHARED_FEAT_CFG_FORCE_SF_MODE_SWITCH_INDEPT:
				val = MF_CFG_RD(bp, func_mf_config[func].
						mac_upper);
				/* check for legal mac (upper bytes)*/
				if (val != 0xffff) {
					bp->mf_mode = MULTI_FUNCTION_SI;
					bp->mf_config[vn] = MF_CFG_RD(bp,
						   func_mf_config[func].config);
				} else
					BNX2X_DEV_INFO("illegal MAC address for SI\n");
				break;
			case SHARED_FEAT_CFG_FORCE_SF_MODE_AFEX_MODE:
				if ((!CHIP_IS_E1x(bp)) &&
				    (MF_CFG_RD(bp, func_mf_config[func].
					       mac_upper) != 0xffff) &&
				    (SHMEM2_HAS(bp,
						afex_driver_support))) {
					bp->mf_mode = MULTI_FUNCTION_AFEX;
					bp->mf_config[vn] = MF_CFG_RD(bp,
						func_mf_config[func].config);
				} else {
					BNX2X_DEV_INFO("can not configure afex mode\n");
				}
				break;
			case SHARED_FEAT_CFG_FORCE_SF_MODE_MF_ALLOWED:
				/* get OV configuration */
				val = MF_CFG_RD(bp,
					func_mf_config[FUNC_0].e1hov_tag);
				val &= FUNC_MF_CFG_E1HOV_TAG_MASK;

				if (val != FUNC_MF_CFG_E1HOV_TAG_DEFAULT) {
					bp->mf_mode = MULTI_FUNCTION_SD;
					bp->mf_config[vn] = MF_CFG_RD(bp,
						func_mf_config[func].config);
				} else
					BNX2X_DEV_INFO("illegal OV for SD\n");
				break;
			case SHARED_FEAT_CFG_FORCE_SF_MODE_FORCED_SF:
				bp->mf_config[vn] = 0;
				break;
			default:
				/* Unknown configuration: reset mf_config */
				bp->mf_config[vn] = 0;
				BNX2X_DEV_INFO("unknown MF mode 0x%x\n", val);
			}
		}

		BNX2X_DEV_INFO("%s function mode\n",
			       IS_MF(bp) ? "multi" : "single");

		switch (bp->mf_mode) {
		case MULTI_FUNCTION_SD:
			val = MF_CFG_RD(bp, func_mf_config[func].e1hov_tag) &
			      FUNC_MF_CFG_E1HOV_TAG_MASK;
			if (val != FUNC_MF_CFG_E1HOV_TAG_DEFAULT) {
				bp->mf_ov = val;
				bp->path_has_ovlan = true;

				BNX2X_DEV_INFO("MF OV for func %d is %d (0x%04x)\n",
					       func, bp->mf_ov, bp->mf_ov);
			} else {
				dev_err(&bp->pdev->dev,
					"No valid MF OV for func %d, aborting\n",
					func);
				return -EPERM;
			}
			break;
		case MULTI_FUNCTION_AFEX:
			BNX2X_DEV_INFO("func %d is in MF afex mode\n", func);
			break;
		case MULTI_FUNCTION_SI:
			BNX2X_DEV_INFO("func %d is in MF switch-independent mode\n",
				       func);
			break;
		default:
			if (vn) {
				dev_err(&bp->pdev->dev,
					"VN %d is in a single function mode, aborting\n",
					vn);
				return -EPERM;
			}
			break;
		}

		/* check if other port on the path needs ovlan:
		 * Since MF configuration is shared between ports
		 * Possible mixed modes are only
		 * {SF, SI} {SF, SD} {SD, SF} {SI, SF}
		 */
		if (CHIP_MODE_IS_4_PORT(bp) &&
		    !bp->path_has_ovlan &&
		    !IS_MF(bp) &&
		    bp->common.mf_cfg_base != SHMEM_MF_CFG_ADDR_NONE) {
			u8 other_port = !BP_PORT(bp);
			u8 other_func = BP_PATH(bp) + 2*other_port;
			val = MF_CFG_RD(bp,
					func_mf_config[other_func].e1hov_tag);
			if (val != FUNC_MF_CFG_E1HOV_TAG_DEFAULT)
				bp->path_has_ovlan = true;
		}
	}

	/* adjust igu_sb_cnt to MF for E1x */
	if (CHIP_IS_E1x(bp) && IS_MF(bp))
		bp->igu_sb_cnt /= E1HVN_MAX;

	/* port info */
	bnx2x_get_port_hwinfo(bp);

	/* Get MAC addresses */
	bnx2x_get_mac_hwinfo(bp);

	bnx2x_get_cnic_info(bp);

	return rc;
}

static void bnx2x_read_fwinfo(struct bnx2x *bp)
{
	int cnt, i, block_end, rodi;
	char vpd_start[BNX2X_VPD_LEN+1];
	char str_id_reg[VENDOR_ID_LEN+1];
	char str_id_cap[VENDOR_ID_LEN+1];
	char *vpd_data;
	char *vpd_extended_data = NULL;
	u8 len;

	cnt = pci_read_vpd(bp->pdev, 0, BNX2X_VPD_LEN, vpd_start);
	memset(bp->fw_ver, 0, sizeof(bp->fw_ver));

	if (cnt < BNX2X_VPD_LEN)
		goto out_not_found;

	/* VPD RO tag should be first tag after identifier string, hence
	 * we should be able to find it in first BNX2X_VPD_LEN chars
	 */
	i = pci_vpd_find_tag(vpd_start, 0, BNX2X_VPD_LEN,
			     PCI_VPD_LRDT_RO_DATA);
	if (i < 0)
		goto out_not_found;

	block_end = i + PCI_VPD_LRDT_TAG_SIZE +
		    pci_vpd_lrdt_size(&vpd_start[i]);

	i += PCI_VPD_LRDT_TAG_SIZE;

	if (block_end > BNX2X_VPD_LEN) {
		vpd_extended_data = kmalloc(block_end, GFP_KERNEL);
		if (vpd_extended_data  == NULL)
			goto out_not_found;

		/* read rest of vpd image into vpd_extended_data */
		memcpy(vpd_extended_data, vpd_start, BNX2X_VPD_LEN);
		cnt = pci_read_vpd(bp->pdev, BNX2X_VPD_LEN,
				   block_end - BNX2X_VPD_LEN,
				   vpd_extended_data + BNX2X_VPD_LEN);
		if (cnt < (block_end - BNX2X_VPD_LEN))
			goto out_not_found;
		vpd_data = vpd_extended_data;
	} else
		vpd_data = vpd_start;

	/* now vpd_data holds full vpd content in both cases */

	rodi = pci_vpd_find_info_keyword(vpd_data, i, block_end,
				   PCI_VPD_RO_KEYWORD_MFR_ID);
	if (rodi < 0)
		goto out_not_found;

	len = pci_vpd_info_field_size(&vpd_data[rodi]);

	if (len != VENDOR_ID_LEN)
		goto out_not_found;

	rodi += PCI_VPD_INFO_FLD_HDR_SIZE;

	/* vendor specific info */
	snprintf(str_id_reg, VENDOR_ID_LEN + 1, "%04x", PCI_VENDOR_ID_DELL);
	snprintf(str_id_cap, VENDOR_ID_LEN + 1, "%04X", PCI_VENDOR_ID_DELL);
	if (!strncmp(str_id_reg, &vpd_data[rodi], VENDOR_ID_LEN) ||
	    !strncmp(str_id_cap, &vpd_data[rodi], VENDOR_ID_LEN)) {

		rodi = pci_vpd_find_info_keyword(vpd_data, i, block_end,
						PCI_VPD_RO_KEYWORD_VENDOR0);
		if (rodi >= 0) {
			len = pci_vpd_info_field_size(&vpd_data[rodi]);

			rodi += PCI_VPD_INFO_FLD_HDR_SIZE;

			if (len < 32 && (len + rodi) <= BNX2X_VPD_LEN) {
				memcpy(bp->fw_ver, &vpd_data[rodi], len);
				bp->fw_ver[len] = ' ';
			}
		}
		kfree(vpd_extended_data);
		return;
	}
out_not_found:
	kfree(vpd_extended_data);
	return;
}

static void bnx2x_set_modes_bitmap(struct bnx2x *bp)
{
	u32 flags = 0;

	if (CHIP_REV_IS_FPGA(bp))
		SET_FLAGS(flags, MODE_FPGA);
	else if (CHIP_REV_IS_EMUL(bp))
		SET_FLAGS(flags, MODE_EMUL);
	else
		SET_FLAGS(flags, MODE_ASIC);

	if (CHIP_MODE_IS_4_PORT(bp))
		SET_FLAGS(flags, MODE_PORT4);
	else
		SET_FLAGS(flags, MODE_PORT2);

	if (CHIP_IS_E2(bp))
		SET_FLAGS(flags, MODE_E2);
	else if (CHIP_IS_E3(bp)) {
		SET_FLAGS(flags, MODE_E3);
		if (CHIP_REV(bp) == CHIP_REV_Ax)
			SET_FLAGS(flags, MODE_E3_A0);
		else /*if (CHIP_REV(bp) == CHIP_REV_Bx)*/
			SET_FLAGS(flags, MODE_E3_B0 | MODE_COS3);
	}

	if (IS_MF(bp)) {
		SET_FLAGS(flags, MODE_MF);
		switch (bp->mf_mode) {
		case MULTI_FUNCTION_SD:
			SET_FLAGS(flags, MODE_MF_SD);
			break;
		case MULTI_FUNCTION_SI:
			SET_FLAGS(flags, MODE_MF_SI);
			break;
		case MULTI_FUNCTION_AFEX:
			SET_FLAGS(flags, MODE_MF_AFEX);
			break;
		}
	} else
		SET_FLAGS(flags, MODE_SF);

#if defined(__LITTLE_ENDIAN)
	SET_FLAGS(flags, MODE_LITTLE_ENDIAN);
#else /*(__BIG_ENDIAN)*/
	SET_FLAGS(flags, MODE_BIG_ENDIAN);
#endif
	INIT_MODE_FLAGS(bp) = flags;
}

static int bnx2x_init_bp(struct bnx2x *bp)
{
	int func;
	int rc;

	mutex_init(&bp->port.phy_mutex);
	mutex_init(&bp->fw_mb_mutex);
	spin_lock_init(&bp->stats_lock);


	INIT_DELAYED_WORK(&bp->sp_task, bnx2x_sp_task);
	INIT_DELAYED_WORK(&bp->sp_rtnl_task, bnx2x_sp_rtnl_task);
	INIT_DELAYED_WORK(&bp->period_task, bnx2x_period_task);
	if (IS_PF(bp)) {
		rc = bnx2x_get_hwinfo(bp);
		if (rc)
			return rc;
	} else {
		random_ether_addr(bp->dev->dev_addr);
	}

	bnx2x_set_modes_bitmap(bp);

	rc = bnx2x_alloc_mem_bp(bp);
	if (rc)
		return rc;

	bnx2x_read_fwinfo(bp);

	func = BP_FUNC(bp);

	/* need to reset chip if undi was active */
	if (IS_PF(bp) && !BP_NOMCP(bp)) {
		/* init fw_seq */
		bp->fw_seq =
			SHMEM_RD(bp, func_mb[BP_FW_MB_IDX(bp)].drv_mb_header) &
							DRV_MSG_SEQ_NUMBER_MASK;
		BNX2X_DEV_INFO("fw_seq 0x%08x\n", bp->fw_seq);

		bnx2x_prev_unload(bp);
	}


	if (CHIP_REV_IS_FPGA(bp))
		dev_err(&bp->pdev->dev, "FPGA detected\n");

	if (BP_NOMCP(bp) && (func == 0))
		dev_err(&bp->pdev->dev, "MCP disabled, must load devices in order!\n");

	bp->disable_tpa = disable_tpa;
	bp->disable_tpa |= IS_MF_STORAGE_SD(bp) || IS_MF_FCOE_AFEX(bp);

	/* Set TPA flags */
	if (bp->disable_tpa) {
		bp->flags &= ~(TPA_ENABLE_FLAG | GRO_ENABLE_FLAG);
		bp->dev->features &= ~NETIF_F_LRO;
	} else {
		bp->flags |= (TPA_ENABLE_FLAG | GRO_ENABLE_FLAG);
		bp->dev->features |= NETIF_F_LRO;
	}

	if (CHIP_IS_E1(bp))
		bp->dropless_fc = 0;
	else
		bp->dropless_fc = dropless_fc | bnx2x_get_dropless_info(bp);

	bp->mrrs = mrrs;

	bp->tx_ring_size = IS_MF_FCOE_AFEX(bp) ? 0 : MAX_TX_AVAIL;
	if (IS_VF(bp))
		bp->rx_ring_size = MAX_RX_AVAIL;

	/* make sure that the numbers are in the right granularity */
	bp->tx_ticks = (50 / BNX2X_BTR) * BNX2X_BTR;
	bp->rx_ticks = (25 / BNX2X_BTR) * BNX2X_BTR;

	bp->current_interval = CHIP_REV_IS_SLOW(bp) ? 5*HZ : HZ;

	init_timer(&bp->timer);
	bp->timer.expires = jiffies + bp->current_interval;
	bp->timer.data = (unsigned long) bp;
	bp->timer.function = bnx2x_timer;

	if (SHMEM2_HAS(bp, dcbx_lldp_params_offset) &&
	    SHMEM2_HAS(bp, dcbx_lldp_dcbx_stat_offset) &&
	    SHMEM2_RD(bp, dcbx_lldp_params_offset) &&
	    SHMEM2_RD(bp, dcbx_lldp_dcbx_stat_offset)) {
		bnx2x_dcbx_set_state(bp, true, BNX2X_DCBX_ENABLED_ON_NEG_ON);
		bnx2x_dcbx_init_params(bp);
	} else {
		bnx2x_dcbx_set_state(bp, false, BNX2X_DCBX_ENABLED_OFF);
	}

	if (CHIP_IS_E1x(bp))
		bp->cnic_base_cl_id = FP_SB_MAX_E1x;
	else
		bp->cnic_base_cl_id = FP_SB_MAX_E2;

	/* multiple tx priority */
	if (IS_VF(bp))
		bp->max_cos = 1;
	else if (CHIP_IS_E1x(bp))
		bp->max_cos = BNX2X_MULTI_TX_COS_E1X;
	else if (CHIP_IS_E2(bp) || CHIP_IS_E3A0(bp))
		bp->max_cos = BNX2X_MULTI_TX_COS_E2_E3A0;
	else if (CHIP_IS_E3B0(bp))
		bp->max_cos = BNX2X_MULTI_TX_COS_E3B0;
	else
		BNX2X_ERR("unknown chip %x revision %x\n",
			  CHIP_NUM(bp), CHIP_REV(bp));
	BNX2X_DEV_INFO("set bp->max_cos to %d\n", bp->max_cos);

	/* We need at least one default status block for slow-path events,
	 * second status block for the L2 queue, and a third status block for
	 * CNIC if supproted.
	 */
	if (CNIC_SUPPORT(bp))
		bp->min_msix_vec_cnt = 3;
	else
		bp->min_msix_vec_cnt = 2;
	BNX2X_DEV_INFO("bp->min_msix_vec_cnt %d", bp->min_msix_vec_cnt);

	return rc;
}


/****************************************************************************
* General service functions
****************************************************************************/

/*
 * net_device service functions
 */

/* called with rtnl_lock */
static int bnx2x_open(struct net_device *dev)
{
	struct bnx2x *bp = netdev_priv(dev);
	bool global = false;
	int other_engine = BP_PATH(bp) ? 0 : 1;
	bool other_load_status, load_status;
	int rc;

	bp->stats_init = true;

	netif_carrier_off(dev);

	bnx2x_set_power_state(bp, PCI_D0);

	/* If parity had happen during the unload, then attentions
	 * and/or RECOVERY_IN_PROGRES may still be set. In this case we
	 * want the first function loaded on the current engine to
	 * complete the recovery.
	 * Parity recovery is only relevant for PF driver.
	 */
	if (IS_PF(bp)) {
		other_load_status = bnx2x_get_load_status(bp, other_engine);
		load_status = bnx2x_get_load_status(bp, BP_PATH(bp));
		if (!bnx2x_reset_is_done(bp, BP_PATH(bp)) ||
		    bnx2x_chk_parity_attn(bp, &global, true)) {
			do {
				/* If there are attentions and they are in a
				 * global blocks, set the GLOBAL_RESET bit
				 * regardless whether it will be this function
				 * that will complete the recovery or not.
				 */
				if (global)
					bnx2x_set_reset_global(bp);

				/* Only the first function on the current
				 * engine should try to recover in open. In case
				 * of attentions in global blocks only the first
				 * in the chip should try to recover.
				 */
				if ((!load_status &&
				     (!global || !other_load_status)) &&
				      bnx2x_trylock_leader_lock(bp) &&
				      !bnx2x_leader_reset(bp)) {
					netdev_info(bp->dev,
						    "Recovered in open\n");
					break;
				}

				/* recovery has failed... */
				bnx2x_set_power_state(bp, PCI_D3hot);
				bp->recovery_state = BNX2X_RECOVERY_FAILED;

				BNX2X_ERR("Recovery flow hasn't been properly completed yet. Try again later.\n"
					  "If you still see this message after a few retries then power cycle is required.\n");

				return -EAGAIN;
			} while (0);
		}
	}

	bp->recovery_state = BNX2X_RECOVERY_DONE;
	rc = bnx2x_nic_load(bp, LOAD_OPEN);
	if (rc)
		return rc;
	return bnx2x_open_epilog(bp);
}

/* called with rtnl_lock */
static int bnx2x_close(struct net_device *dev)
{
	struct bnx2x *bp = netdev_priv(dev);

	/* Unload the driver, release IRQs */
	bnx2x_nic_unload(bp, UNLOAD_CLOSE, false);

	/* Power off */
	bnx2x_set_power_state(bp, PCI_D3hot);

	return 0;
}

static int bnx2x_init_mcast_macs_list(struct bnx2x *bp,
				      struct bnx2x_mcast_ramrod_params *p)
{
	int mc_count = netdev_mc_count(bp->dev);
	struct bnx2x_mcast_list_elem *mc_mac =
		kzalloc(sizeof(*mc_mac) * mc_count, GFP_ATOMIC);
	struct netdev_hw_addr *ha;

	if (!mc_mac)
		return -ENOMEM;

	INIT_LIST_HEAD(&p->mcast_list);

	netdev_for_each_mc_addr(ha, bp->dev) {
		mc_mac->mac = bnx2x_mc_addr(ha);
		list_add_tail(&mc_mac->link, &p->mcast_list);
		mc_mac++;
	}

	p->mcast_list_len = mc_count;

	return 0;
}

static void bnx2x_free_mcast_macs_list(
	struct bnx2x_mcast_ramrod_params *p)
{
	struct bnx2x_mcast_list_elem *mc_mac =
		list_first_entry(&p->mcast_list, struct bnx2x_mcast_list_elem,
				 link);

	WARN_ON(!mc_mac);
	kfree(mc_mac);
}

/**
 * bnx2x_set_uc_list - configure a new unicast MACs list.
 *
 * @bp: driver handle
 *
 * We will use zero (0) as a MAC type for these MACs.
 */
static int bnx2x_set_uc_list(struct bnx2x *bp)
{
	int rc;
	struct net_device *dev = bp->dev;
	struct netdev_hw_addr *ha;
	struct bnx2x_vlan_mac_obj *mac_obj = &bp->sp_objs->mac_obj;
	unsigned long ramrod_flags = 0;

	/* First schedule a cleanup up of old configuration */
	rc = bnx2x_del_all_macs(bp, mac_obj, BNX2X_UC_LIST_MAC, false);
	if (rc < 0) {
		BNX2X_ERR("Failed to schedule DELETE operations: %d\n", rc);
		return rc;
	}

	netdev_for_each_uc_addr(ha, dev) {
		rc = bnx2x_set_mac_one(bp, bnx2x_uc_addr(ha), mac_obj, true,
				       BNX2X_UC_LIST_MAC, &ramrod_flags);
		if (rc == -EEXIST) {
			DP(BNX2X_MSG_SP,
			   "Failed to schedule ADD operations: %d\n", rc);
			/* do not treat adding same MAC as error */
			rc = 0;

		} else if (rc < 0) {

			BNX2X_ERR("Failed to schedule ADD operations: %d\n",
				  rc);
			return rc;
		}
	}

	/* Execute the pending commands */
	__set_bit(RAMROD_CONT, &ramrod_flags);
	return bnx2x_set_mac_one(bp, NULL, mac_obj, false /* don't care */,
				 BNX2X_UC_LIST_MAC, &ramrod_flags);
}

static int bnx2x_set_mc_list(struct bnx2x *bp)
{
	struct net_device *dev = bp->dev;
	struct bnx2x_mcast_ramrod_params rparam = {NULL};
	int rc = 0;

	rparam.mcast_obj = &bp->mcast_obj;

	/* first, clear all configured multicast MACs */
	rc = bnx2x_config_mcast(bp, &rparam, BNX2X_MCAST_CMD_DEL);
	if (rc < 0) {
		BNX2X_ERR("Failed to clear multicast configuration: %d\n", rc);
		return rc;
	}

	/* then, configure a new MACs list */
	if (netdev_mc_count(dev)) {
		rc = bnx2x_init_mcast_macs_list(bp, &rparam);
		if (rc) {
			BNX2X_ERR("Failed to create multicast MACs list: %d\n",
				  rc);
			return rc;
		}

		/* Now add the new MACs */
		rc = bnx2x_config_mcast(bp, &rparam,
					BNX2X_MCAST_CMD_ADD);
		if (rc < 0)
			BNX2X_ERR("Failed to set a new multicast configuration: %d\n",
				  rc);

		bnx2x_free_mcast_macs_list(&rparam);
	}

	return rc;
}

/* If bp->state is OPEN, should be called with netif_addr_lock_bh() */
void bnx2x_set_rx_mode(struct net_device *dev)
{
	struct bnx2x *bp = netdev_priv(dev);
	u32 rx_mode = BNX2X_RX_MODE_NORMAL;

	if (bp->state != BNX2X_STATE_OPEN) {
		DP(NETIF_MSG_IFUP, "state is %x, returning\n", bp->state);
		return;
	}

	DP(NETIF_MSG_IFUP, "dev->flags = %x\n", bp->dev->flags);

	if (dev->flags & IFF_PROMISC)
		rx_mode = BNX2X_RX_MODE_PROMISC;
	else if ((dev->flags & IFF_ALLMULTI) ||
		 ((netdev_mc_count(dev) > BNX2X_MAX_MULTICAST) &&
		  CHIP_IS_E1(bp)))
		rx_mode = BNX2X_RX_MODE_ALLMULTI;
	else {
		if (IS_PF(bp)) {
			/* some multicasts */
			if (bnx2x_set_mc_list(bp) < 0)
				rx_mode = BNX2X_RX_MODE_ALLMULTI;

			if (bnx2x_set_uc_list(bp) < 0)
				rx_mode = BNX2X_RX_MODE_PROMISC;
		} else {
			/* configuring mcast to a vf involves sleeping (when we
			 * wait for the pf's response). Since this function is
			 * called from non sleepable context we must schedule
			 * a work item for this purpose
			 */
			smp_mb__before_clear_bit();
			set_bit(BNX2X_SP_RTNL_VFPF_MCAST,
				&bp->sp_rtnl_state);
			smp_mb__after_clear_bit();
			schedule_delayed_work(&bp->sp_rtnl_task, 0);
		}
	}

	bp->rx_mode = rx_mode;
	/* handle ISCSI SD mode */
	if (IS_MF_ISCSI_SD(bp))
		bp->rx_mode = BNX2X_RX_MODE_NONE;

	/* Schedule the rx_mode command */
	if (test_bit(BNX2X_FILTER_RX_MODE_PENDING, &bp->sp_state)) {
		set_bit(BNX2X_FILTER_RX_MODE_SCHED, &bp->sp_state);
		return;
	}

	if (IS_PF(bp)) {
		bnx2x_set_storm_rx_mode(bp);
	} else {
		/* configuring rx mode to storms in a vf involves sleeping (when
		 * we wait for the pf's response). Since this function is
		 * called from non sleepable context we must schedule
		 * a work item for this purpose
		 */
		smp_mb__before_clear_bit();
		set_bit(BNX2X_SP_RTNL_VFPF_STORM_RX_MODE,
			&bp->sp_rtnl_state);
		smp_mb__after_clear_bit();
		schedule_delayed_work(&bp->sp_rtnl_task, 0);
	}
}

/* called with rtnl_lock */
static int bnx2x_mdio_read(struct net_device *netdev, int prtad,
			   int devad, u16 addr)
{
	struct bnx2x *bp = netdev_priv(netdev);
	u16 value;
	int rc;

	DP(NETIF_MSG_LINK, "mdio_read: prtad 0x%x, devad 0x%x, addr 0x%x\n",
	   prtad, devad, addr);

	/* The HW expects different devad if CL22 is used */
	devad = (devad == MDIO_DEVAD_NONE) ? DEFAULT_PHY_DEV_ADDR : devad;

	bnx2x_acquire_phy_lock(bp);
	rc = bnx2x_phy_read(&bp->link_params, prtad, devad, addr, &value);
	bnx2x_release_phy_lock(bp);
	DP(NETIF_MSG_LINK, "mdio_read_val 0x%x rc = 0x%x\n", value, rc);

	if (!rc)
		rc = value;
	return rc;
}

/* called with rtnl_lock */
static int bnx2x_mdio_write(struct net_device *netdev, int prtad, int devad,
			    u16 addr, u16 value)
{
	struct bnx2x *bp = netdev_priv(netdev);
	int rc;

	DP(NETIF_MSG_LINK,
	   "mdio_write: prtad 0x%x, devad 0x%x, addr 0x%x, value 0x%x\n",
	   prtad, devad, addr, value);

	/* The HW expects different devad if CL22 is used */
	devad = (devad == MDIO_DEVAD_NONE) ? DEFAULT_PHY_DEV_ADDR : devad;

	bnx2x_acquire_phy_lock(bp);
	rc = bnx2x_phy_write(&bp->link_params, prtad, devad, addr, value);
	bnx2x_release_phy_lock(bp);
	return rc;
}

/* called with rtnl_lock */
static int bnx2x_ioctl(struct net_device *dev, struct ifreq *ifr, int cmd)
{
	struct bnx2x *bp = netdev_priv(dev);
	struct mii_ioctl_data *mdio = if_mii(ifr);

	DP(NETIF_MSG_LINK, "ioctl: phy id 0x%x, reg 0x%x, val_in 0x%x\n",
	   mdio->phy_id, mdio->reg_num, mdio->val_in);

	if (!netif_running(dev))
		return -EAGAIN;

	return mdio_mii_ioctl(&bp->mdio, mdio, cmd);
}

#ifdef CONFIG_NET_POLL_CONTROLLER
static void poll_bnx2x(struct net_device *dev)
{
	struct bnx2x *bp = netdev_priv(dev);
	int i;

	for_each_eth_queue(bp, i) {
		struct bnx2x_fastpath *fp = &bp->fp[i];
		napi_schedule(&bnx2x_fp(bp, fp->index, napi));
	}
}
#endif

static int bnx2x_validate_addr(struct net_device *dev)
{
	struct bnx2x *bp = netdev_priv(dev);

	if (!bnx2x_is_valid_ether_addr(bp, dev->dev_addr)) {
		BNX2X_ERR("Non-valid Ethernet address\n");
		return -EADDRNOTAVAIL;
	}
	return 0;
}

static const struct net_device_ops bnx2x_netdev_ops = {
	.ndo_open		= bnx2x_open,
	.ndo_stop		= bnx2x_close,
	.ndo_start_xmit		= bnx2x_start_xmit,
	.ndo_select_queue	= bnx2x_select_queue,
	.ndo_set_rx_mode	= bnx2x_set_rx_mode,
	.ndo_set_mac_address	= bnx2x_change_mac_addr,
	.ndo_validate_addr	= bnx2x_validate_addr,
	.ndo_do_ioctl		= bnx2x_ioctl,
	.ndo_change_mtu		= bnx2x_change_mtu,
	.ndo_fix_features	= bnx2x_fix_features,
	.ndo_set_features	= bnx2x_set_features,
	.ndo_tx_timeout		= bnx2x_tx_timeout,
#ifdef CONFIG_NET_POLL_CONTROLLER
	.ndo_poll_controller	= poll_bnx2x,
#endif
	.ndo_setup_tc		= bnx2x_setup_tc,
#ifdef CONFIG_BNX2X_SRIOV
	.ndo_set_vf_mac		= bnx2x_set_vf_mac,
	.ndo_set_vf_vlan        = bnx2x_set_vf_vlan,
	.ndo_get_vf_config	= bnx2x_get_vf_config,
#endif
#ifdef NETDEV_FCOE_WWNN
	.ndo_fcoe_get_wwn	= bnx2x_fcoe_get_wwn,
#endif
};

static int bnx2x_set_coherency_mask(struct bnx2x *bp)
{
	struct device *dev = &bp->pdev->dev;

	if (dma_set_mask(dev, DMA_BIT_MASK(64)) == 0) {
		bp->flags |= USING_DAC_FLAG;
		if (dma_set_coherent_mask(dev, DMA_BIT_MASK(64)) != 0) {
			dev_err(dev, "dma_set_coherent_mask failed, aborting\n");
			return -EIO;
		}
	} else if (dma_set_mask(dev, DMA_BIT_MASK(32)) != 0) {
		dev_err(dev, "System does not support DMA, aborting\n");
		return -EIO;
	}

	return 0;
}

static int bnx2x_init_dev(struct bnx2x *bp, struct pci_dev *pdev,
			  struct net_device *dev, unsigned long board_type)
{
	int rc;
	u32 pci_cfg_dword;
	bool chip_is_e1x = (board_type == BCM57710 ||
			    board_type == BCM57711 ||
			    board_type == BCM57711E);

	SET_NETDEV_DEV(dev, &pdev->dev);

	bp->dev = dev;
	bp->pdev = pdev;

	rc = pci_enable_device(pdev);
	if (rc) {
		dev_err(&bp->pdev->dev,
			"Cannot enable PCI device, aborting\n");
		goto err_out;
	}

	if (!(pci_resource_flags(pdev, 0) & IORESOURCE_MEM)) {
		dev_err(&bp->pdev->dev,
			"Cannot find PCI device base address, aborting\n");
		rc = -ENODEV;
		goto err_out_disable;
	}

	if (IS_PF(bp) && !(pci_resource_flags(pdev, 2) & IORESOURCE_MEM)) {
		dev_err(&bp->pdev->dev, "Cannot find second PCI device base address, aborting\n");
		rc = -ENODEV;
		goto err_out_disable;
	}

	pci_read_config_dword(pdev, PCICFG_REVISION_ID_OFFSET, &pci_cfg_dword);
	if ((pci_cfg_dword & PCICFG_REVESION_ID_MASK) ==
	    PCICFG_REVESION_ID_ERROR_VAL) {
		pr_err("PCI device error, probably due to fan failure, aborting\n");
		rc = -ENODEV;
		goto err_out_disable;
	}

	if (atomic_read(&pdev->enable_cnt) == 1) {
		rc = pci_request_regions(pdev, DRV_MODULE_NAME);
		if (rc) {
			dev_err(&bp->pdev->dev,
				"Cannot obtain PCI resources, aborting\n");
			goto err_out_disable;
		}

		pci_set_master(pdev);
		pci_save_state(pdev);
	}

	if (IS_PF(bp)) {
		bp->pm_cap = pci_find_capability(pdev, PCI_CAP_ID_PM);
		if (bp->pm_cap == 0) {
			dev_err(&bp->pdev->dev,
				"Cannot find power management capability, aborting\n");
			rc = -EIO;
			goto err_out_release;
		}
	}

	if (!pci_is_pcie(pdev)) {
		dev_err(&bp->pdev->dev, "Not PCI Express, aborting\n");
		rc = -EIO;
		goto err_out_release;
	}

	rc = bnx2x_set_coherency_mask(bp);
	if (rc)
		goto err_out_release;

	dev->mem_start = pci_resource_start(pdev, 0);
	dev->base_addr = dev->mem_start;
	dev->mem_end = pci_resource_end(pdev, 0);

	dev->irq = pdev->irq;

	bp->regview = pci_ioremap_bar(pdev, 0);
	if (!bp->regview) {
		dev_err(&bp->pdev->dev,
			"Cannot map register space, aborting\n");
		rc = -ENOMEM;
		goto err_out_release;
	}

	/* In E1/E1H use pci device function given by kernel.
	 * In E2/E3 read physical function from ME register since these chips
	 * support Physical Device Assignment where kernel BDF maybe arbitrary
	 * (depending on hypervisor).
	 */
	if (chip_is_e1x) {
		bp->pf_num = PCI_FUNC(pdev->devfn);
	} else {
		/* chip is E2/3*/
		pci_read_config_dword(bp->pdev,
				      PCICFG_ME_REGISTER, &pci_cfg_dword);
		bp->pf_num = (u8)((pci_cfg_dword & ME_REG_ABS_PF_NUM) >>
				  ME_REG_ABS_PF_NUM_SHIFT);
	}
	BNX2X_DEV_INFO("me reg PF num: %d\n", bp->pf_num);

	bnx2x_set_power_state(bp, PCI_D0);

	/* clean indirect addresses */
	pci_write_config_dword(bp->pdev, PCICFG_GRC_ADDRESS,
			       PCICFG_VENDOR_ID_OFFSET);
	/*
	 * Clean the following indirect addresses for all functions since it
	 * is not used by the driver.
	 */
	if (IS_PF(bp)) {
		REG_WR(bp, PXP2_REG_PGL_ADDR_88_F0, 0);
		REG_WR(bp, PXP2_REG_PGL_ADDR_8C_F0, 0);
		REG_WR(bp, PXP2_REG_PGL_ADDR_90_F0, 0);
		REG_WR(bp, PXP2_REG_PGL_ADDR_94_F0, 0);

		if (chip_is_e1x) {
			REG_WR(bp, PXP2_REG_PGL_ADDR_88_F1, 0);
			REG_WR(bp, PXP2_REG_PGL_ADDR_8C_F1, 0);
			REG_WR(bp, PXP2_REG_PGL_ADDR_90_F1, 0);
			REG_WR(bp, PXP2_REG_PGL_ADDR_94_F1, 0);
		}

		/* Enable internal target-read (in case we are probed after PF
		 * FLR). Must be done prior to any BAR read access. Only for
		 * 57712 and up
		 */
		if (!chip_is_e1x)
			REG_WR(bp,
			       PGLUE_B_REG_INTERNAL_PFID_ENABLE_TARGET_READ, 1);
	}

	dev->watchdog_timeo = TX_TIMEOUT;

	dev->netdev_ops = &bnx2x_netdev_ops;
	bnx2x_set_ethtool_ops(bp, dev);

	dev->priv_flags |= IFF_UNICAST_FLT;

	dev->hw_features = NETIF_F_SG | NETIF_F_IP_CSUM | NETIF_F_IPV6_CSUM |
		NETIF_F_TSO | NETIF_F_TSO_ECN | NETIF_F_TSO6 |
		NETIF_F_RXCSUM | NETIF_F_LRO | NETIF_F_GRO |
		NETIF_F_RXHASH | NETIF_F_HW_VLAN_CTAG_TX;
	if (!CHIP_IS_E1x(bp)) {
		dev->hw_features |= NETIF_F_GSO_GRE | NETIF_F_GSO_UDP_TUNNEL;
		dev->hw_enc_features =
			NETIF_F_IP_CSUM | NETIF_F_IPV6_CSUM | NETIF_F_SG |
			NETIF_F_TSO | NETIF_F_TSO_ECN | NETIF_F_TSO6 |
			NETIF_F_GSO_GRE | NETIF_F_GSO_UDP_TUNNEL;
	}

	dev->vlan_features = NETIF_F_SG | NETIF_F_IP_CSUM | NETIF_F_IPV6_CSUM |
		NETIF_F_TSO | NETIF_F_TSO_ECN | NETIF_F_TSO6 | NETIF_F_HIGHDMA;

	dev->features |= dev->hw_features | NETIF_F_HW_VLAN_CTAG_RX;
	if (bp->flags & USING_DAC_FLAG)
		dev->features |= NETIF_F_HIGHDMA;

	/* Add Loopback capability to the device */
	dev->hw_features |= NETIF_F_LOOPBACK;

#ifdef BCM_DCBNL
	dev->dcbnl_ops = &bnx2x_dcbnl_ops;
#endif

	/* get_port_hwinfo() will set prtad and mmds properly */
	bp->mdio.prtad = MDIO_PRTAD_NONE;
	bp->mdio.mmds = 0;
	bp->mdio.mode_support = MDIO_SUPPORTS_C45 | MDIO_EMULATE_C22;
	bp->mdio.dev = dev;
	bp->mdio.mdio_read = bnx2x_mdio_read;
	bp->mdio.mdio_write = bnx2x_mdio_write;

	return 0;

err_out_release:
	if (atomic_read(&pdev->enable_cnt) == 1)
		pci_release_regions(pdev);

err_out_disable:
	pci_disable_device(pdev);
	pci_set_drvdata(pdev, NULL);

err_out:
	return rc;
}

static void bnx2x_get_pcie_width_speed(struct bnx2x *bp, int *width, int *speed)
{
	u32 val = 0;

	pci_read_config_dword(bp->pdev, PCICFG_LINK_CONTROL, &val);
	*width = (val & PCICFG_LINK_WIDTH) >> PCICFG_LINK_WIDTH_SHIFT;

	/* return value of 1=2.5GHz 2=5GHz */
	*speed = (val & PCICFG_LINK_SPEED) >> PCICFG_LINK_SPEED_SHIFT;
}

static int bnx2x_check_firmware(struct bnx2x *bp)
{
	const struct firmware *firmware = bp->firmware;
	struct bnx2x_fw_file_hdr *fw_hdr;
	struct bnx2x_fw_file_section *sections;
	u32 offset, len, num_ops;
	__be16 *ops_offsets;
	int i;
	const u8 *fw_ver;

	if (firmware->size < sizeof(struct bnx2x_fw_file_hdr)) {
		BNX2X_ERR("Wrong FW size\n");
		return -EINVAL;
	}

	fw_hdr = (struct bnx2x_fw_file_hdr *)firmware->data;
	sections = (struct bnx2x_fw_file_section *)fw_hdr;

	/* Make sure none of the offsets and sizes make us read beyond
	 * the end of the firmware data */
	for (i = 0; i < sizeof(*fw_hdr) / sizeof(*sections); i++) {
		offset = be32_to_cpu(sections[i].offset);
		len = be32_to_cpu(sections[i].len);
		if (offset + len > firmware->size) {
			BNX2X_ERR("Section %d length is out of bounds\n", i);
			return -EINVAL;
		}
	}

	/* Likewise for the init_ops offsets */
	offset = be32_to_cpu(fw_hdr->init_ops_offsets.offset);
	ops_offsets = (__force __be16 *)(firmware->data + offset);
	num_ops = be32_to_cpu(fw_hdr->init_ops.len) / sizeof(struct raw_op);

	for (i = 0; i < be32_to_cpu(fw_hdr->init_ops_offsets.len) / 2; i++) {
		if (be16_to_cpu(ops_offsets[i]) > num_ops) {
			BNX2X_ERR("Section offset %d is out of bounds\n", i);
			return -EINVAL;
		}
	}

	/* Check FW version */
	offset = be32_to_cpu(fw_hdr->fw_version.offset);
	fw_ver = firmware->data + offset;
	if ((fw_ver[0] != BCM_5710_FW_MAJOR_VERSION) ||
	    (fw_ver[1] != BCM_5710_FW_MINOR_VERSION) ||
	    (fw_ver[2] != BCM_5710_FW_REVISION_VERSION) ||
	    (fw_ver[3] != BCM_5710_FW_ENGINEERING_VERSION)) {
		BNX2X_ERR("Bad FW version:%d.%d.%d.%d. Should be %d.%d.%d.%d\n",
		       fw_ver[0], fw_ver[1], fw_ver[2], fw_ver[3],
		       BCM_5710_FW_MAJOR_VERSION,
		       BCM_5710_FW_MINOR_VERSION,
		       BCM_5710_FW_REVISION_VERSION,
		       BCM_5710_FW_ENGINEERING_VERSION);
		return -EINVAL;
	}

	return 0;
}

static void be32_to_cpu_n(const u8 *_source, u8 *_target, u32 n)
{
	const __be32 *source = (const __be32 *)_source;
	u32 *target = (u32 *)_target;
	u32 i;

	for (i = 0; i < n/4; i++)
		target[i] = be32_to_cpu(source[i]);
}

/*
   Ops array is stored in the following format:
   {op(8bit), offset(24bit, big endian), data(32bit, big endian)}
 */
static void bnx2x_prep_ops(const u8 *_source, u8 *_target, u32 n)
{
	const __be32 *source = (const __be32 *)_source;
	struct raw_op *target = (struct raw_op *)_target;
	u32 i, j, tmp;

	for (i = 0, j = 0; i < n/8; i++, j += 2) {
		tmp = be32_to_cpu(source[j]);
		target[i].op = (tmp >> 24) & 0xff;
		target[i].offset = tmp & 0xffffff;
		target[i].raw_data = be32_to_cpu(source[j + 1]);
	}
}

/* IRO array is stored in the following format:
 * {base(24bit), m1(16bit), m2(16bit), m3(16bit), size(16bit) }
 */
static void bnx2x_prep_iro(const u8 *_source, u8 *_target, u32 n)
{
	const __be32 *source = (const __be32 *)_source;
	struct iro *target = (struct iro *)_target;
	u32 i, j, tmp;

	for (i = 0, j = 0; i < n/sizeof(struct iro); i++) {
		target[i].base = be32_to_cpu(source[j]);
		j++;
		tmp = be32_to_cpu(source[j]);
		target[i].m1 = (tmp >> 16) & 0xffff;
		target[i].m2 = tmp & 0xffff;
		j++;
		tmp = be32_to_cpu(source[j]);
		target[i].m3 = (tmp >> 16) & 0xffff;
		target[i].size = tmp & 0xffff;
		j++;
	}
}

static void be16_to_cpu_n(const u8 *_source, u8 *_target, u32 n)
{
	const __be16 *source = (const __be16 *)_source;
	u16 *target = (u16 *)_target;
	u32 i;

	for (i = 0; i < n/2; i++)
		target[i] = be16_to_cpu(source[i]);
}

#define BNX2X_ALLOC_AND_SET(arr, lbl, func)				\
do {									\
	u32 len = be32_to_cpu(fw_hdr->arr.len);				\
	bp->arr = kmalloc(len, GFP_KERNEL);				\
	if (!bp->arr)							\
		goto lbl;						\
	func(bp->firmware->data + be32_to_cpu(fw_hdr->arr.offset),	\
	     (u8 *)bp->arr, len);					\
} while (0)

static int bnx2x_init_firmware(struct bnx2x *bp)
{
	const char *fw_file_name;
	struct bnx2x_fw_file_hdr *fw_hdr;
	int rc;

	if (bp->firmware)
		return 0;

	if (CHIP_IS_E1(bp))
		fw_file_name = FW_FILE_NAME_E1;
	else if (CHIP_IS_E1H(bp))
		fw_file_name = FW_FILE_NAME_E1H;
	else if (!CHIP_IS_E1x(bp))
		fw_file_name = FW_FILE_NAME_E2;
	else {
		BNX2X_ERR("Unsupported chip revision\n");
		return -EINVAL;
	}
	BNX2X_DEV_INFO("Loading %s\n", fw_file_name);

	rc = request_firmware(&bp->firmware, fw_file_name, &bp->pdev->dev);
	if (rc) {
		BNX2X_ERR("Can't load firmware file %s\n",
			  fw_file_name);
		goto request_firmware_exit;
	}

	rc = bnx2x_check_firmware(bp);
	if (rc) {
		BNX2X_ERR("Corrupt firmware file %s\n", fw_file_name);
		goto request_firmware_exit;
	}

	fw_hdr = (struct bnx2x_fw_file_hdr *)bp->firmware->data;

	/* Initialize the pointers to the init arrays */
	/* Blob */
	BNX2X_ALLOC_AND_SET(init_data, request_firmware_exit, be32_to_cpu_n);

	/* Opcodes */
	BNX2X_ALLOC_AND_SET(init_ops, init_ops_alloc_err, bnx2x_prep_ops);

	/* Offsets */
	BNX2X_ALLOC_AND_SET(init_ops_offsets, init_offsets_alloc_err,
			    be16_to_cpu_n);

	/* STORMs firmware */
	INIT_TSEM_INT_TABLE_DATA(bp) = bp->firmware->data +
			be32_to_cpu(fw_hdr->tsem_int_table_data.offset);
	INIT_TSEM_PRAM_DATA(bp)      = bp->firmware->data +
			be32_to_cpu(fw_hdr->tsem_pram_data.offset);
	INIT_USEM_INT_TABLE_DATA(bp) = bp->firmware->data +
			be32_to_cpu(fw_hdr->usem_int_table_data.offset);
	INIT_USEM_PRAM_DATA(bp)      = bp->firmware->data +
			be32_to_cpu(fw_hdr->usem_pram_data.offset);
	INIT_XSEM_INT_TABLE_DATA(bp) = bp->firmware->data +
			be32_to_cpu(fw_hdr->xsem_int_table_data.offset);
	INIT_XSEM_PRAM_DATA(bp)      = bp->firmware->data +
			be32_to_cpu(fw_hdr->xsem_pram_data.offset);
	INIT_CSEM_INT_TABLE_DATA(bp) = bp->firmware->data +
			be32_to_cpu(fw_hdr->csem_int_table_data.offset);
	INIT_CSEM_PRAM_DATA(bp)      = bp->firmware->data +
			be32_to_cpu(fw_hdr->csem_pram_data.offset);
	/* IRO */
	BNX2X_ALLOC_AND_SET(iro_arr, iro_alloc_err, bnx2x_prep_iro);

	return 0;

iro_alloc_err:
	kfree(bp->init_ops_offsets);
init_offsets_alloc_err:
	kfree(bp->init_ops);
init_ops_alloc_err:
	kfree(bp->init_data);
request_firmware_exit:
	release_firmware(bp->firmware);
	bp->firmware = NULL;

	return rc;
}

static void bnx2x_release_firmware(struct bnx2x *bp)
{
	kfree(bp->init_ops_offsets);
	kfree(bp->init_ops);
	kfree(bp->init_data);
	release_firmware(bp->firmware);
	bp->firmware = NULL;
}


static struct bnx2x_func_sp_drv_ops bnx2x_func_sp_drv = {
	.init_hw_cmn_chip = bnx2x_init_hw_common_chip,
	.init_hw_cmn      = bnx2x_init_hw_common,
	.init_hw_port     = bnx2x_init_hw_port,
	.init_hw_func     = bnx2x_init_hw_func,

	.reset_hw_cmn     = bnx2x_reset_common,
	.reset_hw_port    = bnx2x_reset_port,
	.reset_hw_func    = bnx2x_reset_func,

	.gunzip_init      = bnx2x_gunzip_init,
	.gunzip_end       = bnx2x_gunzip_end,

	.init_fw          = bnx2x_init_firmware,
	.release_fw       = bnx2x_release_firmware,
};

void bnx2x__init_func_obj(struct bnx2x *bp)
{
	/* Prepare DMAE related driver resources */
	bnx2x_setup_dmae(bp);

	bnx2x_init_func_obj(bp, &bp->func_obj,
			    bnx2x_sp(bp, func_rdata),
			    bnx2x_sp_mapping(bp, func_rdata),
			    bnx2x_sp(bp, func_afex_rdata),
			    bnx2x_sp_mapping(bp, func_afex_rdata),
			    &bnx2x_func_sp_drv);
}

/* must be called after sriov-enable */
static int bnx2x_set_qm_cid_count(struct bnx2x *bp)
{
	int cid_count = BNX2X_L2_MAX_CID(bp);

	if (IS_SRIOV(bp))
		cid_count += BNX2X_VF_CIDS;

	if (CNIC_SUPPORT(bp))
		cid_count += CNIC_CID_MAX;

	return roundup(cid_count, QM_CID_ROUND);
}

/**
 * bnx2x_get_num_none_def_sbs - return the number of none default SBs
 *
 * @dev:	pci device
 *
 */
static int bnx2x_get_num_non_def_sbs(struct pci_dev *pdev,
				     int cnic_cnt, bool is_vf)
{
	int pos, index;
	u16 control = 0;

	pos = pci_find_capability(pdev, PCI_CAP_ID_MSIX);

	/*
	 * If MSI-X is not supported - return number of SBs needed to support
	 * one fast path queue: one FP queue + SB for CNIC
	 */
	if (!pos) {
		dev_info(&pdev->dev, "no msix capability found\n");
		return 1 + cnic_cnt;
	}
	dev_info(&pdev->dev, "msix capability found\n");

	/*
	 * The value in the PCI configuration space is the index of the last
	 * entry, namely one less than the actual size of the table, which is
	 * exactly what we want to return from this function: number of all SBs
	 * without the default SB.
	 * For VFs there is no default SB, then we return (index+1).
	 */
	pci_read_config_word(pdev, pos  + PCI_MSI_FLAGS, &control);

	index = control & PCI_MSIX_FLAGS_QSIZE;

	return is_vf ? index + 1 : index;
}

static int set_max_cos_est(int chip_id)
{
	switch (chip_id) {
	case BCM57710:
	case BCM57711:
	case BCM57711E:
		return BNX2X_MULTI_TX_COS_E1X;
	case BCM57712:
	case BCM57712_MF:
	case BCM57712_VF:
		return BNX2X_MULTI_TX_COS_E2_E3A0;
	case BCM57800:
	case BCM57800_MF:
	case BCM57800_VF:
	case BCM57810:
	case BCM57810_MF:
	case BCM57840_4_10:
	case BCM57840_2_20:
	case BCM57840_O:
	case BCM57840_MFO:
	case BCM57810_VF:
	case BCM57840_MF:
	case BCM57840_VF:
	case BCM57811:
	case BCM57811_MF:
	case BCM57811_VF:
		return BNX2X_MULTI_TX_COS_E3B0;
		return 1;
	default:
		pr_err("Unknown board_type (%d), aborting\n", chip_id);
		return -ENODEV;
	}
}

static int set_is_vf(int chip_id)
{
	switch (chip_id) {
	case BCM57712_VF:
	case BCM57800_VF:
	case BCM57810_VF:
	case BCM57840_VF:
	case BCM57811_VF:
		return true;
	default:
		return false;
	}
}

struct cnic_eth_dev *bnx2x_cnic_probe(struct net_device *dev);

static int bnx2x_init_one(struct pci_dev *pdev,
				    const struct pci_device_id *ent)
{
	struct net_device *dev = NULL;
	struct bnx2x *bp;
	int pcie_width, pcie_speed;
	int rc, max_non_def_sbs;
	int rx_count, tx_count, rss_count, doorbell_size;
	int max_cos_est;
	bool is_vf;
	int cnic_cnt;

	/* An estimated maximum supported CoS number according to the chip
	 * version.
	 * We will try to roughly estimate the maximum number of CoSes this chip
	 * may support in order to minimize the memory allocated for Tx
	 * netdev_queue's. This number will be accurately calculated during the
	 * initialization of bp->max_cos based on the chip versions AND chip
	 * revision in the bnx2x_init_bp().
	 */
	max_cos_est = set_max_cos_est(ent->driver_data);
	if (max_cos_est < 0)
		return max_cos_est;
	is_vf = set_is_vf(ent->driver_data);
	cnic_cnt = is_vf ? 0 : 1;

	max_non_def_sbs = bnx2x_get_num_non_def_sbs(pdev, cnic_cnt, is_vf);

	/* Maximum number of RSS queues: one IGU SB goes to CNIC */
	rss_count = is_vf ? 1 : max_non_def_sbs - cnic_cnt;

	if (rss_count < 1)
		return -EINVAL;

	/* Maximum number of netdev Rx queues: RSS + FCoE L2 */
	rx_count = rss_count + cnic_cnt;

	/* Maximum number of netdev Tx queues:
	 * Maximum TSS queues * Maximum supported number of CoS  + FCoE L2
	 */
	tx_count = rss_count * max_cos_est + cnic_cnt;

	/* dev zeroed in init_etherdev */
	dev = alloc_etherdev_mqs(sizeof(*bp), tx_count, rx_count);
	if (!dev)
		return -ENOMEM;

	bp = netdev_priv(dev);

	bp->flags = 0;
	if (is_vf)
		bp->flags |= IS_VF_FLAG;

	bp->igu_sb_cnt = max_non_def_sbs;
	bp->igu_base_addr = IS_VF(bp) ? PXP_VF_ADDR_IGU_START : BAR_IGU_INTMEM;
	bp->msg_enable = debug;
	bp->cnic_support = cnic_cnt;
	bp->cnic_probe = bnx2x_cnic_probe;

	pci_set_drvdata(pdev, dev);

	rc = bnx2x_init_dev(bp, pdev, dev, ent->driver_data);
	if (rc < 0) {
		free_netdev(dev);
		return rc;
	}

	BNX2X_DEV_INFO("This is a %s function\n",
		       IS_PF(bp) ? "physical" : "virtual");
	BNX2X_DEV_INFO("Cnic support is %s\n", CNIC_SUPPORT(bp) ? "on" : "off");
	BNX2X_DEV_INFO("Max num of status blocks %d\n", max_non_def_sbs);
	BNX2X_DEV_INFO("Allocated netdev with %d tx and %d rx queues\n",
		       tx_count, rx_count);

	rc = bnx2x_init_bp(bp);
	if (rc)
		goto init_one_exit;

	/* Map doorbells here as we need the real value of bp->max_cos which
	 * is initialized in bnx2x_init_bp() to determine the number of
	 * l2 connections.
	 */
	if (IS_VF(bp)) {
		bp->doorbells = bnx2x_vf_doorbells(bp);
		rc = bnx2x_vf_pci_alloc(bp);
		if (rc)
			goto init_one_exit;
	} else {
		doorbell_size = BNX2X_L2_MAX_CID(bp) * (1 << BNX2X_DB_SHIFT);
		if (doorbell_size > pci_resource_len(pdev, 2)) {
			dev_err(&bp->pdev->dev,
				"Cannot map doorbells, bar size too small, aborting\n");
			rc = -ENOMEM;
			goto init_one_exit;
		}
		bp->doorbells = ioremap_nocache(pci_resource_start(pdev, 2),
						doorbell_size);
	}
	if (!bp->doorbells) {
		dev_err(&bp->pdev->dev,
			"Cannot map doorbell space, aborting\n");
		rc = -ENOMEM;
		goto init_one_exit;
	}

	if (IS_VF(bp)) {
		rc = bnx2x_vfpf_acquire(bp, tx_count, rx_count);
		if (rc)
			goto init_one_exit;
	}

	/* Enable SRIOV if capability found in configuration space */
	rc = bnx2x_iov_init_one(bp, int_mode, BNX2X_MAX_NUM_OF_VFS);
	if (rc)
		goto init_one_exit;

	/* calc qm_cid_count */
	bp->qm_cid_count = bnx2x_set_qm_cid_count(bp);
	BNX2X_DEV_INFO("qm_cid_count %d\n", bp->qm_cid_count);

	/* disable FCOE L2 queue for E1x*/
	if (CHIP_IS_E1x(bp))
		bp->flags |= NO_FCOE_FLAG;

	/* Set bp->num_queues for MSI-X mode*/
	bnx2x_set_num_queues(bp);

	/* Configure interrupt mode: try to enable MSI-X/MSI if
	 * needed.
	 */
	rc = bnx2x_set_int_mode(bp);
	if (rc) {
		dev_err(&pdev->dev, "Cannot set interrupts\n");
		goto init_one_exit;
	}
	BNX2X_DEV_INFO("set interrupts successfully\n");

	/* register the net device */
	rc = register_netdev(dev);
	if (rc) {
		dev_err(&pdev->dev, "Cannot register net device\n");
		goto init_one_exit;
	}
	BNX2X_DEV_INFO("device name after netdev register %s\n", dev->name);


	if (!NO_FCOE(bp)) {
		/* Add storage MAC address */
		rtnl_lock();
		dev_addr_add(bp->dev, bp->fip_mac, NETDEV_HW_ADDR_T_SAN);
		rtnl_unlock();
	}

	bnx2x_get_pcie_width_speed(bp, &pcie_width, &pcie_speed);
	BNX2X_DEV_INFO("got pcie width %d and speed %d\n",
		       pcie_width, pcie_speed);

	BNX2X_DEV_INFO(
		"%s (%c%d) PCI-E x%d %s found at mem %lx, IRQ %d, node addr %pM\n",
		    board_info[ent->driver_data].name,
		    (CHIP_REV(bp) >> 12) + 'A', (CHIP_METAL(bp) >> 4),
		    pcie_width,
		    ((!CHIP_IS_E2(bp) && pcie_speed == 2) ||
		     (CHIP_IS_E2(bp) && pcie_speed == 1)) ?
		    "5GHz (Gen2)" : "2.5GHz",
		    dev->base_addr, bp->pdev->irq, dev->dev_addr);

	return 0;

init_one_exit:
	if (bp->regview)
		iounmap(bp->regview);

	if (IS_PF(bp) && bp->doorbells)
		iounmap(bp->doorbells);

	free_netdev(dev);

	if (atomic_read(&pdev->enable_cnt) == 1)
		pci_release_regions(pdev);

	pci_disable_device(pdev);
	pci_set_drvdata(pdev, NULL);

	return rc;
}

static void bnx2x_remove_one(struct pci_dev *pdev)
{
	struct net_device *dev = pci_get_drvdata(pdev);
	struct bnx2x *bp;

	if (!dev) {
		dev_err(&pdev->dev, "BAD net device from bnx2x_init_one\n");
		return;
	}
	bp = netdev_priv(dev);

	/* Delete storage MAC address */
	if (!NO_FCOE(bp)) {
		rtnl_lock();
		dev_addr_del(bp->dev, bp->fip_mac, NETDEV_HW_ADDR_T_SAN);
		rtnl_unlock();
	}

#ifdef BCM_DCBNL
	/* Delete app tlvs from dcbnl */
	bnx2x_dcbnl_update_applist(bp, true);
#endif

	unregister_netdev(dev);

	/* Power on: we can't let PCI layer write to us while we are in D3 */
	if (IS_PF(bp))
		bnx2x_set_power_state(bp, PCI_D0);

	/* Disable MSI/MSI-X */
	bnx2x_disable_msi(bp);

	/* Power off */
	if (IS_PF(bp))
		bnx2x_set_power_state(bp, PCI_D3hot);

	/* Make sure RESET task is not scheduled before continuing */
	cancel_delayed_work_sync(&bp->sp_rtnl_task);

	bnx2x_iov_remove_one(bp);

	/* send message via vfpf channel to release the resources of this vf */
	if (IS_VF(bp))
		bnx2x_vfpf_release(bp);

	if (bp->regview)
		iounmap(bp->regview);

	/* for vf doorbells are part of the regview and were unmapped along with
	 * it. FW is only loaded by PF.
	 */
	if (IS_PF(bp)) {
		if (bp->doorbells)
			iounmap(bp->doorbells);

		bnx2x_release_firmware(bp);
	}
	bnx2x_free_mem_bp(bp);

	free_netdev(dev);

	if (atomic_read(&pdev->enable_cnt) == 1)
		pci_release_regions(pdev);

	pci_disable_device(pdev);
	pci_set_drvdata(pdev, NULL);
}

static int bnx2x_eeh_nic_unload(struct bnx2x *bp)
{
	bp->state = BNX2X_STATE_CLOSING_WAIT4_HALT;

	bp->rx_mode = BNX2X_RX_MODE_NONE;

	if (CNIC_LOADED(bp))
		bnx2x_cnic_notify(bp, CNIC_CTL_STOP_CMD);

	/* Stop Tx */
	bnx2x_tx_disable(bp);
	/* Delete all NAPI objects */
	bnx2x_del_all_napi(bp);
	if (CNIC_LOADED(bp))
		bnx2x_del_all_napi_cnic(bp);
	netdev_reset_tc(bp->dev);

	del_timer_sync(&bp->timer);
	cancel_delayed_work(&bp->sp_task);
	cancel_delayed_work(&bp->period_task);

	spin_lock_bh(&bp->stats_lock);
	bp->stats_state = STATS_STATE_DISABLED;
	spin_unlock_bh(&bp->stats_lock);

	bnx2x_save_statistics(bp);

	netif_carrier_off(bp->dev);

	return 0;
}

static void bnx2x_eeh_recover(struct bnx2x *bp)
{
	u32 val;

	mutex_init(&bp->port.phy_mutex);


	val = SHMEM_RD(bp, validity_map[BP_PORT(bp)]);
	if ((val & (SHR_MEM_VALIDITY_DEV_INFO | SHR_MEM_VALIDITY_MB))
		!= (SHR_MEM_VALIDITY_DEV_INFO | SHR_MEM_VALIDITY_MB))
		BNX2X_ERR("BAD MCP validity signature\n");
}

/**
 * bnx2x_io_error_detected - called when PCI error is detected
 * @pdev: Pointer to PCI device
 * @state: The current pci connection state
 *
 * This function is called after a PCI bus error affecting
 * this device has been detected.
 */
static pci_ers_result_t bnx2x_io_error_detected(struct pci_dev *pdev,
						pci_channel_state_t state)
{
	struct net_device *dev = pci_get_drvdata(pdev);
	struct bnx2x *bp = netdev_priv(dev);

	rtnl_lock();

	BNX2X_ERR("IO error detected\n");

	netif_device_detach(dev);

	if (state == pci_channel_io_perm_failure) {
		rtnl_unlock();
		return PCI_ERS_RESULT_DISCONNECT;
	}

	if (netif_running(dev))
		bnx2x_eeh_nic_unload(bp);

	bnx2x_prev_path_mark_eeh(bp);

	pci_disable_device(pdev);

	rtnl_unlock();

	/* Request a slot reset */
	return PCI_ERS_RESULT_NEED_RESET;
}

/**
 * bnx2x_io_slot_reset - called after the PCI bus has been reset
 * @pdev: Pointer to PCI device
 *
 * Restart the card from scratch, as if from a cold-boot.
 */
static pci_ers_result_t bnx2x_io_slot_reset(struct pci_dev *pdev)
{
	struct net_device *dev = pci_get_drvdata(pdev);
	struct bnx2x *bp = netdev_priv(dev);
	int i;

	rtnl_lock();
	BNX2X_ERR("IO slot reset initializing...\n");
	if (pci_enable_device(pdev)) {
		dev_err(&pdev->dev,
			"Cannot re-enable PCI device after reset\n");
		rtnl_unlock();
		return PCI_ERS_RESULT_DISCONNECT;
	}

	pci_set_master(pdev);
	pci_restore_state(pdev);
	pci_save_state(pdev);

	if (netif_running(dev))
		bnx2x_set_power_state(bp, PCI_D0);

	if (netif_running(dev)) {
		BNX2X_ERR("IO slot reset --> driver unload\n");
		if (IS_PF(bp) && SHMEM2_HAS(bp, drv_capabilities_flag)) {
			u32 v;

			v = SHMEM2_RD(bp,
				      drv_capabilities_flag[BP_FW_MB_IDX(bp)]);
			SHMEM2_WR(bp, drv_capabilities_flag[BP_FW_MB_IDX(bp)],
				  v & ~DRV_FLAGS_CAPABILITIES_LOADED_L2);
		}
		bnx2x_drain_tx_queues(bp);
		bnx2x_send_unload_req(bp, UNLOAD_RECOVERY);
		bnx2x_netif_stop(bp, 1);
		bnx2x_free_irq(bp);

		/* Report UNLOAD_DONE to MCP */
		bnx2x_send_unload_done(bp, true);

		bp->sp_state = 0;
		bp->port.pmf = 0;

		bnx2x_prev_unload(bp);

		/* We should have resetted the engine, so It's fair to
		 * assume the FW will no longer write to the bnx2x driver.
		 */
		bnx2x_squeeze_objects(bp);
		bnx2x_free_skbs(bp);
		for_each_rx_queue(bp, i)
			bnx2x_free_rx_sge_range(bp, bp->fp + i, NUM_RX_SGE);
		bnx2x_free_fp_mem(bp);
		bnx2x_free_mem(bp);

		bp->state = BNX2X_STATE_CLOSED;
	}

	rtnl_unlock();

	return PCI_ERS_RESULT_RECOVERED;
}

/**
 * bnx2x_io_resume - called when traffic can start flowing again
 * @pdev: Pointer to PCI device
 *
 * This callback is called when the error recovery driver tells us that
 * its OK to resume normal operation.
 */
static void bnx2x_io_resume(struct pci_dev *pdev)
{
	struct net_device *dev = pci_get_drvdata(pdev);
	struct bnx2x *bp = netdev_priv(dev);

	if (bp->recovery_state != BNX2X_RECOVERY_DONE) {
		netdev_err(bp->dev, "Handling parity error recovery. Try again later\n");
		return;
	}

	rtnl_lock();

	bnx2x_eeh_recover(bp);

	bp->fw_seq = SHMEM_RD(bp, func_mb[BP_FW_MB_IDX(bp)].drv_mb_header) &
							DRV_MSG_SEQ_NUMBER_MASK;

	if (netif_running(dev))
		bnx2x_nic_load(bp, LOAD_NORMAL);

	netif_device_attach(dev);

	rtnl_unlock();
}

static const struct pci_error_handlers bnx2x_err_handler = {
	.error_detected = bnx2x_io_error_detected,
	.slot_reset     = bnx2x_io_slot_reset,
	.resume         = bnx2x_io_resume,
};

static struct pci_driver bnx2x_pci_driver = {
	.name        = DRV_MODULE_NAME,
	.id_table    = bnx2x_pci_tbl,
	.probe       = bnx2x_init_one,
	.remove      = bnx2x_remove_one,
	.suspend     = bnx2x_suspend,
	.resume      = bnx2x_resume,
	.err_handler = &bnx2x_err_handler,
#ifdef CONFIG_BNX2X_SRIOV
	.sriov_configure = bnx2x_sriov_configure,
#endif
};

static int __init bnx2x_init(void)
{
	int ret;

	pr_info("%s", version);

	bnx2x_wq = create_singlethread_workqueue("bnx2x");
	if (bnx2x_wq == NULL) {
		pr_err("Cannot create workqueue\n");
		return -ENOMEM;
	}

	ret = pci_register_driver(&bnx2x_pci_driver);
	if (ret) {
		pr_err("Cannot register driver\n");
		destroy_workqueue(bnx2x_wq);
	}
	return ret;
}

static void __exit bnx2x_cleanup(void)
{
	struct list_head *pos, *q;
	pci_unregister_driver(&bnx2x_pci_driver);

	destroy_workqueue(bnx2x_wq);

	/* Free globablly allocated resources */
	list_for_each_safe(pos, q, &bnx2x_prev_list) {
		struct bnx2x_prev_path_list *tmp =
			list_entry(pos, struct bnx2x_prev_path_list, list);
		list_del(pos);
		kfree(tmp);
	}
}

void bnx2x_notify_link_changed(struct bnx2x *bp)
{
	REG_WR(bp, MISC_REG_AEU_GENERAL_ATTN_12 + BP_FUNC(bp)*sizeof(u32), 1);
}

module_init(bnx2x_init);
module_exit(bnx2x_cleanup);

/**
 * bnx2x_set_iscsi_eth_mac_addr - set iSCSI MAC(s).
 *
 * @bp:		driver handle
 * @set:	set or clear the CAM entry
 *
 * This function will wait until the ramdord completion returns.
 * Return 0 if success, -ENODEV if ramrod doesn't return.
 */
static int bnx2x_set_iscsi_eth_mac_addr(struct bnx2x *bp)
{
	unsigned long ramrod_flags = 0;

	__set_bit(RAMROD_COMP_WAIT, &ramrod_flags);
	return bnx2x_set_mac_one(bp, bp->cnic_eth_dev.iscsi_mac,
				 &bp->iscsi_l2_mac_obj, true,
				 BNX2X_ISCSI_ETH_MAC, &ramrod_flags);
}

/* count denotes the number of new completions we have seen */
static void bnx2x_cnic_sp_post(struct bnx2x *bp, int count)
{
	struct eth_spe *spe;
	int cxt_index, cxt_offset;

#ifdef BNX2X_STOP_ON_ERROR
	if (unlikely(bp->panic))
		return;
#endif

	spin_lock_bh(&bp->spq_lock);
	BUG_ON(bp->cnic_spq_pending < count);
	bp->cnic_spq_pending -= count;


	for (; bp->cnic_kwq_pending; bp->cnic_kwq_pending--) {
		u16 type =  (le16_to_cpu(bp->cnic_kwq_cons->hdr.type)
				& SPE_HDR_CONN_TYPE) >>
				SPE_HDR_CONN_TYPE_SHIFT;
		u8 cmd = (le32_to_cpu(bp->cnic_kwq_cons->hdr.conn_and_cmd_data)
				>> SPE_HDR_CMD_ID_SHIFT) & 0xff;

		/* Set validation for iSCSI L2 client before sending SETUP
		 *  ramrod
		 */
		if (type == ETH_CONNECTION_TYPE) {
			if (cmd == RAMROD_CMD_ID_ETH_CLIENT_SETUP) {
				cxt_index = BNX2X_ISCSI_ETH_CID(bp) /
					ILT_PAGE_CIDS;
				cxt_offset = BNX2X_ISCSI_ETH_CID(bp) -
					(cxt_index * ILT_PAGE_CIDS);
				bnx2x_set_ctx_validation(bp,
					&bp->context[cxt_index].
							 vcxt[cxt_offset].eth,
					BNX2X_ISCSI_ETH_CID(bp));
			}
		}

		/*
		 * There may be not more than 8 L2, not more than 8 L5 SPEs
		 * and in the air. We also check that number of outstanding
		 * COMMON ramrods is not more than the EQ and SPQ can
		 * accommodate.
		 */
		if (type == ETH_CONNECTION_TYPE) {
			if (!atomic_read(&bp->cq_spq_left))
				break;
			else
				atomic_dec(&bp->cq_spq_left);
		} else if (type == NONE_CONNECTION_TYPE) {
			if (!atomic_read(&bp->eq_spq_left))
				break;
			else
				atomic_dec(&bp->eq_spq_left);
		} else if ((type == ISCSI_CONNECTION_TYPE) ||
			   (type == FCOE_CONNECTION_TYPE)) {
			if (bp->cnic_spq_pending >=
			    bp->cnic_eth_dev.max_kwqe_pending)
				break;
			else
				bp->cnic_spq_pending++;
		} else {
			BNX2X_ERR("Unknown SPE type: %d\n", type);
			bnx2x_panic();
			break;
		}

		spe = bnx2x_sp_get_next(bp);
		*spe = *bp->cnic_kwq_cons;

		DP(BNX2X_MSG_SP, "pending on SPQ %d, on KWQ %d count %d\n",
		   bp->cnic_spq_pending, bp->cnic_kwq_pending, count);

		if (bp->cnic_kwq_cons == bp->cnic_kwq_last)
			bp->cnic_kwq_cons = bp->cnic_kwq;
		else
			bp->cnic_kwq_cons++;
	}
	bnx2x_sp_prod_update(bp);
	spin_unlock_bh(&bp->spq_lock);
}

static int bnx2x_cnic_sp_queue(struct net_device *dev,
			       struct kwqe_16 *kwqes[], u32 count)
{
	struct bnx2x *bp = netdev_priv(dev);
	int i;

#ifdef BNX2X_STOP_ON_ERROR
	if (unlikely(bp->panic)) {
		BNX2X_ERR("Can't post to SP queue while panic\n");
		return -EIO;
	}
#endif

	if ((bp->recovery_state != BNX2X_RECOVERY_DONE) &&
	    (bp->recovery_state != BNX2X_RECOVERY_NIC_LOADING)) {
		BNX2X_ERR("Handling parity error recovery. Try again later\n");
		return -EAGAIN;
	}

	spin_lock_bh(&bp->spq_lock);

	for (i = 0; i < count; i++) {
		struct eth_spe *spe = (struct eth_spe *)kwqes[i];

		if (bp->cnic_kwq_pending == MAX_SP_DESC_CNT)
			break;

		*bp->cnic_kwq_prod = *spe;

		bp->cnic_kwq_pending++;

		DP(BNX2X_MSG_SP, "L5 SPQE %x %x %x:%x pos %d\n",
		   spe->hdr.conn_and_cmd_data, spe->hdr.type,
		   spe->data.update_data_addr.hi,
		   spe->data.update_data_addr.lo,
		   bp->cnic_kwq_pending);

		if (bp->cnic_kwq_prod == bp->cnic_kwq_last)
			bp->cnic_kwq_prod = bp->cnic_kwq;
		else
			bp->cnic_kwq_prod++;
	}

	spin_unlock_bh(&bp->spq_lock);

	if (bp->cnic_spq_pending < bp->cnic_eth_dev.max_kwqe_pending)
		bnx2x_cnic_sp_post(bp, 0);

	return i;
}

static int bnx2x_cnic_ctl_send(struct bnx2x *bp, struct cnic_ctl_info *ctl)
{
	struct cnic_ops *c_ops;
	int rc = 0;

	mutex_lock(&bp->cnic_mutex);
	c_ops = rcu_dereference_protected(bp->cnic_ops,
					  lockdep_is_held(&bp->cnic_mutex));
	if (c_ops)
		rc = c_ops->cnic_ctl(bp->cnic_data, ctl);
	mutex_unlock(&bp->cnic_mutex);

	return rc;
}

static int bnx2x_cnic_ctl_send_bh(struct bnx2x *bp, struct cnic_ctl_info *ctl)
{
	struct cnic_ops *c_ops;
	int rc = 0;

	rcu_read_lock();
	c_ops = rcu_dereference(bp->cnic_ops);
	if (c_ops)
		rc = c_ops->cnic_ctl(bp->cnic_data, ctl);
	rcu_read_unlock();

	return rc;
}

/*
 * for commands that have no data
 */
int bnx2x_cnic_notify(struct bnx2x *bp, int cmd)
{
	struct cnic_ctl_info ctl = {0};

	ctl.cmd = cmd;

	return bnx2x_cnic_ctl_send(bp, &ctl);
}

static void bnx2x_cnic_cfc_comp(struct bnx2x *bp, int cid, u8 err)
{
	struct cnic_ctl_info ctl = {0};

	/* first we tell CNIC and only then we count this as a completion */
	ctl.cmd = CNIC_CTL_COMPLETION_CMD;
	ctl.data.comp.cid = cid;
	ctl.data.comp.error = err;

	bnx2x_cnic_ctl_send_bh(bp, &ctl);
	bnx2x_cnic_sp_post(bp, 0);
}


/* Called with netif_addr_lock_bh() taken.
 * Sets an rx_mode config for an iSCSI ETH client.
 * Doesn't block.
 * Completion should be checked outside.
 */
static void bnx2x_set_iscsi_eth_rx_mode(struct bnx2x *bp, bool start)
{
	unsigned long accept_flags = 0, ramrod_flags = 0;
	u8 cl_id = bnx2x_cnic_eth_cl_id(bp, BNX2X_ISCSI_ETH_CL_ID_IDX);
	int sched_state = BNX2X_FILTER_ISCSI_ETH_STOP_SCHED;

	if (start) {
		/* Start accepting on iSCSI L2 ring. Accept all multicasts
		 * because it's the only way for UIO Queue to accept
		 * multicasts (in non-promiscuous mode only one Queue per
		 * function will receive multicast packets (leading in our
		 * case).
		 */
		__set_bit(BNX2X_ACCEPT_UNICAST, &accept_flags);
		__set_bit(BNX2X_ACCEPT_ALL_MULTICAST, &accept_flags);
		__set_bit(BNX2X_ACCEPT_BROADCAST, &accept_flags);
		__set_bit(BNX2X_ACCEPT_ANY_VLAN, &accept_flags);

		/* Clear STOP_PENDING bit if START is requested */
		clear_bit(BNX2X_FILTER_ISCSI_ETH_STOP_SCHED, &bp->sp_state);

		sched_state = BNX2X_FILTER_ISCSI_ETH_START_SCHED;
	} else
		/* Clear START_PENDING bit if STOP is requested */
		clear_bit(BNX2X_FILTER_ISCSI_ETH_START_SCHED, &bp->sp_state);

	if (test_bit(BNX2X_FILTER_RX_MODE_PENDING, &bp->sp_state))
		set_bit(sched_state, &bp->sp_state);
	else {
		__set_bit(RAMROD_RX, &ramrod_flags);
		bnx2x_set_q_rx_mode(bp, cl_id, 0, accept_flags, 0,
				    ramrod_flags);
	}
}


static int bnx2x_drv_ctl(struct net_device *dev, struct drv_ctl_info *ctl)
{
	struct bnx2x *bp = netdev_priv(dev);
	int rc = 0;

	switch (ctl->cmd) {
	case DRV_CTL_CTXTBL_WR_CMD: {
		u32 index = ctl->data.io.offset;
		dma_addr_t addr = ctl->data.io.dma_addr;

		bnx2x_ilt_wr(bp, index, addr);
		break;
	}

	case DRV_CTL_RET_L5_SPQ_CREDIT_CMD: {
		int count = ctl->data.credit.credit_count;

		bnx2x_cnic_sp_post(bp, count);
		break;
	}

	/* rtnl_lock is held.  */
	case DRV_CTL_START_L2_CMD: {
		struct cnic_eth_dev *cp = &bp->cnic_eth_dev;
		unsigned long sp_bits = 0;

		/* Configure the iSCSI classification object */
		bnx2x_init_mac_obj(bp, &bp->iscsi_l2_mac_obj,
				   cp->iscsi_l2_client_id,
				   cp->iscsi_l2_cid, BP_FUNC(bp),
				   bnx2x_sp(bp, mac_rdata),
				   bnx2x_sp_mapping(bp, mac_rdata),
				   BNX2X_FILTER_MAC_PENDING,
				   &bp->sp_state, BNX2X_OBJ_TYPE_RX,
				   &bp->macs_pool);

		/* Set iSCSI MAC address */
		rc = bnx2x_set_iscsi_eth_mac_addr(bp);
		if (rc)
			break;

		mmiowb();
		barrier();

		/* Start accepting on iSCSI L2 ring */

		netif_addr_lock_bh(dev);
		bnx2x_set_iscsi_eth_rx_mode(bp, true);
		netif_addr_unlock_bh(dev);

		/* bits to wait on */
		__set_bit(BNX2X_FILTER_RX_MODE_PENDING, &sp_bits);
		__set_bit(BNX2X_FILTER_ISCSI_ETH_START_SCHED, &sp_bits);

		if (!bnx2x_wait_sp_comp(bp, sp_bits))
			BNX2X_ERR("rx_mode completion timed out!\n");

		break;
	}

	/* rtnl_lock is held.  */
	case DRV_CTL_STOP_L2_CMD: {
		unsigned long sp_bits = 0;

		/* Stop accepting on iSCSI L2 ring */
		netif_addr_lock_bh(dev);
		bnx2x_set_iscsi_eth_rx_mode(bp, false);
		netif_addr_unlock_bh(dev);

		/* bits to wait on */
		__set_bit(BNX2X_FILTER_RX_MODE_PENDING, &sp_bits);
		__set_bit(BNX2X_FILTER_ISCSI_ETH_STOP_SCHED, &sp_bits);

		if (!bnx2x_wait_sp_comp(bp, sp_bits))
			BNX2X_ERR("rx_mode completion timed out!\n");

		mmiowb();
		barrier();

		/* Unset iSCSI L2 MAC */
		rc = bnx2x_del_all_macs(bp, &bp->iscsi_l2_mac_obj,
					BNX2X_ISCSI_ETH_MAC, true);
		break;
	}
	case DRV_CTL_RET_L2_SPQ_CREDIT_CMD: {
		int count = ctl->data.credit.credit_count;

		smp_mb__before_atomic_inc();
		atomic_add(count, &bp->cq_spq_left);
		smp_mb__after_atomic_inc();
		break;
	}
	case DRV_CTL_ULP_REGISTER_CMD: {
		int ulp_type = ctl->data.register_data.ulp_type;

		if (CHIP_IS_E3(bp)) {
			int idx = BP_FW_MB_IDX(bp);
			u32 cap = SHMEM2_RD(bp, drv_capabilities_flag[idx]);
			int path = BP_PATH(bp);
			int port = BP_PORT(bp);
			int i;
			u32 scratch_offset;
			u32 *host_addr;

			/* first write capability to shmem2 */
			if (ulp_type == CNIC_ULP_ISCSI)
				cap |= DRV_FLAGS_CAPABILITIES_LOADED_ISCSI;
			else if (ulp_type == CNIC_ULP_FCOE)
				cap |= DRV_FLAGS_CAPABILITIES_LOADED_FCOE;
			SHMEM2_WR(bp, drv_capabilities_flag[idx], cap);

			if ((ulp_type != CNIC_ULP_FCOE) ||
			    (!SHMEM2_HAS(bp, ncsi_oem_data_addr)) ||
			    (!(bp->flags &  BC_SUPPORTS_FCOE_FEATURES)))
				break;

			/* if reached here - should write fcoe capabilities */
			scratch_offset = SHMEM2_RD(bp, ncsi_oem_data_addr);
			if (!scratch_offset)
				break;
			scratch_offset += offsetof(struct glob_ncsi_oem_data,
						   fcoe_features[path][port]);
			host_addr = (u32 *) &(ctl->data.register_data.
					      fcoe_features);
			for (i = 0; i < sizeof(struct fcoe_capabilities);
			     i += 4)
				REG_WR(bp, scratch_offset + i,
				       *(host_addr + i/4));
		}
		break;
	}

	case DRV_CTL_ULP_UNREGISTER_CMD: {
		int ulp_type = ctl->data.ulp_type;

		if (CHIP_IS_E3(bp)) {
			int idx = BP_FW_MB_IDX(bp);
			u32 cap;

			cap = SHMEM2_RD(bp, drv_capabilities_flag[idx]);
			if (ulp_type == CNIC_ULP_ISCSI)
				cap &= ~DRV_FLAGS_CAPABILITIES_LOADED_ISCSI;
			else if (ulp_type == CNIC_ULP_FCOE)
				cap &= ~DRV_FLAGS_CAPABILITIES_LOADED_FCOE;
			SHMEM2_WR(bp, drv_capabilities_flag[idx], cap);
		}
		break;
	}

	default:
		BNX2X_ERR("unknown command %x\n", ctl->cmd);
		rc = -EINVAL;
	}

	return rc;
}

void bnx2x_setup_cnic_irq_info(struct bnx2x *bp)
{
	struct cnic_eth_dev *cp = &bp->cnic_eth_dev;

	if (bp->flags & USING_MSIX_FLAG) {
		cp->drv_state |= CNIC_DRV_STATE_USING_MSIX;
		cp->irq_arr[0].irq_flags |= CNIC_IRQ_FL_MSIX;
		cp->irq_arr[0].vector = bp->msix_table[1].vector;
	} else {
		cp->drv_state &= ~CNIC_DRV_STATE_USING_MSIX;
		cp->irq_arr[0].irq_flags &= ~CNIC_IRQ_FL_MSIX;
	}
	if (!CHIP_IS_E1x(bp))
		cp->irq_arr[0].status_blk = (void *)bp->cnic_sb.e2_sb;
	else
		cp->irq_arr[0].status_blk = (void *)bp->cnic_sb.e1x_sb;

	cp->irq_arr[0].status_blk_num =  bnx2x_cnic_fw_sb_id(bp);
	cp->irq_arr[0].status_blk_num2 = bnx2x_cnic_igu_sb_id(bp);
	cp->irq_arr[1].status_blk = bp->def_status_blk;
	cp->irq_arr[1].status_blk_num = DEF_SB_ID;
	cp->irq_arr[1].status_blk_num2 = DEF_SB_IGU_ID;

	cp->num_irq = 2;
}

void bnx2x_setup_cnic_info(struct bnx2x *bp)
{
	struct cnic_eth_dev *cp = &bp->cnic_eth_dev;


	cp->ctx_tbl_offset = FUNC_ILT_BASE(BP_FUNC(bp)) +
			     bnx2x_cid_ilt_lines(bp);
	cp->starting_cid = bnx2x_cid_ilt_lines(bp) * ILT_PAGE_CIDS;
	cp->fcoe_init_cid = BNX2X_FCOE_ETH_CID(bp);
	cp->iscsi_l2_cid = BNX2X_ISCSI_ETH_CID(bp);

	if (NO_ISCSI_OOO(bp))
		cp->drv_state |= CNIC_DRV_STATE_NO_ISCSI_OOO;
}

static int bnx2x_register_cnic(struct net_device *dev, struct cnic_ops *ops,
			       void *data)
{
	struct bnx2x *bp = netdev_priv(dev);
	struct cnic_eth_dev *cp = &bp->cnic_eth_dev;
	int rc;

	DP(NETIF_MSG_IFUP, "Register_cnic called\n");

	if (ops == NULL) {
		BNX2X_ERR("NULL ops received\n");
		return -EINVAL;
	}

	if (!CNIC_SUPPORT(bp)) {
		BNX2X_ERR("Can't register CNIC when not supported\n");
		return -EOPNOTSUPP;
	}

	if (!CNIC_LOADED(bp)) {
		rc = bnx2x_load_cnic(bp);
		if (rc) {
			BNX2X_ERR("CNIC-related load failed\n");
			return rc;
		}

	}

	bp->cnic_enabled = true;

	bp->cnic_kwq = kzalloc(PAGE_SIZE, GFP_KERNEL);
	if (!bp->cnic_kwq)
		return -ENOMEM;

	bp->cnic_kwq_cons = bp->cnic_kwq;
	bp->cnic_kwq_prod = bp->cnic_kwq;
	bp->cnic_kwq_last = bp->cnic_kwq + MAX_SP_DESC_CNT;

	bp->cnic_spq_pending = 0;
	bp->cnic_kwq_pending = 0;

	bp->cnic_data = data;

	cp->num_irq = 0;
	cp->drv_state |= CNIC_DRV_STATE_REGD;
	cp->iro_arr = bp->iro_arr;

	bnx2x_setup_cnic_irq_info(bp);

	rcu_assign_pointer(bp->cnic_ops, ops);

	return 0;
}

static int bnx2x_unregister_cnic(struct net_device *dev)
{
	struct bnx2x *bp = netdev_priv(dev);
	struct cnic_eth_dev *cp = &bp->cnic_eth_dev;

	mutex_lock(&bp->cnic_mutex);
	cp->drv_state = 0;
	RCU_INIT_POINTER(bp->cnic_ops, NULL);
	mutex_unlock(&bp->cnic_mutex);
	synchronize_rcu();
	bp->cnic_enabled = false;
	kfree(bp->cnic_kwq);
	bp->cnic_kwq = NULL;

	return 0;
}

struct cnic_eth_dev *bnx2x_cnic_probe(struct net_device *dev)
{
	struct bnx2x *bp = netdev_priv(dev);
	struct cnic_eth_dev *cp = &bp->cnic_eth_dev;

	/* If both iSCSI and FCoE are disabled - return NULL in
	 * order to indicate CNIC that it should not try to work
	 * with this device.
	 */
	if (NO_ISCSI(bp) && NO_FCOE(bp))
		return NULL;

	cp->drv_owner = THIS_MODULE;
	cp->chip_id = CHIP_ID(bp);
	cp->pdev = bp->pdev;
	cp->io_base = bp->regview;
	cp->io_base2 = bp->doorbells;
	cp->max_kwqe_pending = 8;
	cp->ctx_blk_size = CDU_ILT_PAGE_SZ;
	cp->ctx_tbl_offset = FUNC_ILT_BASE(BP_FUNC(bp)) +
			     bnx2x_cid_ilt_lines(bp);
	cp->ctx_tbl_len = CNIC_ILT_LINES;
	cp->starting_cid = bnx2x_cid_ilt_lines(bp) * ILT_PAGE_CIDS;
	cp->drv_submit_kwqes_16 = bnx2x_cnic_sp_queue;
	cp->drv_ctl = bnx2x_drv_ctl;
	cp->drv_register_cnic = bnx2x_register_cnic;
	cp->drv_unregister_cnic = bnx2x_unregister_cnic;
	cp->fcoe_init_cid = BNX2X_FCOE_ETH_CID(bp);
	cp->iscsi_l2_client_id =
		bnx2x_cnic_eth_cl_id(bp, BNX2X_ISCSI_ETH_CL_ID_IDX);
	cp->iscsi_l2_cid = BNX2X_ISCSI_ETH_CID(bp);

	if (NO_ISCSI_OOO(bp))
		cp->drv_state |= CNIC_DRV_STATE_NO_ISCSI_OOO;

	if (NO_ISCSI(bp))
		cp->drv_state |= CNIC_DRV_STATE_NO_ISCSI;

	if (NO_FCOE(bp))
		cp->drv_state |= CNIC_DRV_STATE_NO_FCOE;

	BNX2X_DEV_INFO(
		"page_size %d, tbl_offset %d, tbl_lines %d, starting cid %d\n",
	   cp->ctx_blk_size,
	   cp->ctx_tbl_offset,
	   cp->ctx_tbl_len,
	   cp->starting_cid);
	return cp;
}

u32 bnx2x_rx_ustorm_prods_offset(struct bnx2x_fastpath *fp)
{
	struct bnx2x *bp = fp->bp;
	u32 offset = BAR_USTRORM_INTMEM;

	if (IS_VF(bp))
		return bnx2x_vf_ustorm_prods_offset(bp, fp);
	else if (!CHIP_IS_E1x(bp))
		offset += USTORM_RX_PRODS_E2_OFFSET(fp->cl_qzone_id);
	else
		offset += USTORM_RX_PRODS_E1X_OFFSET(BP_PORT(bp), fp->cl_id);

	return offset;
}

/* called only on E1H or E2.
 * When pretending to be PF, the pretend value is the function number 0...7
 * When pretending to be VF, the pretend val is the PF-num:VF-valid:ABS-VFID
 * combination
 */
int bnx2x_pretend_func(struct bnx2x *bp, u16 pretend_func_val)
{
	u32 pretend_reg;

	if (CHIP_IS_E1H(bp) && pretend_func_val >= E1H_FUNC_MAX)
		return -1;

	/* get my own pretend register */
	pretend_reg = bnx2x_get_pretend_reg(bp);
	REG_WR(bp, pretend_reg, pretend_func_val);
	REG_RD(bp, pretend_reg);
	return 0;
}<|MERGE_RESOLUTION|>--- conflicted
+++ resolved
@@ -6042,19 +6042,17 @@
 	rmb();
 	bnx2x_init_rx_rings(bp);
 	bnx2x_init_tx_rings(bp);
-<<<<<<< HEAD
+
 	if (IS_VF(bp)) {
 		bnx2x_memset_stats(bp);
 		return;
 	}
-=======
 
 	if (IS_PF(bp)) {
 		/* Initialize MOD_ABS interrupts */
 		bnx2x_init_mod_abs_int(bp, &bp->link_vars, bp->common.chip_id,
 				       bp->common.shmem_base,
 				       bp->common.shmem2_base, BP_PORT(bp));
->>>>>>> 79f632c7
 
 		/* initialize the default status block and sp ring */
 		bnx2x_init_def_sb(bp);
