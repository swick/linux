// SPDX-License-Identifier: GPL-2.0
/* Copyright (c) 2017-2019 The Linux Foundation. All rights reserved. */

#include <linux/clk.h>
#include <linux/interconnect.h>
#include <linux/pm_domain.h>
#include <linux/pm_opp.h>
#include <soc/qcom/cmd-db.h>
#include <drm/drm_gem.h>

#include "a6xx_gpu.h"
#include "a6xx_gmu.xml.h"
#include "msm_gem.h"
#include "msm_mmu.h"

static void a6xx_gmu_fault(struct a6xx_gmu *gmu)
{
	struct a6xx_gpu *a6xx_gpu = container_of(gmu, struct a6xx_gpu, gmu);
	struct adreno_gpu *adreno_gpu = &a6xx_gpu->base;
	struct msm_gpu *gpu = &adreno_gpu->base;
	struct drm_device *dev = gpu->dev;
	struct msm_drm_private *priv = dev->dev_private;

	/* FIXME: add a banner here */
	gmu->hung = true;

	/* Turn off the hangcheck timer while we are resetting */
	del_timer(&gpu->hangcheck_timer);

	/* Queue the GPU handler because we need to treat this as a recovery */
	queue_work(priv->wq, &gpu->recover_work);
}

static irqreturn_t a6xx_gmu_irq(int irq, void *data)
{
	struct a6xx_gmu *gmu = data;
	u32 status;

	status = gmu_read(gmu, REG_A6XX_GMU_AO_HOST_INTERRUPT_STATUS);
	gmu_write(gmu, REG_A6XX_GMU_AO_HOST_INTERRUPT_CLR, status);

	if (status & A6XX_GMU_AO_HOST_INTERRUPT_STATUS_WDOG_BITE) {
		dev_err_ratelimited(gmu->dev, "GMU watchdog expired\n");

		a6xx_gmu_fault(gmu);
	}

	if (status &  A6XX_GMU_AO_HOST_INTERRUPT_STATUS_HOST_AHB_BUS_ERROR)
		dev_err_ratelimited(gmu->dev, "GMU AHB bus error\n");

	if (status & A6XX_GMU_AO_HOST_INTERRUPT_STATUS_FENCE_ERR)
		dev_err_ratelimited(gmu->dev, "GMU fence error: 0x%x\n",
			gmu_read(gmu, REG_A6XX_GMU_AHB_FENCE_STATUS));

	return IRQ_HANDLED;
}

static irqreturn_t a6xx_hfi_irq(int irq, void *data)
{
	struct a6xx_gmu *gmu = data;
	u32 status;

	status = gmu_read(gmu, REG_A6XX_GMU_GMU2HOST_INTR_INFO);
	gmu_write(gmu, REG_A6XX_GMU_GMU2HOST_INTR_CLR, status);

	if (status & A6XX_GMU_GMU2HOST_INTR_INFO_CM3_FAULT) {
		dev_err_ratelimited(gmu->dev, "GMU firmware fault\n");

		a6xx_gmu_fault(gmu);
	}

	return IRQ_HANDLED;
}

bool a6xx_gmu_sptprac_is_on(struct a6xx_gmu *gmu)
{
	u32 val;

	/* This can be called from gpu state code so make sure GMU is valid */
	if (!gmu->initialized)
		return false;

	val = gmu_read(gmu, REG_A6XX_GMU_SPTPRAC_PWR_CLK_STATUS);

	return !(val &
		(A6XX_GMU_SPTPRAC_PWR_CLK_STATUS_SPTPRAC_GDSC_POWER_OFF |
		A6XX_GMU_SPTPRAC_PWR_CLK_STATUS_SP_CLOCK_OFF));
}

/* Check to see if the GX rail is still powered */
bool a6xx_gmu_gx_is_on(struct a6xx_gmu *gmu)
{
	u32 val;

	/* This can be called from gpu state code so make sure GMU is valid */
	if (!gmu->initialized)
		return false;

	val = gmu_read(gmu, REG_A6XX_GMU_SPTPRAC_PWR_CLK_STATUS);

	return !(val &
		(A6XX_GMU_SPTPRAC_PWR_CLK_STATUS_GX_HM_GDSC_POWER_OFF |
		A6XX_GMU_SPTPRAC_PWR_CLK_STATUS_GX_HM_CLK_OFF));
}

static void __a6xx_gmu_set_freq(struct a6xx_gmu *gmu, int index)
{
	struct a6xx_gpu *a6xx_gpu = container_of(gmu, struct a6xx_gpu, gmu);
	struct adreno_gpu *adreno_gpu = &a6xx_gpu->base;
	struct msm_gpu *gpu = &adreno_gpu->base;
	int ret;

	gmu_write(gmu, REG_A6XX_GMU_DCVS_ACK_OPTION, 0);

	gmu_write(gmu, REG_A6XX_GMU_DCVS_PERF_SETTING,
		((3 & 0xf) << 28) | index);

	/*
	 * Send an invalid index as a vote for the bus bandwidth and let the
	 * firmware decide on the right vote
	 */
	gmu_write(gmu, REG_A6XX_GMU_DCVS_BW_SETTING, 0xff);

	/* Set and clear the OOB for DCVS to trigger the GMU */
	a6xx_gmu_set_oob(gmu, GMU_OOB_DCVS_SET);
	a6xx_gmu_clear_oob(gmu, GMU_OOB_DCVS_SET);

	ret = gmu_read(gmu, REG_A6XX_GMU_DCVS_RETURN);
	if (ret)
		dev_err(gmu->dev, "GMU set GPU frequency error: %d\n", ret);

	/*
	 * Eventually we will want to scale the path vote with the frequency but
	 * for now leave it at max so that the performance is nominal.
	 */
	icc_set_bw(gpu->icc_path, 0, MBps_to_icc(7216));
}

void a6xx_gmu_set_freq(struct msm_gpu *gpu, unsigned long freq)
{
	struct adreno_gpu *adreno_gpu = to_adreno_gpu(gpu);
	struct a6xx_gpu *a6xx_gpu = to_a6xx_gpu(adreno_gpu);
	struct a6xx_gmu *gmu = &a6xx_gpu->gmu;
	u32 perf_index = 0;

	if (freq == gmu->freq)
		return;

	for (perf_index = 0; perf_index < gmu->nr_gpu_freqs - 1; perf_index++)
		if (freq == gmu->gpu_freqs[perf_index])
			break;

	gmu->current_perf_index = perf_index;
	gmu->freq = gmu->gpu_freqs[perf_index];

	/*
	 * This can get called from devfreq while the hardware is idle. Don't
	 * bring up the power if it isn't already active
	 */
	if (pm_runtime_get_if_in_use(gmu->dev) == 0)
		return;

	if (gmu->legacy)
		__a6xx_gmu_set_freq(gmu, perf_index);
	else
		a6xx_hfi_set_freq(gmu, perf_index);

	pm_runtime_put(gmu->dev);
}

unsigned long a6xx_gmu_get_freq(struct msm_gpu *gpu)
{
	struct adreno_gpu *adreno_gpu = to_adreno_gpu(gpu);
	struct a6xx_gpu *a6xx_gpu = to_a6xx_gpu(adreno_gpu);
	struct a6xx_gmu *gmu = &a6xx_gpu->gmu;

	return  gmu->freq;
}

static bool a6xx_gmu_check_idle_level(struct a6xx_gmu *gmu)
{
	u32 val;
	int local = gmu->idle_level;

	/* SPTP and IFPC both report as IFPC */
	if (gmu->idle_level == GMU_IDLE_STATE_SPTP)
		local = GMU_IDLE_STATE_IFPC;

	val = gmu_read(gmu, REG_A6XX_GPU_GMU_CX_GMU_RPMH_POWER_STATE);

	if (val == local) {
		if (gmu->idle_level != GMU_IDLE_STATE_IFPC ||
			!a6xx_gmu_gx_is_on(gmu))
			return true;
	}

	return false;
}

/* Wait for the GMU to get to its most idle state */
int a6xx_gmu_wait_for_idle(struct a6xx_gmu *gmu)
{
	return spin_until(a6xx_gmu_check_idle_level(gmu));
}

static int a6xx_gmu_start(struct a6xx_gmu *gmu)
{
	int ret;
	u32 val;

	gmu_write(gmu, REG_A6XX_GMU_CM3_SYSRESET, 1);

	/* Set the log wptr index
	 * note: downstream saves the value in poweroff and restores it here
	 */
	gmu_write(gmu, REG_A6XX_GPU_GMU_CX_GMU_PWR_COL_CP_RESP, 0);

	gmu_write(gmu, REG_A6XX_GMU_CM3_SYSRESET, 0);

	ret = gmu_poll_timeout(gmu, REG_A6XX_GMU_CM3_FW_INIT_RESULT, val,
		val == 0xbabeface, 100, 10000);

	if (ret)
		DRM_DEV_ERROR(gmu->dev, "GMU firmware initialization timed out\n");

	return ret;
}

static int a6xx_gmu_hfi_start(struct a6xx_gmu *gmu)
{
	u32 val;
	int ret;

	gmu_write(gmu, REG_A6XX_GMU_HFI_CTRL_INIT, 1);

	ret = gmu_poll_timeout(gmu, REG_A6XX_GMU_HFI_CTRL_STATUS, val,
		val & 1, 100, 10000);
	if (ret)
		DRM_DEV_ERROR(gmu->dev, "Unable to start the HFI queues\n");

	return ret;
}

/* Trigger a OOB (out of band) request to the GMU */
int a6xx_gmu_set_oob(struct a6xx_gmu *gmu, enum a6xx_gmu_oob_state state)
{
	int ret;
	u32 val;
	int request, ack;
	const char *name;

	switch (state) {
	case GMU_OOB_GPU_SET:
		if (gmu->legacy) {
			request = GMU_OOB_GPU_SET_REQUEST;
			ack = GMU_OOB_GPU_SET_ACK;
		} else {
			request = GMU_OOB_GPU_SET_REQUEST_NEW;
			ack = GMU_OOB_GPU_SET_ACK_NEW;
		}
		name = "GPU_SET";
		break;
	case GMU_OOB_BOOT_SLUMBER:
		request = GMU_OOB_BOOT_SLUMBER_REQUEST;
		ack = GMU_OOB_BOOT_SLUMBER_ACK;
		name = "BOOT_SLUMBER";
		break;
	case GMU_OOB_DCVS_SET:
		request = GMU_OOB_DCVS_REQUEST;
		ack = GMU_OOB_DCVS_ACK;
		name = "GPU_DCVS";
		break;
	default:
		return -EINVAL;
	}

	/* Trigger the equested OOB operation */
	gmu_write(gmu, REG_A6XX_GMU_HOST2GMU_INTR_SET, 1 << request);

	/* Wait for the acknowledge interrupt */
	ret = gmu_poll_timeout(gmu, REG_A6XX_GMU_GMU2HOST_INTR_INFO, val,
		val & (1 << ack), 100, 10000);

	if (ret)
		DRM_DEV_ERROR(gmu->dev,
			"Timeout waiting for GMU OOB set %s: 0x%x\n",
				name,
				gmu_read(gmu, REG_A6XX_GMU_GMU2HOST_INTR_INFO));

	/* Clear the acknowledge interrupt */
	gmu_write(gmu, REG_A6XX_GMU_GMU2HOST_INTR_CLR, 1 << ack);

	return ret;
}

/* Clear a pending OOB state in the GMU */
void a6xx_gmu_clear_oob(struct a6xx_gmu *gmu, enum a6xx_gmu_oob_state state)
{
	if (!gmu->legacy) {
		WARN_ON(state != GMU_OOB_GPU_SET);
		gmu_write(gmu, REG_A6XX_GMU_HOST2GMU_INTR_SET,
			1 << GMU_OOB_GPU_SET_CLEAR_NEW);
		return;
	}

	switch (state) {
	case GMU_OOB_GPU_SET:
		gmu_write(gmu, REG_A6XX_GMU_HOST2GMU_INTR_SET,
			1 << GMU_OOB_GPU_SET_CLEAR);
		break;
	case GMU_OOB_BOOT_SLUMBER:
		gmu_write(gmu, REG_A6XX_GMU_HOST2GMU_INTR_SET,
			1 << GMU_OOB_BOOT_SLUMBER_CLEAR);
		break;
	case GMU_OOB_DCVS_SET:
		gmu_write(gmu, REG_A6XX_GMU_HOST2GMU_INTR_SET,
			1 << GMU_OOB_DCVS_CLEAR);
		break;
	}
}

/* Enable CPU control of SPTP power power collapse */
static int a6xx_sptprac_enable(struct a6xx_gmu *gmu)
{
	int ret;
	u32 val;

	if (!gmu->legacy)
		return 0;

	gmu_write(gmu, REG_A6XX_GMU_GX_SPTPRAC_POWER_CONTROL, 0x778000);

	ret = gmu_poll_timeout(gmu, REG_A6XX_GMU_SPTPRAC_PWR_CLK_STATUS, val,
		(val & 0x38) == 0x28, 1, 100);

	if (ret) {
		DRM_DEV_ERROR(gmu->dev, "Unable to power on SPTPRAC: 0x%x\n",
			gmu_read(gmu, REG_A6XX_GMU_SPTPRAC_PWR_CLK_STATUS));
	}

	return 0;
}

/* Disable CPU control of SPTP power power collapse */
static void a6xx_sptprac_disable(struct a6xx_gmu *gmu)
{
	u32 val;
	int ret;

	if (!gmu->legacy)
		return;

	/* Make sure retention is on */
	gmu_rmw(gmu, REG_A6XX_GPU_CC_GX_GDSCR, 0, (1 << 11));

	gmu_write(gmu, REG_A6XX_GMU_GX_SPTPRAC_POWER_CONTROL, 0x778001);

	ret = gmu_poll_timeout(gmu, REG_A6XX_GMU_SPTPRAC_PWR_CLK_STATUS, val,
		(val & 0x04), 100, 10000);

	if (ret)
		DRM_DEV_ERROR(gmu->dev, "failed to power off SPTPRAC: 0x%x\n",
			gmu_read(gmu, REG_A6XX_GMU_SPTPRAC_PWR_CLK_STATUS));
}

/* Let the GMU know we are starting a boot sequence */
static int a6xx_gmu_gfx_rail_on(struct a6xx_gmu *gmu)
{
	u32 vote;

	/* Let the GMU know we are getting ready for boot */
	gmu_write(gmu, REG_A6XX_GMU_BOOT_SLUMBER_OPTION, 0);

	/* Choose the "default" power level as the highest available */
	vote = gmu->gx_arc_votes[gmu->nr_gpu_freqs - 1];

	gmu_write(gmu, REG_A6XX_GMU_GX_VOTE_IDX, vote & 0xff);
	gmu_write(gmu, REG_A6XX_GMU_MX_VOTE_IDX, (vote >> 8) & 0xff);

	/* Let the GMU know the boot sequence has started */
	return a6xx_gmu_set_oob(gmu, GMU_OOB_BOOT_SLUMBER);
}

/* Let the GMU know that we are about to go into slumber */
static int a6xx_gmu_notify_slumber(struct a6xx_gmu *gmu)
{
	int ret;

	/* Disable the power counter so the GMU isn't busy */
	gmu_write(gmu, REG_A6XX_GMU_CX_GMU_POWER_COUNTER_ENABLE, 0);

	/* Disable SPTP_PC if the CPU is responsible for it */
	if (gmu->idle_level < GMU_IDLE_STATE_SPTP)
		a6xx_sptprac_disable(gmu);

	if (!gmu->legacy) {
		ret = a6xx_hfi_send_prep_slumber(gmu);
		goto out;
	}

	/* Tell the GMU to get ready to slumber */
	gmu_write(gmu, REG_A6XX_GMU_BOOT_SLUMBER_OPTION, 1);

	ret = a6xx_gmu_set_oob(gmu, GMU_OOB_BOOT_SLUMBER);
	a6xx_gmu_clear_oob(gmu, GMU_OOB_BOOT_SLUMBER);

	if (!ret) {
		/* Check to see if the GMU really did slumber */
		if (gmu_read(gmu, REG_A6XX_GPU_GMU_CX_GMU_RPMH_POWER_STATE)
			!= 0x0f) {
			DRM_DEV_ERROR(gmu->dev, "The GMU did not go into slumber\n");
			ret = -ETIMEDOUT;
		}
	}

out:
	/* Put fence into allow mode */
	gmu_write(gmu, REG_A6XX_GMU_AO_AHB_FENCE_CTRL, 0);
	return ret;
}

static int a6xx_rpmh_start(struct a6xx_gmu *gmu)
{
	int ret;
	u32 val;

	gmu_write(gmu, REG_A6XX_GMU_RSCC_CONTROL_REQ, 1 << 1);
	/* Wait for the register to finish posting */
	wmb();

	ret = gmu_poll_timeout(gmu, REG_A6XX_GMU_RSCC_CONTROL_ACK, val,
		val & (1 << 1), 100, 10000);
	if (ret) {
		DRM_DEV_ERROR(gmu->dev, "Unable to power on the GPU RSC\n");
		return ret;
	}

	ret = gmu_poll_timeout_rscc(gmu, REG_A6XX_RSCC_SEQ_BUSY_DRV0, val,
		!val, 100, 10000);

	if (ret) {
		DRM_DEV_ERROR(gmu->dev, "GPU RSC sequence stuck while waking up the GPU\n");
		return ret;
	}

	gmu_write(gmu, REG_A6XX_GMU_RSCC_CONTROL_REQ, 0);

	/* Set up CX GMU counter 0 to count busy ticks */
	gmu_write(gmu, REG_A6XX_GPU_GMU_AO_GPU_CX_BUSY_MASK, 0xff000000);
	gmu_rmw(gmu, REG_A6XX_GMU_CX_GMU_POWER_COUNTER_SELECT_0, 0xff, 0x20);

	/* Enable the power counter */
	gmu_write(gmu, REG_A6XX_GMU_CX_GMU_POWER_COUNTER_ENABLE, 1);
	return 0;
}

static void a6xx_rpmh_stop(struct a6xx_gmu *gmu)
{
	int ret;
	u32 val;

	gmu_write(gmu, REG_A6XX_GMU_RSCC_CONTROL_REQ, 1);

	ret = gmu_poll_timeout_rscc(gmu, REG_A6XX_GPU_RSCC_RSC_STATUS0_DRV0,
		val, val & (1 << 16), 100, 10000);
	if (ret)
		DRM_DEV_ERROR(gmu->dev, "Unable to power off the GPU RSC\n");

	gmu_write(gmu, REG_A6XX_GMU_RSCC_CONTROL_REQ, 0);
}

static inline void pdc_write(void __iomem *ptr, u32 offset, u32 value)
{
	return msm_writel(value, ptr + (offset << 2));
}

static void __iomem *a6xx_gmu_get_mmio(struct platform_device *pdev,
		const char *name);

static void a6xx_gmu_rpmh_init(struct a6xx_gmu *gmu)
{
	struct a6xx_gpu *a6xx_gpu = container_of(gmu, struct a6xx_gpu, gmu);
	struct adreno_gpu *adreno_gpu = &a6xx_gpu->base;
	struct platform_device *pdev = to_platform_device(gmu->dev);
	void __iomem *pdcptr = a6xx_gmu_get_mmio(pdev, "gmu_pdc");
	void __iomem *seqptr = a6xx_gmu_get_mmio(pdev, "gmu_pdc_seq");
	uint32_t pdc_address_offset;

	if (!pdcptr || !seqptr)
		goto err;

	if (adreno_is_a618(adreno_gpu) || adreno_is_a640(adreno_gpu))
		pdc_address_offset = 0x30090;
	else if (adreno_is_a650(adreno_gpu))
		pdc_address_offset = 0x300a0;
	else
		pdc_address_offset = 0x30080;

	/* Disable SDE clock gating */
	gmu_write_rscc(gmu, REG_A6XX_GPU_RSCC_RSC_STATUS0_DRV0, BIT(24));

	/* Setup RSC PDC handshake for sleep and wakeup */
	gmu_write_rscc(gmu, REG_A6XX_RSCC_PDC_SLAVE_ID_DRV0, 1);
	gmu_write_rscc(gmu, REG_A6XX_RSCC_HIDDEN_TCS_CMD0_DATA, 0);
	gmu_write_rscc(gmu, REG_A6XX_RSCC_HIDDEN_TCS_CMD0_ADDR, 0);
	gmu_write_rscc(gmu, REG_A6XX_RSCC_HIDDEN_TCS_CMD0_DATA + 2, 0);
	gmu_write_rscc(gmu, REG_A6XX_RSCC_HIDDEN_TCS_CMD0_ADDR + 2, 0);
	gmu_write_rscc(gmu, REG_A6XX_RSCC_HIDDEN_TCS_CMD0_DATA + 4, 0x80000000);
	gmu_write_rscc(gmu, REG_A6XX_RSCC_HIDDEN_TCS_CMD0_ADDR + 4, 0);
	gmu_write_rscc(gmu, REG_A6XX_RSCC_OVERRIDE_START_ADDR, 0);
	gmu_write_rscc(gmu, REG_A6XX_RSCC_PDC_SEQ_START_ADDR, 0x4520);
	gmu_write_rscc(gmu, REG_A6XX_RSCC_PDC_MATCH_VALUE_LO, 0x4510);
	gmu_write_rscc(gmu, REG_A6XX_RSCC_PDC_MATCH_VALUE_HI, 0x4514);

	/* Load RSC sequencer uCode for sleep and wakeup */
	if (adreno_is_a650(adreno_gpu)) {
		gmu_write_rscc(gmu, REG_A6XX_RSCC_SEQ_MEM_0_DRV0, 0xeaaae5a0);
		gmu_write_rscc(gmu, REG_A6XX_RSCC_SEQ_MEM_0_DRV0 + 1, 0xe1a1ebab);
		gmu_write_rscc(gmu, REG_A6XX_RSCC_SEQ_MEM_0_DRV0 + 2, 0xa2e0a581);
		gmu_write_rscc(gmu, REG_A6XX_RSCC_SEQ_MEM_0_DRV0 + 3, 0xecac82e2);
		gmu_write_rscc(gmu, REG_A6XX_RSCC_SEQ_MEM_0_DRV0 + 4, 0x0020edad);
	} else {
		gmu_write_rscc(gmu, REG_A6XX_RSCC_SEQ_MEM_0_DRV0, 0xa7a506a0);
		gmu_write_rscc(gmu, REG_A6XX_RSCC_SEQ_MEM_0_DRV0 + 1, 0xa1e6a6e7);
		gmu_write_rscc(gmu, REG_A6XX_RSCC_SEQ_MEM_0_DRV0 + 2, 0xa2e081e1);
		gmu_write_rscc(gmu, REG_A6XX_RSCC_SEQ_MEM_0_DRV0 + 3, 0xe9a982e2);
		gmu_write_rscc(gmu, REG_A6XX_RSCC_SEQ_MEM_0_DRV0 + 4, 0x0020e8a8);
	}

	/* Load PDC sequencer uCode for power up and power down sequence */
	pdc_write(seqptr, REG_A6XX_PDC_GPU_SEQ_MEM_0, 0xfebea1e1);
	pdc_write(seqptr, REG_A6XX_PDC_GPU_SEQ_MEM_0 + 1, 0xa5a4a3a2);
	pdc_write(seqptr, REG_A6XX_PDC_GPU_SEQ_MEM_0 + 2, 0x8382a6e0);
	pdc_write(seqptr, REG_A6XX_PDC_GPU_SEQ_MEM_0 + 3, 0xbce3e284);
	pdc_write(seqptr, REG_A6XX_PDC_GPU_SEQ_MEM_0 + 4, 0x002081fc);

	/* Set TCS commands used by PDC sequence for low power modes */
	pdc_write(pdcptr, REG_A6XX_PDC_GPU_TCS1_CMD_ENABLE_BANK, 7);
	pdc_write(pdcptr, REG_A6XX_PDC_GPU_TCS1_CMD_WAIT_FOR_CMPL_BANK, 0);
	pdc_write(pdcptr, REG_A6XX_PDC_GPU_TCS1_CONTROL, 0);
	pdc_write(pdcptr, REG_A6XX_PDC_GPU_TCS1_CMD0_MSGID, 0x10108);
	pdc_write(pdcptr, REG_A6XX_PDC_GPU_TCS1_CMD0_ADDR, 0x30010);
	pdc_write(pdcptr, REG_A6XX_PDC_GPU_TCS1_CMD0_DATA, 1);
	pdc_write(pdcptr, REG_A6XX_PDC_GPU_TCS1_CMD0_MSGID + 4, 0x10108);
	pdc_write(pdcptr, REG_A6XX_PDC_GPU_TCS1_CMD0_ADDR + 4, 0x30000);
	pdc_write(pdcptr, REG_A6XX_PDC_GPU_TCS1_CMD0_DATA + 4, 0x0);

	pdc_write(pdcptr, REG_A6XX_PDC_GPU_TCS1_CMD0_MSGID + 8, 0x10108);
	pdc_write(pdcptr, REG_A6XX_PDC_GPU_TCS1_CMD0_ADDR + 8, pdc_address_offset);
	pdc_write(pdcptr, REG_A6XX_PDC_GPU_TCS1_CMD0_DATA + 8, 0x0);

	pdc_write(pdcptr, REG_A6XX_PDC_GPU_TCS3_CMD_ENABLE_BANK, 7);
	pdc_write(pdcptr, REG_A6XX_PDC_GPU_TCS3_CMD_WAIT_FOR_CMPL_BANK, 0);
	pdc_write(pdcptr, REG_A6XX_PDC_GPU_TCS3_CONTROL, 0);
	pdc_write(pdcptr, REG_A6XX_PDC_GPU_TCS3_CMD0_MSGID, 0x10108);
	pdc_write(pdcptr, REG_A6XX_PDC_GPU_TCS3_CMD0_ADDR, 0x30010);
	pdc_write(pdcptr, REG_A6XX_PDC_GPU_TCS3_CMD0_DATA, 2);

	pdc_write(pdcptr, REG_A6XX_PDC_GPU_TCS3_CMD0_MSGID + 4, 0x10108);
	pdc_write(pdcptr, REG_A6XX_PDC_GPU_TCS3_CMD0_ADDR + 4, 0x30000);
	if (adreno_is_a618(adreno_gpu) || adreno_is_a650(adreno_gpu))
		pdc_write(pdcptr, REG_A6XX_PDC_GPU_TCS3_CMD0_DATA + 4, 0x2);
	else
		pdc_write(pdcptr, REG_A6XX_PDC_GPU_TCS3_CMD0_DATA + 4, 0x3);
	pdc_write(pdcptr, REG_A6XX_PDC_GPU_TCS3_CMD0_MSGID + 8, 0x10108);
	pdc_write(pdcptr, REG_A6XX_PDC_GPU_TCS3_CMD0_ADDR + 8, pdc_address_offset);
	pdc_write(pdcptr, REG_A6XX_PDC_GPU_TCS3_CMD0_DATA + 8, 0x3);

	/* Setup GPU PDC */
	pdc_write(pdcptr, REG_A6XX_PDC_GPU_SEQ_START_ADDR, 0);
	pdc_write(pdcptr, REG_A6XX_PDC_GPU_ENABLE_PDC, 0x80000001);

	/* ensure no writes happen before the uCode is fully written */
	wmb();

err:
	if (!IS_ERR_OR_NULL(pdcptr))
		iounmap(pdcptr);
	if (!IS_ERR_OR_NULL(seqptr))
		iounmap(seqptr);
}

/*
 * The lowest 16 bits of this value are the number of XO clock cycles for main
 * hysteresis which is set at 0x1680 cycles (300 us).  The higher 16 bits are
 * for the shorter hysteresis that happens after main - this is 0xa (.5 us)
 */

#define GMU_PWR_COL_HYST 0x000a1680

/* Set up the idle state for the GMU */
static void a6xx_gmu_power_config(struct a6xx_gmu *gmu)
{
	/* Disable GMU WB/RB buffer */
	gmu_write(gmu, REG_A6XX_GMU_SYS_BUS_CONFIG, 0x1);
	gmu_write(gmu, REG_A6XX_GMU_ICACHE_CONFIG, 0x1);
	gmu_write(gmu, REG_A6XX_GMU_DCACHE_CONFIG, 0x1);

	gmu_write(gmu, REG_A6XX_GMU_PWR_COL_INTER_FRAME_CTRL, 0x9c40400);

	switch (gmu->idle_level) {
	case GMU_IDLE_STATE_IFPC:
		gmu_write(gmu, REG_A6XX_GMU_PWR_COL_INTER_FRAME_HYST,
			GMU_PWR_COL_HYST);
		gmu_rmw(gmu, REG_A6XX_GMU_PWR_COL_INTER_FRAME_CTRL, 0,
			A6XX_GMU_PWR_COL_INTER_FRAME_CTRL_IFPC_ENABLE |
			A6XX_GMU_PWR_COL_INTER_FRAME_CTRL_HM_POWER_COLLAPSE_ENABLE);
		/* Fall through */
	case GMU_IDLE_STATE_SPTP:
		gmu_write(gmu, REG_A6XX_GMU_PWR_COL_SPTPRAC_HYST,
			GMU_PWR_COL_HYST);
		gmu_rmw(gmu, REG_A6XX_GMU_PWR_COL_INTER_FRAME_CTRL, 0,
			A6XX_GMU_PWR_COL_INTER_FRAME_CTRL_IFPC_ENABLE |
			A6XX_GMU_PWR_COL_INTER_FRAME_CTRL_SPTPRAC_POWER_CONTROL_ENABLE);
	}

	/* Enable RPMh GPU client */
	gmu_rmw(gmu, REG_A6XX_GMU_RPMH_CTRL, 0,
		A6XX_GMU_RPMH_CTRL_RPMH_INTERFACE_ENABLE |
		A6XX_GMU_RPMH_CTRL_LLC_VOTE_ENABLE |
		A6XX_GMU_RPMH_CTRL_DDR_VOTE_ENABLE |
		A6XX_GMU_RPMH_CTRL_MX_VOTE_ENABLE |
		A6XX_GMU_RPMH_CTRL_CX_VOTE_ENABLE |
		A6XX_GMU_RPMH_CTRL_GFX_VOTE_ENABLE);
}

struct block_header {
	u32 addr;
	u32 size;
	u32 type;
	u32 value;
	u32 data[];
};

/* this should be a general kernel helper */
static int in_range(u32 addr, u32 start, u32 size)
{
	return addr >= start && addr < start + size;
}

static bool fw_block_mem(struct a6xx_gmu_bo *bo, const struct block_header *blk)
{
	if (!in_range(blk->addr, bo->iova, bo->size))
		return false;

	memcpy(bo->virt + blk->addr - bo->iova, blk->data, blk->size);
	return true;
}

static int a6xx_gmu_fw_load(struct a6xx_gmu *gmu)
{
	struct a6xx_gpu *a6xx_gpu = container_of(gmu, struct a6xx_gpu, gmu);
	struct adreno_gpu *adreno_gpu = &a6xx_gpu->base;
	const struct firmware *fw_image = adreno_gpu->fw[ADRENO_FW_GMU];
	const struct block_header *blk;
	u32 reg_offset;

	u32 itcm_base = 0x00000000;
	u32 dtcm_base = 0x00040000;

	if (adreno_is_a650(adreno_gpu))
		dtcm_base = 0x10004000;

	if (gmu->legacy) {
		/* Sanity check the size of the firmware that was loaded */
		if (fw_image->size > 0x8000) {
			DRM_DEV_ERROR(gmu->dev,
				"GMU firmware is bigger than the available region\n");
			return -EINVAL;
		}

		gmu_write_bulk(gmu, REG_A6XX_GMU_CM3_ITCM_START,
			       (u32*) fw_image->data, fw_image->size);
		return 0;
	}


	for (blk = (const struct block_header *) fw_image->data;
	     (const u8*) blk < fw_image->data + fw_image->size;
	     blk = (const struct block_header *) &blk->data[blk->size >> 2]) {
		if (blk->size == 0)
			continue;

		if (in_range(blk->addr, itcm_base, SZ_16K)) {
			reg_offset = (blk->addr - itcm_base) >> 2;
			gmu_write_bulk(gmu,
				REG_A6XX_GMU_CM3_ITCM_START + reg_offset,
				blk->data, blk->size);
		} else if (in_range(blk->addr, dtcm_base, SZ_16K)) {
			reg_offset = (blk->addr - dtcm_base) >> 2;
			gmu_write_bulk(gmu,
				REG_A6XX_GMU_CM3_DTCM_START + reg_offset,
				blk->data, blk->size);
		} else if (!fw_block_mem(&gmu->icache, blk) &&
			   !fw_block_mem(&gmu->dcache, blk) &&
			   !fw_block_mem(&gmu->dummy, blk)) {
			DRM_DEV_ERROR(gmu->dev,
				"failed to match fw block (addr=%.8x size=%d data[0]=%.8x)\n",
				blk->addr, blk->size, blk->data[0]);
		}
	}

	return 0;
}

static int a6xx_gmu_fw_start(struct a6xx_gmu *gmu, unsigned int state)
{
	static bool rpmh_init;
	struct a6xx_gpu *a6xx_gpu = container_of(gmu, struct a6xx_gpu, gmu);
	struct adreno_gpu *adreno_gpu = &a6xx_gpu->base;
	int ret;
	u32 chipid;

	if (adreno_is_a650(adreno_gpu))
		gmu_write(gmu, REG_A6XX_GPU_GMU_CX_GMU_CX_FAL_INTF, 1);

	if (state == GMU_WARM_BOOT) {
		ret = a6xx_rpmh_start(gmu);
		if (ret)
			return ret;
	} else {
		if (WARN(!adreno_gpu->fw[ADRENO_FW_GMU],
			"GMU firmware is not loaded\n"))
			return -ENOENT;

		/* Turn on register retention */
		gmu_write(gmu, REG_A6XX_GMU_GENERAL_7, 1);

		/* We only need to load the RPMh microcode once */
		if (!rpmh_init) {
			a6xx_gmu_rpmh_init(gmu);
			rpmh_init = true;
		} else {
			ret = a6xx_rpmh_start(gmu);
			if (ret)
				return ret;
		}

		ret = a6xx_gmu_fw_load(gmu);
		if (ret)
			return ret;
	}

	gmu_write(gmu, REG_A6XX_GMU_CM3_FW_INIT_RESULT, 0);
	gmu_write(gmu, REG_A6XX_GMU_CM3_BOOT_CONFIG, 0x02);

	/* Write the iova of the HFI table */
	gmu_write(gmu, REG_A6XX_GMU_HFI_QTBL_ADDR, gmu->hfi.iova);
	gmu_write(gmu, REG_A6XX_GMU_HFI_QTBL_INFO, 1);

	gmu_write(gmu, REG_A6XX_GMU_AHB_FENCE_RANGE_0,
		(1 << 31) | (0xa << 18) | (0xa0));

	chipid = adreno_gpu->rev.core << 24;
	chipid |= adreno_gpu->rev.major << 16;
	chipid |= adreno_gpu->rev.minor << 12;
	chipid |= adreno_gpu->rev.patchid << 8;

	gmu_write(gmu, REG_A6XX_GMU_HFI_SFR_ADDR, chipid);

	gmu_write(gmu, REG_A6XX_GPU_GMU_CX_GMU_PWR_COL_CP_MSG,
		  gmu->log.iova | (gmu->log.size / SZ_4K - 1));

	/* Set up the lowest idle level on the GMU */
	a6xx_gmu_power_config(gmu);

	ret = a6xx_gmu_start(gmu);
	if (ret)
		return ret;

	if (gmu->legacy) {
		ret = a6xx_gmu_gfx_rail_on(gmu);
		if (ret)
			return ret;
	}

	/* Enable SPTP_PC if the CPU is responsible for it */
	if (gmu->idle_level < GMU_IDLE_STATE_SPTP) {
		ret = a6xx_sptprac_enable(gmu);
		if (ret)
			return ret;
	}

	ret = a6xx_gmu_hfi_start(gmu);
	if (ret)
		return ret;

	/* FIXME: Do we need this wmb() here? */
	wmb();

	return 0;
}

#define A6XX_HFI_IRQ_MASK \
	(A6XX_GMU_GMU2HOST_INTR_INFO_CM3_FAULT)

#define A6XX_GMU_IRQ_MASK \
	(A6XX_GMU_AO_HOST_INTERRUPT_STATUS_WDOG_BITE | \
	 A6XX_GMU_AO_HOST_INTERRUPT_STATUS_HOST_AHB_BUS_ERROR | \
	 A6XX_GMU_AO_HOST_INTERRUPT_STATUS_FENCE_ERR)

static void a6xx_gmu_irq_disable(struct a6xx_gmu *gmu)
{
	disable_irq(gmu->gmu_irq);
	disable_irq(gmu->hfi_irq);

	gmu_write(gmu, REG_A6XX_GMU_AO_HOST_INTERRUPT_MASK, ~0);
	gmu_write(gmu, REG_A6XX_GMU_GMU2HOST_INTR_MASK, ~0);
}

static void a6xx_gmu_rpmh_off(struct a6xx_gmu *gmu)
{
	u32 val;

	/* Make sure there are no outstanding RPMh votes */
	gmu_poll_timeout_rscc(gmu, REG_A6XX_RSCC_TCS0_DRV0_STATUS, val,
		(val & 1), 100, 10000);
	gmu_poll_timeout_rscc(gmu, REG_A6XX_RSCC_TCS1_DRV0_STATUS, val,
		(val & 1), 100, 10000);
	gmu_poll_timeout_rscc(gmu, REG_A6XX_RSCC_TCS2_DRV0_STATUS, val,
		(val & 1), 100, 10000);
	gmu_poll_timeout_rscc(gmu, REG_A6XX_RSCC_TCS3_DRV0_STATUS, val,
		(val & 1), 100, 1000);
}

/* Force the GMU off in case it isn't responsive */
static void a6xx_gmu_force_off(struct a6xx_gmu *gmu)
{
	/* Flush all the queues */
	a6xx_hfi_stop(gmu);

	/* Stop the interrupts */
	a6xx_gmu_irq_disable(gmu);

	/* Force off SPTP in case the GMU is managing it */
	a6xx_sptprac_disable(gmu);

	/* Make sure there are no outstanding RPMh votes */
	a6xx_gmu_rpmh_off(gmu);
}

int a6xx_gmu_resume(struct a6xx_gpu *a6xx_gpu)
{
	struct adreno_gpu *adreno_gpu = &a6xx_gpu->base;
	struct msm_gpu *gpu = &adreno_gpu->base;
	struct a6xx_gmu *gmu = &a6xx_gpu->gmu;
	int status, ret;

	if (WARN(!gmu->initialized, "The GMU is not set up yet\n"))
		return 0;

	gmu->hung = false;

	/* Turn on the resources */
	pm_runtime_get_sync(gmu->dev);

	/* Use a known rate to bring up the GMU */
	clk_set_rate(gmu->core_clk, 200000000);
	ret = clk_bulk_prepare_enable(gmu->nr_clocks, gmu->clocks);
	if (ret) {
		pm_runtime_put(gmu->dev);
		return ret;
	}

	/* Set the bus quota to a reasonable value for boot */
	icc_set_bw(gpu->icc_path, 0, MBps_to_icc(3072));

	/* Enable the GMU interrupt */
	gmu_write(gmu, REG_A6XX_GMU_AO_HOST_INTERRUPT_CLR, ~0);
	gmu_write(gmu, REG_A6XX_GMU_AO_HOST_INTERRUPT_MASK, ~A6XX_GMU_IRQ_MASK);
	enable_irq(gmu->gmu_irq);

	/* Check to see if we are doing a cold or warm boot */
	status = gmu_read(gmu, REG_A6XX_GMU_GENERAL_7) == 1 ?
		GMU_WARM_BOOT : GMU_COLD_BOOT;

	/*
	 * Warm boot path does not work on newer GPUs
	 * Presumably this is because icache/dcache regions must be restored
	 */
	if (!gmu->legacy)
		status = GMU_COLD_BOOT;

	ret = a6xx_gmu_fw_start(gmu, status);
	if (ret)
		goto out;

	ret = a6xx_hfi_start(gmu, status);
	if (ret)
		goto out;

	/*
	 * Turn on the GMU firmware fault interrupt after we know the boot
	 * sequence is successful
	 */
	gmu_write(gmu, REG_A6XX_GMU_GMU2HOST_INTR_CLR, ~0);
	gmu_write(gmu, REG_A6XX_GMU_GMU2HOST_INTR_MASK, ~A6XX_HFI_IRQ_MASK);
	enable_irq(gmu->hfi_irq);

	/* Set the GPU to the current freq */
	if (gmu->legacy)
		__a6xx_gmu_set_freq(gmu, gmu->current_perf_index);
	else
		a6xx_hfi_set_freq(gmu, gmu->current_perf_index);

	/*
	 * "enable" the GX power domain which won't actually do anything but it
	 * will make sure that the refcounting is correct in case we need to
	 * bring down the GX after a GMU failure
	 */
	if (!IS_ERR_OR_NULL(gmu->gxpd))
		pm_runtime_get(gmu->gxpd);

out:
	/* On failure, shut down the GMU to leave it in a good state */
	if (ret) {
		disable_irq(gmu->gmu_irq);
		a6xx_rpmh_stop(gmu);
		pm_runtime_put(gmu->dev);
	}

	return ret;
}

bool a6xx_gmu_isidle(struct a6xx_gmu *gmu)
{
	u32 reg;

	if (!gmu->initialized)
		return true;

	reg = gmu_read(gmu, REG_A6XX_GPU_GMU_AO_GPU_CX_BUSY_STATUS);

	if (reg &  A6XX_GPU_GMU_AO_GPU_CX_BUSY_STATUS_GPUBUSYIGNAHB)
		return false;

	return true;
}

#define GBIF_CLIENT_HALT_MASK             BIT(0)
#define GBIF_ARB_HALT_MASK                BIT(1)

static void a6xx_bus_clear_pending_transactions(struct adreno_gpu *adreno_gpu)
{
	struct msm_gpu *gpu = &adreno_gpu->base;

	if (!a6xx_has_gbif(adreno_gpu)) {
		gpu_write(gpu, REG_A6XX_VBIF_XIN_HALT_CTRL0, 0xf);
		spin_until((gpu_read(gpu, REG_A6XX_VBIF_XIN_HALT_CTRL1) &
								0xf) == 0xf);
		gpu_write(gpu, REG_A6XX_VBIF_XIN_HALT_CTRL0, 0);

		return;
	}

	/* Halt new client requests on GBIF */
	gpu_write(gpu, REG_A6XX_GBIF_HALT, GBIF_CLIENT_HALT_MASK);
	spin_until((gpu_read(gpu, REG_A6XX_GBIF_HALT_ACK) &
			(GBIF_CLIENT_HALT_MASK)) == GBIF_CLIENT_HALT_MASK);

	/* Halt all AXI requests on GBIF */
	gpu_write(gpu, REG_A6XX_GBIF_HALT, GBIF_ARB_HALT_MASK);
	spin_until((gpu_read(gpu,  REG_A6XX_GBIF_HALT_ACK) &
			(GBIF_ARB_HALT_MASK)) == GBIF_ARB_HALT_MASK);

	/* The GBIF halt needs to be explicitly cleared */
	gpu_write(gpu, REG_A6XX_GBIF_HALT, 0x0);
}

/* Gracefully try to shut down the GMU and by extension the GPU */
static void a6xx_gmu_shutdown(struct a6xx_gmu *gmu)
{
	struct a6xx_gpu *a6xx_gpu = container_of(gmu, struct a6xx_gpu, gmu);
	struct adreno_gpu *adreno_gpu = &a6xx_gpu->base;
	u32 val;

	/*
	 * The GMU may still be in slumber unless the GPU started so check and
	 * skip putting it back into slumber if so
	 */
	val = gmu_read(gmu, REG_A6XX_GPU_GMU_CX_GMU_RPMH_POWER_STATE);

	if (val != 0xf) {
		int ret = a6xx_gmu_wait_for_idle(gmu);

		/* If the GMU isn't responding assume it is hung */
		if (ret) {
			a6xx_gmu_force_off(gmu);
			return;
		}

		a6xx_bus_clear_pending_transactions(adreno_gpu);

		/* tell the GMU we want to slumber */
		a6xx_gmu_notify_slumber(gmu);

		ret = gmu_poll_timeout(gmu,
			REG_A6XX_GPU_GMU_AO_GPU_CX_BUSY_STATUS, val,
			!(val & A6XX_GPU_GMU_AO_GPU_CX_BUSY_STATUS_GPUBUSYIGNAHB),
			100, 10000);

		/*
		 * Let the user know we failed to slumber but don't worry too
		 * much because we are powering down anyway
		 */

		if (ret)
			DRM_DEV_ERROR(gmu->dev,
				"Unable to slumber GMU: status = 0%x/0%x\n",
				gmu_read(gmu,
					REG_A6XX_GPU_GMU_AO_GPU_CX_BUSY_STATUS),
				gmu_read(gmu,
					REG_A6XX_GPU_GMU_AO_GPU_CX_BUSY_STATUS2));
	}

	/* Turn off HFI */
	a6xx_hfi_stop(gmu);

	/* Stop the interrupts and mask the hardware */
	a6xx_gmu_irq_disable(gmu);

	/* Tell RPMh to power off the GPU */
	a6xx_rpmh_stop(gmu);
}


int a6xx_gmu_stop(struct a6xx_gpu *a6xx_gpu)
{
	struct a6xx_gmu *gmu = &a6xx_gpu->gmu;
	struct msm_gpu *gpu = &a6xx_gpu->base.base;

	if (!pm_runtime_active(gmu->dev))
		return 0;

	/*
	 * Force the GMU off if we detected a hang, otherwise try to shut it
	 * down gracefully
	 */
	if (gmu->hung)
		a6xx_gmu_force_off(gmu);
	else
		a6xx_gmu_shutdown(gmu);

	/* Remove the bus vote */
	icc_set_bw(gpu->icc_path, 0, 0);

	/*
	 * Make sure the GX domain is off before turning off the GMU (CX)
	 * domain. Usually the GMU does this but only if the shutdown sequence
	 * was successful
	 */
	if (!IS_ERR_OR_NULL(gmu->gxpd))
		pm_runtime_put_sync(gmu->gxpd);

	clk_bulk_disable_unprepare(gmu->nr_clocks, gmu->clocks);

	pm_runtime_put_sync(gmu->dev);

	return 0;
}

static void a6xx_gmu_memory_free(struct a6xx_gmu *gmu)
{
	msm_gem_kernel_put(gmu->hfi.obj, gmu->aspace, false);
	msm_gem_kernel_put(gmu->debug.obj, gmu->aspace, false);
	msm_gem_kernel_put(gmu->icache.obj, gmu->aspace, false);
	msm_gem_kernel_put(gmu->dcache.obj, gmu->aspace, false);
	msm_gem_kernel_put(gmu->dummy.obj, gmu->aspace, false);
	msm_gem_kernel_put(gmu->log.obj, gmu->aspace, false);

	gmu->aspace->mmu->funcs->detach(gmu->aspace->mmu);
	msm_gem_address_space_put(gmu->aspace);
}

static int a6xx_gmu_memory_alloc(struct a6xx_gmu *gmu, struct a6xx_gmu_bo *bo,
		size_t size, u64 iova)
{
	struct a6xx_gpu *a6xx_gpu = container_of(gmu, struct a6xx_gpu, gmu);
	struct drm_device *dev = a6xx_gpu->base.base.dev;
	uint32_t flags = MSM_BO_WC;
	u64 range_start, range_end;
	int ret;

	size = PAGE_ALIGN(size);
	if (!iova) {
		/* no fixed address - use GMU's uncached range */
		range_start = 0x60000000 + PAGE_SIZE; /* skip dummy page */
		range_end = 0x80000000;
	} else {
		/* range for fixed address */
		range_start = iova;
		range_end = iova + size;
		/* use IOMMU_PRIV for icache/dcache */
		flags |= MSM_BO_MAP_PRIV;
	}

	bo->obj = msm_gem_new(dev, size, flags);
	if (IS_ERR(bo->obj))
		return PTR_ERR(bo->obj);

	ret = msm_gem_get_and_pin_iova_range(bo->obj, gmu->aspace, &bo->iova,
		range_start >> PAGE_SHIFT, range_end >> PAGE_SHIFT);
	if (ret) {
		drm_gem_object_put(bo->obj);
		return ret;
	}

	bo->virt = msm_gem_get_vaddr(bo->obj);
	bo->size = size;

	return 0;
}

static int a6xx_gmu_memory_probe(struct a6xx_gmu *gmu)
{
	struct iommu_domain *domain;
	struct msm_mmu *mmu;

	domain = iommu_domain_alloc(&platform_bus_type);
	if (!domain)
		return -ENODEV;

	mmu = msm_iommu_new(gmu->dev, domain);
<<<<<<< HEAD
	gmu->aspace = msm_gem_address_space_create(mmu, "gmu", 0x0, 0x7fffffff);
=======
	gmu->aspace = msm_gem_address_space_create(mmu, "gmu", 0x0, 0x80000000);
>>>>>>> 84569f32
	if (IS_ERR(gmu->aspace)) {
		iommu_domain_free(domain);
		return PTR_ERR(gmu->aspace);
	}

	return 0;
}

/* Return the 'arc-level' for the given frequency */
static unsigned int a6xx_gmu_get_arc_level(struct device *dev,
					   unsigned long freq)
{
	struct dev_pm_opp *opp;
	unsigned int val;

	if (!freq)
		return 0;

	opp = dev_pm_opp_find_freq_exact(dev, freq, true);
	if (IS_ERR(opp))
		return 0;

	val = dev_pm_opp_get_level(opp);

	dev_pm_opp_put(opp);

	return val;
}

static int a6xx_gmu_rpmh_arc_votes_init(struct device *dev, u32 *votes,
		unsigned long *freqs, int freqs_count, const char *id)
{
	int i, j;
	const u16 *pri, *sec;
	size_t pri_count, sec_count;

	pri = cmd_db_read_aux_data(id, &pri_count);
	if (IS_ERR(pri))
		return PTR_ERR(pri);
	/*
	 * The data comes back as an array of unsigned shorts so adjust the
	 * count accordingly
	 */
	pri_count >>= 1;
	if (!pri_count)
		return -EINVAL;

	sec = cmd_db_read_aux_data("mx.lvl", &sec_count);
	if (IS_ERR(sec))
		return PTR_ERR(sec);

	sec_count >>= 1;
	if (!sec_count)
		return -EINVAL;

	/* Construct a vote for each frequency */
	for (i = 0; i < freqs_count; i++) {
		u8 pindex = 0, sindex = 0;
		unsigned int level = a6xx_gmu_get_arc_level(dev, freqs[i]);

		/* Get the primary index that matches the arc level */
		for (j = 0; j < pri_count; j++) {
			if (pri[j] >= level) {
				pindex = j;
				break;
			}
		}

		if (j == pri_count) {
			DRM_DEV_ERROR(dev,
				      "Level %u not found in the RPMh list\n",
				      level);
			DRM_DEV_ERROR(dev, "Available levels:\n");
			for (j = 0; j < pri_count; j++)
				DRM_DEV_ERROR(dev, "  %u\n", pri[j]);

			return -EINVAL;
		}

		/*
		 * Look for a level in in the secondary list that matches. If
		 * nothing fits, use the maximum non zero vote
		 */

		for (j = 0; j < sec_count; j++) {
			if (sec[j] >= level) {
				sindex = j;
				break;
			} else if (sec[j]) {
				sindex = j;
			}
		}

		/* Construct the vote */
		votes[i] = ((pri[pindex] & 0xffff) << 16) |
			(sindex << 8) | pindex;
	}

	return 0;
}

/*
 * The GMU votes with the RPMh for itself and on behalf of the GPU but we need
 * to construct the list of votes on the CPU and send it over. Query the RPMh
 * voltage levels and build the votes
 */

static int a6xx_gmu_rpmh_votes_init(struct a6xx_gmu *gmu)
{
	struct a6xx_gpu *a6xx_gpu = container_of(gmu, struct a6xx_gpu, gmu);
	struct adreno_gpu *adreno_gpu = &a6xx_gpu->base;
	struct msm_gpu *gpu = &adreno_gpu->base;
	int ret;

	/* Build the GX votes */
	ret = a6xx_gmu_rpmh_arc_votes_init(&gpu->pdev->dev, gmu->gx_arc_votes,
		gmu->gpu_freqs, gmu->nr_gpu_freqs, "gfx.lvl");

	/* Build the CX votes */
	ret |= a6xx_gmu_rpmh_arc_votes_init(gmu->dev, gmu->cx_arc_votes,
		gmu->gmu_freqs, gmu->nr_gmu_freqs, "cx.lvl");

	return ret;
}

static int a6xx_gmu_build_freq_table(struct device *dev, unsigned long *freqs,
		u32 size)
{
	int count = dev_pm_opp_get_opp_count(dev);
	struct dev_pm_opp *opp;
	int i, index = 0;
	unsigned long freq = 1;

	/*
	 * The OPP table doesn't contain the "off" frequency level so we need to
	 * add 1 to the table size to account for it
	 */

	if (WARN(count + 1 > size,
		"The GMU frequency table is being truncated\n"))
		count = size - 1;

	/* Set the "off" frequency */
	freqs[index++] = 0;

	for (i = 0; i < count; i++) {
		opp = dev_pm_opp_find_freq_ceil(dev, &freq);
		if (IS_ERR(opp))
			break;

		dev_pm_opp_put(opp);
		freqs[index++] = freq++;
	}

	return index;
}

static int a6xx_gmu_pwrlevels_probe(struct a6xx_gmu *gmu)
{
	struct a6xx_gpu *a6xx_gpu = container_of(gmu, struct a6xx_gpu, gmu);
	struct adreno_gpu *adreno_gpu = &a6xx_gpu->base;
	struct msm_gpu *gpu = &adreno_gpu->base;

	int ret = 0;

	/*
	 * The GMU handles its own frequency switching so build a list of
	 * available frequencies to send during initialization
	 */
	ret = dev_pm_opp_of_add_table(gmu->dev);
	if (ret) {
		DRM_DEV_ERROR(gmu->dev, "Unable to set the OPP table for the GMU\n");
		return ret;
	}

	gmu->nr_gmu_freqs = a6xx_gmu_build_freq_table(gmu->dev,
		gmu->gmu_freqs, ARRAY_SIZE(gmu->gmu_freqs));

	/*
	 * The GMU also handles GPU frequency switching so build a list
	 * from the GPU OPP table
	 */
	gmu->nr_gpu_freqs = a6xx_gmu_build_freq_table(&gpu->pdev->dev,
		gmu->gpu_freqs, ARRAY_SIZE(gmu->gpu_freqs));

	gmu->current_perf_index = gmu->nr_gpu_freqs - 1;

	/* Build the list of RPMh votes that we'll send to the GMU */
	return a6xx_gmu_rpmh_votes_init(gmu);
}

static int a6xx_gmu_clocks_probe(struct a6xx_gmu *gmu)
{
	int ret = devm_clk_bulk_get_all(gmu->dev, &gmu->clocks);

	if (ret < 1)
		return ret;

	gmu->nr_clocks = ret;

	gmu->core_clk = msm_clk_bulk_get_clock(gmu->clocks,
		gmu->nr_clocks, "gmu");

	return 0;
}

static void __iomem *a6xx_gmu_get_mmio(struct platform_device *pdev,
		const char *name)
{
	void __iomem *ret;
	struct resource *res = platform_get_resource_byname(pdev,
			IORESOURCE_MEM, name);

	if (!res) {
		DRM_DEV_ERROR(&pdev->dev, "Unable to find the %s registers\n", name);
		return ERR_PTR(-EINVAL);
	}

	ret = ioremap(res->start, resource_size(res));
	if (!ret) {
		DRM_DEV_ERROR(&pdev->dev, "Unable to map the %s registers\n", name);
		return ERR_PTR(-EINVAL);
	}

	return ret;
}

static int a6xx_gmu_get_irq(struct a6xx_gmu *gmu, struct platform_device *pdev,
		const char *name, irq_handler_t handler)
{
	int irq, ret;

	irq = platform_get_irq_byname(pdev, name);

	ret = request_irq(irq, handler, IRQF_TRIGGER_HIGH, name, gmu);
	if (ret) {
		DRM_DEV_ERROR(&pdev->dev, "Unable to get interrupt %s %d\n",
			      name, ret);
		return ret;
	}

	disable_irq(irq);

	return irq;
}

void a6xx_gmu_remove(struct a6xx_gpu *a6xx_gpu)
{
	struct a6xx_gmu *gmu = &a6xx_gpu->gmu;
	struct platform_device *pdev = to_platform_device(gmu->dev);

	if (!gmu->initialized)
		return;

	pm_runtime_force_suspend(gmu->dev);

	if (!IS_ERR_OR_NULL(gmu->gxpd)) {
		pm_runtime_disable(gmu->gxpd);
		dev_pm_domain_detach(gmu->gxpd, false);
	}

	iounmap(gmu->mmio);
	if (platform_get_resource_byname(pdev, IORESOURCE_MEM, "rscc"))
		iounmap(gmu->rscc);
	gmu->mmio = NULL;
	gmu->rscc = NULL;

	a6xx_gmu_memory_free(gmu);

	free_irq(gmu->gmu_irq, gmu);
	free_irq(gmu->hfi_irq, gmu);

	/* Drop reference taken in of_find_device_by_node */
	put_device(gmu->dev);

	gmu->initialized = false;
}

int a6xx_gmu_init(struct a6xx_gpu *a6xx_gpu, struct device_node *node)
{
	struct adreno_gpu *adreno_gpu = &a6xx_gpu->base;
	struct a6xx_gmu *gmu = &a6xx_gpu->gmu;
	struct platform_device *pdev = of_find_device_by_node(node);
	int ret;

	if (!pdev)
		return -ENODEV;

	gmu->dev = &pdev->dev;

	of_dma_configure(gmu->dev, node, true);

	/* Fow now, don't do anything fancy until we get our feet under us */
	gmu->idle_level = GMU_IDLE_STATE_ACTIVE;

	pm_runtime_enable(gmu->dev);

	/* Get the list of clocks */
	ret = a6xx_gmu_clocks_probe(gmu);
	if (ret)
		goto err_put_device;

	ret = a6xx_gmu_memory_probe(gmu);
	if (ret)
		goto err_put_device;

	/* Allocate memory for the GMU dummy page */
	ret = a6xx_gmu_memory_alloc(gmu, &gmu->dummy, SZ_4K, 0x60000000);
	if (ret)
		goto err_memory;

	if (adreno_is_a650(adreno_gpu)) {
		ret = a6xx_gmu_memory_alloc(gmu, &gmu->icache,
			SZ_16M - SZ_16K, 0x04000);
		if (ret)
			goto err_memory;
	} else if (adreno_is_a640(adreno_gpu)) {
		ret = a6xx_gmu_memory_alloc(gmu, &gmu->icache,
			SZ_256K - SZ_16K, 0x04000);
		if (ret)
			goto err_memory;

		ret = a6xx_gmu_memory_alloc(gmu, &gmu->dcache,
			SZ_256K - SZ_16K, 0x44000);
		if (ret)
			goto err_memory;
	} else {
		/* HFI v1, has sptprac */
		gmu->legacy = true;

		/* Allocate memory for the GMU debug region */
		ret = a6xx_gmu_memory_alloc(gmu, &gmu->debug, SZ_16K, 0);
		if (ret)
			goto err_memory;
	}

	/* Allocate memory for for the HFI queues */
	ret = a6xx_gmu_memory_alloc(gmu, &gmu->hfi, SZ_16K, 0);
	if (ret)
		goto err_memory;

	/* Allocate memory for the GMU log region */
	ret = a6xx_gmu_memory_alloc(gmu, &gmu->log, SZ_4K, 0);
	if (ret)
		goto err_memory;

	/* Map the GMU registers */
	gmu->mmio = a6xx_gmu_get_mmio(pdev, "gmu");
	if (IS_ERR(gmu->mmio)) {
		ret = PTR_ERR(gmu->mmio);
		goto err_memory;
	}

	if (adreno_is_a650(adreno_gpu)) {
		gmu->rscc = a6xx_gmu_get_mmio(pdev, "rscc");
		if (IS_ERR(gmu->rscc))
			goto err_mmio;
	} else {
		gmu->rscc = gmu->mmio + 0x23000;
	}

	/* Get the HFI and GMU interrupts */
	gmu->hfi_irq = a6xx_gmu_get_irq(gmu, pdev, "hfi", a6xx_hfi_irq);
	gmu->gmu_irq = a6xx_gmu_get_irq(gmu, pdev, "gmu", a6xx_gmu_irq);

	if (gmu->hfi_irq < 0 || gmu->gmu_irq < 0)
		goto err_mmio;

	/*
	 * Get a link to the GX power domain to reset the GPU in case of GMU
	 * crash
	 */
	gmu->gxpd = dev_pm_domain_attach_by_name(gmu->dev, "gx");

	/* Get the power levels for the GMU and GPU */
	a6xx_gmu_pwrlevels_probe(gmu);

	/* Set up the HFI queues */
	a6xx_hfi_init(gmu);

	gmu->initialized = true;

	return 0;

err_mmio:
	iounmap(gmu->mmio);
	if (platform_get_resource_byname(pdev, IORESOURCE_MEM, "rscc"))
		iounmap(gmu->rscc);
	free_irq(gmu->gmu_irq, gmu);
	free_irq(gmu->hfi_irq, gmu);

	ret = -ENODEV;

err_memory:
	a6xx_gmu_memory_free(gmu);
err_put_device:
	/* Drop reference taken in of_find_device_by_node */
	put_device(gmu->dev);

	return ret;
}<|MERGE_RESOLUTION|>--- conflicted
+++ resolved
@@ -1121,11 +1121,7 @@
 		return -ENODEV;
 
 	mmu = msm_iommu_new(gmu->dev, domain);
-<<<<<<< HEAD
-	gmu->aspace = msm_gem_address_space_create(mmu, "gmu", 0x0, 0x7fffffff);
-=======
 	gmu->aspace = msm_gem_address_space_create(mmu, "gmu", 0x0, 0x80000000);
->>>>>>> 84569f32
 	if (IS_ERR(gmu->aspace)) {
 		iommu_domain_free(domain);
 		return PTR_ERR(gmu->aspace);
