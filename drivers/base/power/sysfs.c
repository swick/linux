--- conflicted
+++ resolved
@@ -215,11 +215,7 @@
 
 	if (value == 0)
 		return sprintf(buf, "n/a\n");
-<<<<<<< HEAD
-	else if (value == PM_QOS_RESUME_LATENCY_NO_CONSTRAINT)
-=======
 	if (value == PM_QOS_RESUME_LATENCY_NO_CONSTRAINT)
->>>>>>> 661e50bc
 		value = 0;
 
 	return sprintf(buf, "%d\n", value);
@@ -242,11 +238,7 @@
 
 		if (value == 0)
 			value = PM_QOS_RESUME_LATENCY_NO_CONSTRAINT;
-<<<<<<< HEAD
-	} else if (!strcmp(buf, "n/a") || !strcmp(buf, "n/a\n")) {
-=======
 	} else if (sysfs_streq(buf, "n/a")) {
->>>>>>> 661e50bc
 		value = 0;
 	} else {
 		return -EINVAL;
@@ -322,12 +314,7 @@
 	return ret < 0 ? ret : n;
 }
 
-<<<<<<< HEAD
-static DEVICE_ATTR(pm_qos_no_power_off, 0644,
-		   pm_qos_no_power_off_show, pm_qos_no_power_off_store);
-=======
 static DEVICE_ATTR_RW(pm_qos_no_power_off);
->>>>>>> 661e50bc
 
 #ifdef CONFIG_PM_SLEEP
 static const char _enabled[] = "enabled";
