/*
 *  drivers/mtd/ndfc.c
 *
 *  Overview:
 *   Platform independent driver for NDFC (NanD Flash Controller)
 *   integrated into EP440 cores
 *
 *   Ported to an OF platform driver by Sean MacLennan
 *
 *   The NDFC supports multiple chips, but this driver only supports a
 *   single chip since I do not have access to any boards with
 *   multiple chips.
 *
 *  Author: Thomas Gleixner
 *
 *  Copyright 2006 IBM
 *  Copyright 2008 PIKA Technologies
 *    Sean MacLennan <smaclennan@pikatech.com>
 *
 *  This program is free software; you can redistribute	 it and/or modify it
 *  under  the terms of	 the GNU General  Public License as published by the
 *  Free Software Foundation;  either version 2 of the	License, or (at your
 *  option) any later version.
 *
 */
#include <linux/module.h>
#include <linux/mtd/nand.h>
#include <linux/mtd/nand_ecc.h>
#include <linux/mtd/partitions.h>
#include <linux/mtd/ndfc.h>
#include <linux/slab.h>
#include <linux/mtd/mtd.h>
#include <linux/of_platform.h>
#include <asm/io.h>

#define NDFC_MAX_CS    4

struct ndfc_controller {
	struct platform_device *ofdev;
	void __iomem *ndfcbase;
	struct mtd_info mtd;
	struct nand_chip chip;
	int chip_select;
	struct nand_hw_control ndfc_control;
};

static struct ndfc_controller ndfc_ctrl[NDFC_MAX_CS];

static void ndfc_select_chip(struct mtd_info *mtd, int chip)
{
	uint32_t ccr;
	struct nand_chip *nchip = mtd->priv;
	struct ndfc_controller *ndfc = nchip->priv;

	ccr = in_be32(ndfc->ndfcbase + NDFC_CCR);
	if (chip >= 0) {
		ccr &= ~NDFC_CCR_BS_MASK;
		ccr |= NDFC_CCR_BS(chip + ndfc->chip_select);
	} else
		ccr |= NDFC_CCR_RESET_CE;
	out_be32(ndfc->ndfcbase + NDFC_CCR, ccr);
}

static void ndfc_hwcontrol(struct mtd_info *mtd, int cmd, unsigned int ctrl)
{
	struct nand_chip *chip = mtd->priv;
	struct ndfc_controller *ndfc = chip->priv;

	if (cmd == NAND_CMD_NONE)
		return;

	if (ctrl & NAND_CLE)
		writel(cmd & 0xFF, ndfc->ndfcbase + NDFC_CMD);
	else
		writel(cmd & 0xFF, ndfc->ndfcbase + NDFC_ALE);
}

static int ndfc_ready(struct mtd_info *mtd)
{
	struct nand_chip *chip = mtd->priv;
	struct ndfc_controller *ndfc = chip->priv;

	return in_be32(ndfc->ndfcbase + NDFC_STAT) & NDFC_STAT_IS_READY;
}

static void ndfc_enable_hwecc(struct mtd_info *mtd, int mode)
{
	uint32_t ccr;
	struct nand_chip *chip = mtd->priv;
	struct ndfc_controller *ndfc = chip->priv;

	ccr = in_be32(ndfc->ndfcbase + NDFC_CCR);
	ccr |= NDFC_CCR_RESET_ECC;
	out_be32(ndfc->ndfcbase + NDFC_CCR, ccr);
	wmb();
}

static int ndfc_calculate_ecc(struct mtd_info *mtd,
			      const u_char *dat, u_char *ecc_code)
{
	struct nand_chip *chip = mtd->priv;
	struct ndfc_controller *ndfc = chip->priv;
	uint32_t ecc;
	uint8_t *p = (uint8_t *)&ecc;

	wmb();
	ecc = in_be32(ndfc->ndfcbase + NDFC_ECC);
	/* The NDFC uses Smart Media (SMC) bytes order */
	ecc_code[0] = p[1];
	ecc_code[1] = p[2];
	ecc_code[2] = p[3];

	return 0;
}

/*
 * Speedups for buffer read/write/verify
 *
 * NDFC allows 32bit read/write of data. So we can speed up the buffer
 * functions. No further checking, as nand_base will always read/write
 * page aligned.
 */
static void ndfc_read_buf(struct mtd_info *mtd, uint8_t *buf, int len)
{
	struct nand_chip *chip = mtd->priv;
	struct ndfc_controller *ndfc = chip->priv;
	uint32_t *p = (uint32_t *) buf;

	for(;len > 0; len -= 4)
		*p++ = in_be32(ndfc->ndfcbase + NDFC_DATA);
}

static void ndfc_write_buf(struct mtd_info *mtd, const uint8_t *buf, int len)
{
	struct nand_chip *chip = mtd->priv;
	struct ndfc_controller *ndfc = chip->priv;
	uint32_t *p = (uint32_t *) buf;

	for(;len > 0; len -= 4)
		out_be32(ndfc->ndfcbase + NDFC_DATA, *p++);
}

static int ndfc_verify_buf(struct mtd_info *mtd, const uint8_t *buf, int len)
{
	struct nand_chip *chip = mtd->priv;
	struct ndfc_controller *ndfc = chip->priv;
	uint32_t *p = (uint32_t *) buf;

	for(;len > 0; len -= 4)
		if (*p++ != in_be32(ndfc->ndfcbase + NDFC_DATA))
			return -EFAULT;
	return 0;
}

/*
 * Initialize chip structure
 */
static int ndfc_chip_init(struct ndfc_controller *ndfc,
			  struct device_node *node)
{
	struct device_node *flash_np;
	struct nand_chip *chip = &ndfc->chip;
	struct mtd_part_parser_data ppdata;
	int ret;

	chip->IO_ADDR_R = ndfc->ndfcbase + NDFC_DATA;
	chip->IO_ADDR_W = ndfc->ndfcbase + NDFC_DATA;
	chip->cmd_ctrl = ndfc_hwcontrol;
	chip->dev_ready = ndfc_ready;
	chip->select_chip = ndfc_select_chip;
	chip->chip_delay = 50;
	chip->controller = &ndfc->ndfc_control;
	chip->read_buf = ndfc_read_buf;
	chip->write_buf = ndfc_write_buf;
	chip->verify_buf = ndfc_verify_buf;
	chip->ecc.correct = nand_correct_data;
	chip->ecc.hwctl = ndfc_enable_hwecc;
	chip->ecc.calculate = ndfc_calculate_ecc;
	chip->ecc.mode = NAND_ECC_HW;
	chip->ecc.size = 256;
	chip->ecc.bytes = 3;
	chip->priv = ndfc;

	ndfc->mtd.priv = chip;
	ndfc->mtd.owner = THIS_MODULE;

	flash_np = of_get_next_child(node, NULL);
	if (!flash_np)
		return -ENODEV;

<<<<<<< HEAD
	ppdata->of_node = flash_np;
=======
	ppdata.of_node = flash_np;
>>>>>>> 6350323a
	ndfc->mtd.name = kasprintf(GFP_KERNEL, "%s.%s",
			dev_name(&ndfc->ofdev->dev), flash_np->name);
	if (!ndfc->mtd.name) {
		ret = -ENOMEM;
		goto err;
	}

	ret = nand_scan(&ndfc->mtd, 1);
	if (ret)
		goto err;

	ret = mtd_device_parse_register(&ndfc->mtd, NULL, &ppdata, NULL, 0);

err:
	of_node_put(flash_np);
	if (ret)
		kfree(ndfc->mtd.name);
	return ret;
}

static int __devinit ndfc_probe(struct platform_device *ofdev)
{
	struct ndfc_controller *ndfc;
	const __be32 *reg;
	u32 ccr;
	int err, len, cs;

	/* Read the reg property to get the chip select */
	reg = of_get_property(ofdev->dev.of_node, "reg", &len);
	if (reg == NULL || len != 12) {
		dev_err(&ofdev->dev, "unable read reg property (%d)\n", len);
		return -ENOENT;
	}

	cs = be32_to_cpu(reg[0]);
	if (cs >= NDFC_MAX_CS) {
		dev_err(&ofdev->dev, "invalid CS number (%d)\n", cs);
		return -EINVAL;
	}

	ndfc = &ndfc_ctrl[cs];
	ndfc->chip_select = cs;

	spin_lock_init(&ndfc->ndfc_control.lock);
	init_waitqueue_head(&ndfc->ndfc_control.wq);
	ndfc->ofdev = ofdev;
	dev_set_drvdata(&ofdev->dev, ndfc);

	ndfc->ndfcbase = of_iomap(ofdev->dev.of_node, 0);
	if (!ndfc->ndfcbase) {
		dev_err(&ofdev->dev, "failed to get memory\n");
		return -EIO;
	}

	ccr = NDFC_CCR_BS(ndfc->chip_select);

	/* It is ok if ccr does not exist - just default to 0 */
	reg = of_get_property(ofdev->dev.of_node, "ccr", NULL);
	if (reg)
		ccr |= be32_to_cpup(reg);

	out_be32(ndfc->ndfcbase + NDFC_CCR, ccr);

	/* Set the bank settings if given */
	reg = of_get_property(ofdev->dev.of_node, "bank-settings", NULL);
	if (reg) {
		int offset = NDFC_BCFG0 + (ndfc->chip_select << 2);
		out_be32(ndfc->ndfcbase + offset, be32_to_cpup(reg));
	}

	err = ndfc_chip_init(ndfc, ofdev->dev.of_node);
	if (err) {
		iounmap(ndfc->ndfcbase);
		return err;
	}

	return 0;
}

static int __devexit ndfc_remove(struct platform_device *ofdev)
{
	struct ndfc_controller *ndfc = dev_get_drvdata(&ofdev->dev);

	nand_release(&ndfc->mtd);
	kfree(ndfc->mtd.name);

	return 0;
}

static const struct of_device_id ndfc_match[] = {
	{ .compatible = "ibm,ndfc", },
	{}
};
MODULE_DEVICE_TABLE(of, ndfc_match);

static struct platform_driver ndfc_driver = {
	.driver = {
		.name = "ndfc",
		.owner = THIS_MODULE,
		.of_match_table = ndfc_match,
	},
	.probe = ndfc_probe,
	.remove = __devexit_p(ndfc_remove),
};

static int __init ndfc_nand_init(void)
{
	return platform_driver_register(&ndfc_driver);
}

static void __exit ndfc_nand_exit(void)
{
	platform_driver_unregister(&ndfc_driver);
}

module_init(ndfc_nand_init);
module_exit(ndfc_nand_exit);

MODULE_LICENSE("GPL");
MODULE_AUTHOR("Thomas Gleixner <tglx@linutronix.de>");
MODULE_DESCRIPTION("OF Platform driver for NDFC");<|MERGE_RESOLUTION|>--- conflicted
+++ resolved
@@ -188,11 +188,7 @@
 	if (!flash_np)
 		return -ENODEV;
 
-<<<<<<< HEAD
-	ppdata->of_node = flash_np;
-=======
 	ppdata.of_node = flash_np;
->>>>>>> 6350323a
 	ndfc->mtd.name = kasprintf(GFP_KERNEL, "%s.%s",
 			dev_name(&ndfc->ofdev->dev), flash_np->name);
 	if (!ndfc->mtd.name) {
