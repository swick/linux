--- conflicted
+++ resolved
@@ -409,11 +409,7 @@
 	ghes->flags &= ~GHES_TO_CLEAR;
 }
 
-<<<<<<< HEAD
-static void ghes_handle_memory_failure(struct acpi_hest_generic_data *gdata, int sev)
-=======
 static void ghes_handle_memory_failure(struct acpi_generic_data *gdata, int sev)
->>>>>>> d8ec26d7
 {
 #ifdef CONFIG_ACPI_APEI_MEMORY_FAILURE
 	unsigned long pfn;
@@ -423,11 +419,7 @@
 
 	if (sec_sev == GHES_SEV_CORRECTED &&
 	    (gdata->flags & CPER_SEC_ERROR_THRESHOLD_EXCEEDED) &&
-<<<<<<< HEAD
-	    (mem_err->validation_bits & CPER_MEM_VALID_PHYSICAL_ADDRESS)) {
-=======
 	    (mem_err->validation_bits & CPER_MEM_VALID_PA)) {
->>>>>>> d8ec26d7
 		pfn = mem_err->physical_addr >> PAGE_SHIFT;
 		if (pfn_valid(pfn))
 			memory_failure_queue(pfn, 0, MF_SOFT_OFFLINE);
@@ -438,11 +430,7 @@
 	}
 	if (sev == GHES_SEV_RECOVERABLE &&
 	    sec_sev == GHES_SEV_RECOVERABLE &&
-<<<<<<< HEAD
-	    mem_err->validation_bits & CPER_MEM_VALID_PHYSICAL_ADDRESS) {
-=======
 	    mem_err->validation_bits & CPER_MEM_VALID_PA) {
->>>>>>> d8ec26d7
 		pfn = mem_err->physical_addr >> PAGE_SHIFT;
 		memory_failure_queue(pfn, 0, 0);
 	}
