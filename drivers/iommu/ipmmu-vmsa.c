--- conflicted
+++ resolved
@@ -59,11 +59,6 @@
 
 struct ipmmu_vmsa_iommu_priv {
 	struct ipmmu_vmsa_device *mmu;
-<<<<<<< HEAD
-	unsigned int *utlbs;
-	unsigned int num_utlbs;
-=======
->>>>>>> bb176f67
 	struct device *dev;
 	struct list_head list;
 };
@@ -73,28 +68,9 @@
 	return container_of(dom, struct ipmmu_vmsa_domain, io_domain);
 }
 
-<<<<<<< HEAD
-
 static struct ipmmu_vmsa_iommu_priv *to_priv(struct device *dev)
 {
-#if defined(CONFIG_ARM)
-	return dev->archdata.iommu;
-#else
-	return dev->iommu_fwspec->iommu_priv;
-#endif
-}
-static void set_priv(struct device *dev, struct ipmmu_vmsa_iommu_priv *p)
-{
-#if defined(CONFIG_ARM)
-	dev->archdata.iommu = p;
-#else
-	dev->iommu_fwspec->iommu_priv = p;
-#endif
-=======
-static struct ipmmu_vmsa_iommu_priv *to_priv(struct device *dev)
-{
 	return dev->iommu_fwspec ? dev->iommu_fwspec->iommu_priv : NULL;
->>>>>>> bb176f67
 }
 
 #define TLB_LOOP_TIMEOUT		100	/* 100us */
@@ -348,8 +324,6 @@
 	return ret;
 }
 
-<<<<<<< HEAD
-=======
 static void ipmmu_domain_free_context(struct ipmmu_vmsa_device *mmu,
 				      unsigned int context_id)
 {
@@ -363,7 +337,6 @@
 	spin_unlock_irqrestore(&mmu->lock, flags);
 }
 
->>>>>>> bb176f67
 static int ipmmu_domain_init_context(struct ipmmu_vmsa_domain *domain)
 {
 	u64 ttbr;
@@ -407,21 +380,7 @@
 	if (!domain->iop) {
 		ipmmu_domain_free_context(domain->mmu, domain->context_id);
 		return -EINVAL;
-<<<<<<< HEAD
-
-	/*
-	 * Find an unused context.
-	 */
-	ret = ipmmu_domain_allocate_context(domain->mmu, domain);
-	if (ret == IPMMU_CTX_MAX) {
-		free_io_pgtable_ops(domain->iop);
-		return -EBUSY;
-	}
-
-	domain->context_id = ret;
-=======
-	}
->>>>>>> bb176f67
+	}
 
 	/* TTBR0 */
 	ttbr = domain->cfg.arm_lpae_s1_cfg.ttbr[0];
@@ -461,19 +420,6 @@
 	ipmmu_ctx_write(domain, IMCTR, IMCTR_INTEN | IMCTR_FLUSH | IMCTR_MMUEN);
 
 	return 0;
-}
-
-static void ipmmu_domain_free_context(struct ipmmu_vmsa_device *mmu,
-				      unsigned int context_id)
-{
-	unsigned long flags;
-
-	spin_lock_irqsave(&mmu->lock, flags);
-
-	clear_bit(context_id, mmu->ctx);
-	mmu->domains[context_id] = NULL;
-
-	spin_unlock_irqrestore(&mmu->lock, flags);
 }
 
 static void ipmmu_domain_destroy_context(struct ipmmu_vmsa_domain *domain)
@@ -549,7 +495,6 @@
 	unsigned long flags;
 
 	spin_lock_irqsave(&mmu->lock, flags);
-<<<<<<< HEAD
 
 	/*
 	 * Check interrupts for all active contexts.
@@ -563,21 +508,6 @@
 
 	spin_unlock_irqrestore(&mmu->lock, flags);
 
-=======
-
-	/*
-	 * Check interrupts for all active contexts.
-	 */
-	for (i = 0; i < IPMMU_CTX_MAX; i++) {
-		if (!mmu->domains[i])
-			continue;
-		if (ipmmu_domain_irq(mmu->domains[i]) == IRQ_HANDLED)
-			status = IRQ_HANDLED;
-	}
-
-	spin_unlock_irqrestore(&mmu->lock, flags);
-
->>>>>>> bb176f67
 	return status;
 }
 
@@ -615,10 +545,7 @@
 			       struct device *dev)
 {
 	struct ipmmu_vmsa_iommu_priv *priv = to_priv(dev);
-<<<<<<< HEAD
-=======
 	struct iommu_fwspec *fwspec = dev->iommu_fwspec;
->>>>>>> bb176f67
 	struct ipmmu_vmsa_device *mmu = priv->mmu;
 	struct ipmmu_vmsa_domain *domain = to_vmsa_domain(io_domain);
 	unsigned long flags;
@@ -652,13 +579,8 @@
 	if (ret < 0)
 		return ret;
 
-<<<<<<< HEAD
-	for (i = 0; i < priv->num_utlbs; ++i)
-		ipmmu_utlb_enable(domain, priv->utlbs[i]);
-=======
 	for (i = 0; i < fwspec->num_ids; ++i)
 		ipmmu_utlb_enable(domain, fwspec->ids[i]);
->>>>>>> bb176f67
 
 	return 0;
 }
@@ -666,21 +588,12 @@
 static void ipmmu_detach_device(struct iommu_domain *io_domain,
 				struct device *dev)
 {
-<<<<<<< HEAD
-	struct ipmmu_vmsa_iommu_priv *priv = to_priv(dev);
-	struct ipmmu_vmsa_domain *domain = to_vmsa_domain(io_domain);
-	unsigned int i;
-
-	for (i = 0; i < priv->num_utlbs; ++i)
-		ipmmu_utlb_disable(domain, priv->utlbs[i]);
-=======
 	struct iommu_fwspec *fwspec = dev->iommu_fwspec;
 	struct ipmmu_vmsa_domain *domain = to_vmsa_domain(io_domain);
 	unsigned int i;
 
 	for (i = 0; i < fwspec->num_ids; ++i)
 		ipmmu_utlb_disable(domain, fwspec->ids[i]);
->>>>>>> bb176f67
 
 	/*
 	 * TODO: Optimize by disabling the context when no device is attached.
@@ -736,23 +649,6 @@
 	return 0;
 }
 
-<<<<<<< HEAD
-static int ipmmu_init_platform_device(struct device *dev)
-{
-	struct ipmmu_vmsa_iommu_priv *priv;
-	struct ipmmu_vmsa_device *mmu;
-	unsigned int *utlbs;
-	unsigned int i;
-	int num_utlbs;
-	int ret = -ENODEV;
-
-	/* Find the master corresponding to the device. */
-
-	num_utlbs = of_count_phandle_with_args(dev->of_node, "iommus",
-					       "#iommu-cells");
-	if (num_utlbs < 0)
-		return -ENODEV;
-=======
 static int ipmmu_of_xlate(struct device *dev,
 			  struct of_phandle_args *spec)
 {
@@ -761,7 +657,6 @@
 	/* Initialize once - xlate() will call multiple times */
 	if (to_priv(dev))
 		return 0;
->>>>>>> bb176f67
 
 	return ipmmu_init_platform_device(dev, spec);
 }
@@ -787,46 +682,6 @@
 	 */
 	if (!to_priv(dev))
 		return -ENODEV;
-
-	priv = kzalloc(sizeof(*priv), GFP_KERNEL);
-	if (!priv) {
-		ret = -ENOMEM;
-		goto error;
-	}
-
-	priv->mmu = mmu;
-	priv->utlbs = utlbs;
-	priv->num_utlbs = num_utlbs;
-	priv->dev = dev;
-	set_priv(dev, priv);
-	return 0;
-
-error:
-	kfree(utlbs);
-	return ret;
-}
-
-#if defined(CONFIG_ARM) && !defined(CONFIG_IOMMU_DMA)
-
-static struct iommu_domain *ipmmu_domain_alloc(unsigned type)
-{
-	if (type != IOMMU_DOMAIN_UNMANAGED)
-		return NULL;
-
-	return __ipmmu_domain_alloc(type);
-}
-
-static int ipmmu_add_device(struct device *dev)
-{
-	struct ipmmu_vmsa_device *mmu = NULL;
-	struct iommu_group *group;
-	int ret;
-
-	if (to_priv(dev)) {
-		dev_warn(dev, "IOMMU driver already assigned to device %s\n",
-			 dev_name(dev));
-		return -EINVAL;
-	}
 
 	/* Create a device group and add the device to it. */
 	group = iommu_group_alloc();
@@ -845,13 +700,6 @@
 		goto error;
 	}
 
-<<<<<<< HEAD
-	ret = ipmmu_init_platform_device(dev);
-	if (ret < 0)
-		goto error;
-
-=======
->>>>>>> bb176f67
 	/*
 	 * Create the ARM mapping, used by the ARM DMA mapping core to allocate
 	 * VAs. This will allocate a corresponding IOMMU domain.
@@ -892,29 +740,13 @@
 	if (!IS_ERR_OR_NULL(group))
 		iommu_group_remove_device(dev);
 
-	kfree(to_priv(dev)->utlbs);
-	kfree(to_priv(dev));
-	set_priv(dev, NULL);
-
 	return ret;
 }
 
 static void ipmmu_remove_device(struct device *dev)
 {
-<<<<<<< HEAD
-	struct ipmmu_vmsa_iommu_priv *priv = to_priv(dev);
-
 	arm_iommu_detach_device(dev);
 	iommu_group_remove_device(dev);
-
-	kfree(priv->utlbs);
-	kfree(priv);
-
-	set_priv(dev, NULL);
-=======
-	arm_iommu_detach_device(dev);
-	iommu_group_remove_device(dev);
->>>>>>> bb176f67
 }
 
 static const struct iommu_ops ipmmu_ops = {
@@ -972,22 +804,12 @@
 
 static int ipmmu_add_device_dma(struct device *dev)
 {
-<<<<<<< HEAD
-	struct iommu_fwspec *fwspec = dev->iommu_fwspec;
-=======
->>>>>>> bb176f67
 	struct iommu_group *group;
 
 	/*
 	 * Only let through devices that have been verified in xlate()
-<<<<<<< HEAD
-	 * We may get called with dev->iommu_fwspec set to NULL.
-	 */
-	if (!fwspec || !fwspec->iommu_priv)
-=======
 	 */
 	if (!to_priv(dev))
->>>>>>> bb176f67
 		return -ENODEV;
 
 	group = iommu_group_get_for_dev(dev);
@@ -1047,22 +869,6 @@
 	return group;
 }
 
-<<<<<<< HEAD
-static int ipmmu_of_xlate_dma(struct device *dev,
-			      struct of_phandle_args *spec)
-{
-	/* If the IPMMU device is disabled in DT then return error
-	 * to make sure the of_iommu code does not install ops
-	 * even though the iommu device is disabled
-	 */
-	if (!of_device_is_available(spec->np))
-		return -ENODEV;
-
-	return ipmmu_init_platform_device(dev);
-}
-
-=======
->>>>>>> bb176f67
 static const struct iommu_ops ipmmu_ops = {
 	.domain_alloc = ipmmu_domain_alloc_dma,
 	.domain_free = ipmmu_domain_free_dma,
@@ -1076,11 +882,7 @@
 	.remove_device = ipmmu_remove_device_dma,
 	.device_group = ipmmu_find_group_dma,
 	.pgsize_bitmap = SZ_1G | SZ_2M | SZ_4K,
-<<<<<<< HEAD
-	.of_xlate = ipmmu_of_xlate_dma,
-=======
 	.of_xlate = ipmmu_of_xlate,
->>>>>>> bb176f67
 };
 
 #endif /* CONFIG_IOMMU_DMA */
