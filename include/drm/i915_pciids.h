/*
 * Copyright 2013 Intel Corporation
 * All Rights Reserved.
 *
 * Permission is hereby granted, free of charge, to any person obtaining a
 * copy of this software and associated documentation files (the
 * "Software"), to deal in the Software without restriction, including
 * without limitation the rights to use, copy, modify, merge, publish,
 * distribute, sub license, and/or sell copies of the Software, and to
 * permit persons to whom the Software is furnished to do so, subject to
 * the following conditions:
 *
 * The above copyright notice and this permission notice (including the
 * next paragraph) shall be included in all copies or substantial portions
 * of the Software.
 *
 * THE SOFTWARE IS PROVIDED "AS IS", WITHOUT WARRANTY OF ANY KIND, EXPRESS OR
 * IMPLIED, INCLUDING BUT NOT LIMITED TO THE WARRANTIES OF MERCHANTABILITY,
 * FITNESS FOR A PARTICULAR PURPOSE AND NONINFRINGEMENT.  IN NO EVENT SHALL
 * THE AUTHORS OR COPYRIGHT HOLDERS BE LIABLE FOR ANY CLAIM, DAMAGES OR OTHER
 * LIABILITY, WHETHER IN AN ACTION OF CONTRACT, TORT OR OTHERWISE, ARISING
 * FROM, OUT OF OR IN CONNECTION WITH THE SOFTWARE OR THE USE OR OTHER
 * DEALINGS IN THE SOFTWARE.
 */
#ifndef _I915_PCIIDS_H
#define _I915_PCIIDS_H

/*
 * A pci_device_id struct {
 *	__u32 vendor, device;
 *      __u32 subvendor, subdevice;
 *	__u32 class, class_mask;
 *	kernel_ulong_t driver_data;
 * };
 * Don't use C99 here because "class" is reserved and we want to
 * give userspace flexibility.
 */
#define INTEL_VGA_DEVICE(id, info) {		\
	0x8086,	id,				\
	~0, ~0,					\
	0x030000, 0xff0000,			\
	(unsigned long) info }

#define INTEL_QUANTA_VGA_DEVICE(info) {		\
	0x8086,	0x16a,				\
	0x152d,	0x8990,				\
	0x030000, 0xff0000,			\
	(unsigned long) info }

#define INTEL_I810_IDS(info)					\
	INTEL_VGA_DEVICE(0x7121, info), /* I810 */		\
	INTEL_VGA_DEVICE(0x7123, info), /* I810_DC100 */	\
	INTEL_VGA_DEVICE(0x7125, info)  /* I810_E */

#define INTEL_I815_IDS(info)					\
	INTEL_VGA_DEVICE(0x1132, info)  /* I815*/

#define INTEL_I830_IDS(info)				\
	INTEL_VGA_DEVICE(0x3577, info)

#define INTEL_I845G_IDS(info)				\
	INTEL_VGA_DEVICE(0x2562, info)

#define INTEL_I85X_IDS(info)				\
	INTEL_VGA_DEVICE(0x3582, info), /* I855_GM */ \
	INTEL_VGA_DEVICE(0x358e, info)

#define INTEL_I865G_IDS(info)				\
	INTEL_VGA_DEVICE(0x2572, info) /* I865_G */

#define INTEL_I915G_IDS(info)				\
	INTEL_VGA_DEVICE(0x2582, info), /* I915_G */ \
	INTEL_VGA_DEVICE(0x258a, info)  /* E7221_G */

#define INTEL_I915GM_IDS(info)				\
	INTEL_VGA_DEVICE(0x2592, info) /* I915_GM */

#define INTEL_I945G_IDS(info)				\
	INTEL_VGA_DEVICE(0x2772, info) /* I945_G */

#define INTEL_I945GM_IDS(info)				\
	INTEL_VGA_DEVICE(0x27a2, info), /* I945_GM */ \
	INTEL_VGA_DEVICE(0x27ae, info)  /* I945_GME */

#define INTEL_I965G_IDS(info)				\
	INTEL_VGA_DEVICE(0x2972, info), /* I946_GZ */	\
	INTEL_VGA_DEVICE(0x2982, info),	/* G35_G */	\
	INTEL_VGA_DEVICE(0x2992, info),	/* I965_Q */	\
	INTEL_VGA_DEVICE(0x29a2, info)	/* I965_G */

#define INTEL_G33_IDS(info)				\
	INTEL_VGA_DEVICE(0x29b2, info), /* Q35_G */ \
	INTEL_VGA_DEVICE(0x29c2, info),	/* G33_G */ \
	INTEL_VGA_DEVICE(0x29d2, info)	/* Q33_G */

#define INTEL_I965GM_IDS(info)				\
	INTEL_VGA_DEVICE(0x2a02, info),	/* I965_GM */ \
	INTEL_VGA_DEVICE(0x2a12, info)  /* I965_GME */

#define INTEL_GM45_IDS(info)				\
	INTEL_VGA_DEVICE(0x2a42, info) /* GM45_G */

#define INTEL_G45_IDS(info)				\
	INTEL_VGA_DEVICE(0x2e02, info), /* IGD_E_G */ \
	INTEL_VGA_DEVICE(0x2e12, info), /* Q45_G */ \
	INTEL_VGA_DEVICE(0x2e22, info), /* G45_G */ \
	INTEL_VGA_DEVICE(0x2e32, info), /* G41_G */ \
	INTEL_VGA_DEVICE(0x2e42, info), /* B43_G */ \
	INTEL_VGA_DEVICE(0x2e92, info)	/* B43_G.1 */

#define INTEL_PINEVIEW_G_IDS(info) \
	INTEL_VGA_DEVICE(0xa001, info)

#define INTEL_PINEVIEW_M_IDS(info) \
	INTEL_VGA_DEVICE(0xa011, info)

#define INTEL_IRONLAKE_D_IDS(info) \
	INTEL_VGA_DEVICE(0x0042, info)

#define INTEL_IRONLAKE_M_IDS(info) \
	INTEL_VGA_DEVICE(0x0046, info)

#define INTEL_SNB_D_GT1_IDS(info) \
	INTEL_VGA_DEVICE(0x0102, info), \
	INTEL_VGA_DEVICE(0x010A, info)

#define INTEL_SNB_D_GT2_IDS(info) \
	INTEL_VGA_DEVICE(0x0112, info), \
	INTEL_VGA_DEVICE(0x0122, info)

#define INTEL_SNB_D_IDS(info) \
	INTEL_SNB_D_GT1_IDS(info), \
	INTEL_SNB_D_GT2_IDS(info)

#define INTEL_SNB_M_GT1_IDS(info) \
	INTEL_VGA_DEVICE(0x0106, info)

#define INTEL_SNB_M_GT2_IDS(info) \
	INTEL_VGA_DEVICE(0x0116, info), \
	INTEL_VGA_DEVICE(0x0126, info)

#define INTEL_SNB_M_IDS(info) \
	INTEL_SNB_M_GT1_IDS(info), \
	INTEL_SNB_M_GT2_IDS(info)

#define INTEL_IVB_M_GT1_IDS(info) \
	INTEL_VGA_DEVICE(0x0156, info) /* GT1 mobile */

#define INTEL_IVB_M_GT2_IDS(info) \
	INTEL_VGA_DEVICE(0x0166, info) /* GT2 mobile */

#define INTEL_IVB_M_IDS(info) \
	INTEL_IVB_M_GT1_IDS(info), \
	INTEL_IVB_M_GT2_IDS(info)

#define INTEL_IVB_D_GT1_IDS(info) \
	INTEL_VGA_DEVICE(0x0152, info), /* GT1 desktop */ \
	INTEL_VGA_DEVICE(0x015a, info)  /* GT1 server */

#define INTEL_IVB_D_GT2_IDS(info) \
	INTEL_VGA_DEVICE(0x0162, info), /* GT2 desktop */ \
	INTEL_VGA_DEVICE(0x016a, info)  /* GT2 server */

#define INTEL_IVB_D_IDS(info) \
	INTEL_IVB_D_GT1_IDS(info), \
	INTEL_IVB_D_GT2_IDS(info)

#define INTEL_IVB_Q_IDS(info) \
	INTEL_QUANTA_VGA_DEVICE(info) /* Quanta transcode */

#define INTEL_HSW_ULT_GT1_IDS(info) \
	INTEL_VGA_DEVICE(0x0A02, info), /* ULT GT1 desktop */ \
	INTEL_VGA_DEVICE(0x0A0A, info), /* ULT GT1 server */ \
	INTEL_VGA_DEVICE(0x0A0B, info), /* ULT GT1 reserved */ \
	INTEL_VGA_DEVICE(0x0A06, info)  /* ULT GT1 mobile */

#define INTEL_HSW_ULX_GT1_IDS(info) \
	INTEL_VGA_DEVICE(0x0A0E, info) /* ULX GT1 mobile */

#define INTEL_HSW_GT1_IDS(info) \
	INTEL_HSW_ULT_GT1_IDS(info), \
	INTEL_HSW_ULX_GT1_IDS(info), \
	INTEL_VGA_DEVICE(0x0402, info), /* GT1 desktop */ \
	INTEL_VGA_DEVICE(0x040a, info), /* GT1 server */ \
	INTEL_VGA_DEVICE(0x040B, info), /* GT1 reserved */ \
	INTEL_VGA_DEVICE(0x040E, info), /* GT1 reserved */ \
	INTEL_VGA_DEVICE(0x0C02, info), /* SDV GT1 desktop */ \
	INTEL_VGA_DEVICE(0x0C0A, info), /* SDV GT1 server */ \
	INTEL_VGA_DEVICE(0x0C0B, info), /* SDV GT1 reserved */ \
	INTEL_VGA_DEVICE(0x0C0E, info), /* SDV GT1 reserved */ \
	INTEL_VGA_DEVICE(0x0D02, info), /* CRW GT1 desktop */ \
	INTEL_VGA_DEVICE(0x0D0A, info), /* CRW GT1 server */ \
	INTEL_VGA_DEVICE(0x0D0B, info), /* CRW GT1 reserved */ \
	INTEL_VGA_DEVICE(0x0D0E, info), /* CRW GT1 reserved */ \
	INTEL_VGA_DEVICE(0x0406, info), /* GT1 mobile */ \
	INTEL_VGA_DEVICE(0x0C06, info), /* SDV GT1 mobile */ \
	INTEL_VGA_DEVICE(0x0D06, info)  /* CRW GT1 mobile */

#define INTEL_HSW_ULT_GT2_IDS(info) \
	INTEL_VGA_DEVICE(0x0A12, info), /* ULT GT2 desktop */ \
	INTEL_VGA_DEVICE(0x0A1A, info), /* ULT GT2 server */ \
	INTEL_VGA_DEVICE(0x0A1B, info), /* ULT GT2 reserved */ \
	INTEL_VGA_DEVICE(0x0A16, info)  /* ULT GT2 mobile */

#define INTEL_HSW_ULX_GT2_IDS(info) \
	INTEL_VGA_DEVICE(0x0A1E, info) /* ULX GT2 mobile */ \

#define INTEL_HSW_GT2_IDS(info) \
	INTEL_HSW_ULT_GT2_IDS(info), \
	INTEL_HSW_ULX_GT2_IDS(info), \
	INTEL_VGA_DEVICE(0x0412, info), /* GT2 desktop */ \
	INTEL_VGA_DEVICE(0x041a, info), /* GT2 server */ \
	INTEL_VGA_DEVICE(0x041B, info), /* GT2 reserved */ \
	INTEL_VGA_DEVICE(0x041E, info), /* GT2 reserved */ \
	INTEL_VGA_DEVICE(0x0C12, info), /* SDV GT2 desktop */ \
	INTEL_VGA_DEVICE(0x0C1A, info), /* SDV GT2 server */ \
	INTEL_VGA_DEVICE(0x0C1B, info), /* SDV GT2 reserved */ \
	INTEL_VGA_DEVICE(0x0C1E, info), /* SDV GT2 reserved */ \
	INTEL_VGA_DEVICE(0x0D12, info), /* CRW GT2 desktop */ \
	INTEL_VGA_DEVICE(0x0D1A, info), /* CRW GT2 server */ \
	INTEL_VGA_DEVICE(0x0D1B, info), /* CRW GT2 reserved */ \
	INTEL_VGA_DEVICE(0x0D1E, info), /* CRW GT2 reserved */ \
	INTEL_VGA_DEVICE(0x0416, info), /* GT2 mobile */ \
	INTEL_VGA_DEVICE(0x0426, info), /* GT2 mobile */ \
	INTEL_VGA_DEVICE(0x0C16, info), /* SDV GT2 mobile */ \
	INTEL_VGA_DEVICE(0x0D16, info)  /* CRW GT2 mobile */

#define INTEL_HSW_ULT_GT3_IDS(info) \
	INTEL_VGA_DEVICE(0x0A22, info), /* ULT GT3 desktop */ \
	INTEL_VGA_DEVICE(0x0A2A, info), /* ULT GT3 server */ \
	INTEL_VGA_DEVICE(0x0A2B, info), /* ULT GT3 reserved */ \
	INTEL_VGA_DEVICE(0x0A26, info), /* ULT GT3 mobile */ \
	INTEL_VGA_DEVICE(0x0A2E, info)  /* ULT GT3 reserved */

#define INTEL_HSW_GT3_IDS(info) \
	INTEL_HSW_ULT_GT3_IDS(info), \
	INTEL_VGA_DEVICE(0x0422, info), /* GT3 desktop */ \
	INTEL_VGA_DEVICE(0x042a, info), /* GT3 server */ \
	INTEL_VGA_DEVICE(0x042B, info), /* GT3 reserved */ \
	INTEL_VGA_DEVICE(0x042E, info), /* GT3 reserved */ \
	INTEL_VGA_DEVICE(0x0C22, info), /* SDV GT3 desktop */ \
	INTEL_VGA_DEVICE(0x0C2A, info), /* SDV GT3 server */ \
	INTEL_VGA_DEVICE(0x0C2B, info), /* SDV GT3 reserved */ \
	INTEL_VGA_DEVICE(0x0C2E, info), /* SDV GT3 reserved */ \
	INTEL_VGA_DEVICE(0x0D22, info), /* CRW GT3 desktop */ \
	INTEL_VGA_DEVICE(0x0D2A, info), /* CRW GT3 server */ \
	INTEL_VGA_DEVICE(0x0D2B, info), /* CRW GT3 reserved */ \
	INTEL_VGA_DEVICE(0x0D2E, info), /* CRW GT3 reserved */ \
	INTEL_VGA_DEVICE(0x0C26, info), /* SDV GT3 mobile */ \
	INTEL_VGA_DEVICE(0x0D26, info)  /* CRW GT3 mobile */

#define INTEL_HSW_IDS(info) \
	INTEL_HSW_GT1_IDS(info), \
	INTEL_HSW_GT2_IDS(info), \
	INTEL_HSW_GT3_IDS(info)

#define INTEL_VLV_IDS(info) \
	INTEL_VGA_DEVICE(0x0f30, info), \
	INTEL_VGA_DEVICE(0x0f31, info), \
	INTEL_VGA_DEVICE(0x0f32, info), \
	INTEL_VGA_DEVICE(0x0f33, info), \
	INTEL_VGA_DEVICE(0x0157, info), \
	INTEL_VGA_DEVICE(0x0155, info)

#define INTEL_BDW_ULT_GT1_IDS(info) \
	INTEL_VGA_DEVICE(0x1606, info), /* GT1 ULT */ \
	INTEL_VGA_DEVICE(0x160B, info)  /* GT1 Iris */

#define INTEL_BDW_ULX_GT1_IDS(info) \
	INTEL_VGA_DEVICE(0x160E, info) /* GT1 ULX */

#define INTEL_BDW_GT1_IDS(info) \
	INTEL_BDW_ULT_GT1_IDS(info), \
	INTEL_BDW_ULX_GT1_IDS(info), \
	INTEL_VGA_DEVICE(0x1602, info), /* GT1 ULT */ \
	INTEL_VGA_DEVICE(0x160A, info), /* GT1 Server */ \
	INTEL_VGA_DEVICE(0x160D, info)  /* GT1 Workstation */

#define INTEL_BDW_ULT_GT2_IDS(info) \
	INTEL_VGA_DEVICE(0x1616, info), /* GT2 ULT */ \
	INTEL_VGA_DEVICE(0x161B, info)  /* GT2 ULT */

#define INTEL_BDW_ULX_GT2_IDS(info) \
	INTEL_VGA_DEVICE(0x161E, info) /* GT2 ULX */

#define INTEL_BDW_GT2_IDS(info) \
	INTEL_BDW_ULT_GT2_IDS(info), \
	INTEL_BDW_ULX_GT2_IDS(info), \
	INTEL_VGA_DEVICE(0x1612, info), /* GT2 Halo */	\
	INTEL_VGA_DEVICE(0x161A, info), /* GT2 Server */ \
	INTEL_VGA_DEVICE(0x161D, info)  /* GT2 Workstation */

#define INTEL_BDW_ULT_GT3_IDS(info) \
	INTEL_VGA_DEVICE(0x1626, info), /* ULT */ \
	INTEL_VGA_DEVICE(0x162B, info)  /* Iris */ \

#define INTEL_BDW_ULX_GT3_IDS(info) \
	INTEL_VGA_DEVICE(0x162E, info)  /* ULX */

#define INTEL_BDW_GT3_IDS(info) \
	INTEL_BDW_ULT_GT3_IDS(info), \
	INTEL_BDW_ULX_GT3_IDS(info), \
	INTEL_VGA_DEVICE(0x1622, info), /* ULT */ \
	INTEL_VGA_DEVICE(0x162A, info), /* Server */ \
	INTEL_VGA_DEVICE(0x162D, info)  /* Workstation */

#define INTEL_BDW_ULT_RSVD_IDS(info) \
	INTEL_VGA_DEVICE(0x1636, info), /* ULT */ \
	INTEL_VGA_DEVICE(0x163B, info)  /* Iris */

#define INTEL_BDW_ULX_RSVD_IDS(info) \
	INTEL_VGA_DEVICE(0x163E, info) /* ULX */

#define INTEL_BDW_RSVD_IDS(info) \
	INTEL_BDW_ULT_RSVD_IDS(info), \
	INTEL_BDW_ULX_RSVD_IDS(info), \
	INTEL_VGA_DEVICE(0x1632, info), /* ULT */ \
	INTEL_VGA_DEVICE(0x163A, info), /* Server */ \
	INTEL_VGA_DEVICE(0x163D, info)  /* Workstation */

#define INTEL_BDW_IDS(info) \
	INTEL_BDW_GT1_IDS(info), \
	INTEL_BDW_GT2_IDS(info), \
	INTEL_BDW_GT3_IDS(info), \
	INTEL_BDW_RSVD_IDS(info)

#define INTEL_CHV_IDS(info) \
	INTEL_VGA_DEVICE(0x22b0, info), \
	INTEL_VGA_DEVICE(0x22b1, info), \
	INTEL_VGA_DEVICE(0x22b2, info), \
	INTEL_VGA_DEVICE(0x22b3, info)

#define INTEL_SKL_ULT_GT1_IDS(info) \
	INTEL_VGA_DEVICE(0x1906, info) /* ULT GT1 */

#define INTEL_SKL_ULX_GT1_IDS(info) \
	INTEL_VGA_DEVICE(0x190E, info) /* ULX GT1 */

#define INTEL_SKL_GT1_IDS(info)	\
	INTEL_SKL_ULT_GT1_IDS(info), \
	INTEL_SKL_ULX_GT1_IDS(info), \
	INTEL_VGA_DEVICE(0x1902, info), /* DT  GT1 */ \
	INTEL_VGA_DEVICE(0x190B, info), /* Halo GT1 */ \
	INTEL_VGA_DEVICE(0x190A, info) /* SRV GT1 */

#define INTEL_SKL_ULT_GT2_IDS(info) \
	INTEL_VGA_DEVICE(0x1916, info), /* ULT GT2 */ \
	INTEL_VGA_DEVICE(0x1921, info)  /* ULT GT2F */

#define INTEL_SKL_ULX_GT2_IDS(info) \
	INTEL_VGA_DEVICE(0x191E, info) /* ULX GT2 */

#define INTEL_SKL_GT2_IDS(info)	\
	INTEL_SKL_ULT_GT2_IDS(info), \
	INTEL_SKL_ULX_GT2_IDS(info), \
	INTEL_VGA_DEVICE(0x1912, info), /* DT  GT2 */ \
	INTEL_VGA_DEVICE(0x191B, info), /* Halo GT2 */ \
	INTEL_VGA_DEVICE(0x191A, info), /* SRV GT2 */ \
	INTEL_VGA_DEVICE(0x191D, info)  /* WKS GT2 */

#define INTEL_SKL_ULT_GT3_IDS(info) \
	INTEL_VGA_DEVICE(0x1926, info) /* ULT GT3 */

#define INTEL_SKL_GT3_IDS(info) \
	INTEL_SKL_ULT_GT3_IDS(info), \
	INTEL_VGA_DEVICE(0x1923, info), /* ULT GT3 */ \
	INTEL_VGA_DEVICE(0x1927, info), /* ULT GT3 */ \
	INTEL_VGA_DEVICE(0x192B, info), /* Halo GT3 */ \
	INTEL_VGA_DEVICE(0x192D, info)  /* SRV GT3 */

#define INTEL_SKL_GT4_IDS(info) \
	INTEL_VGA_DEVICE(0x1932, info), /* DT GT4 */ \
	INTEL_VGA_DEVICE(0x193B, info), /* Halo GT4 */ \
	INTEL_VGA_DEVICE(0x193D, info), /* WKS GT4 */ \
	INTEL_VGA_DEVICE(0x192A, info), /* SRV GT4 */ \
	INTEL_VGA_DEVICE(0x193A, info)  /* SRV GT4e */

#define INTEL_SKL_IDS(info)	 \
	INTEL_SKL_GT1_IDS(info), \
	INTEL_SKL_GT2_IDS(info), \
	INTEL_SKL_GT3_IDS(info), \
	INTEL_SKL_GT4_IDS(info)

#define INTEL_BXT_IDS(info) \
	INTEL_VGA_DEVICE(0x0A84, info), \
	INTEL_VGA_DEVICE(0x1A84, info), \
	INTEL_VGA_DEVICE(0x1A85, info), \
	INTEL_VGA_DEVICE(0x5A84, info), /* APL HD Graphics 505 */ \
	INTEL_VGA_DEVICE(0x5A85, info)  /* APL HD Graphics 500 */

#define INTEL_GLK_IDS(info) \
	INTEL_VGA_DEVICE(0x3184, info), \
	INTEL_VGA_DEVICE(0x3185, info)

#define INTEL_KBL_ULT_GT1_IDS(info) \
	INTEL_VGA_DEVICE(0x5906, info), /* ULT GT1 */ \
	INTEL_VGA_DEVICE(0x5913, info)  /* ULT GT1.5 */

#define INTEL_KBL_ULX_GT1_IDS(info) \
	INTEL_VGA_DEVICE(0x590E, info), /* ULX GT1 */ \
	INTEL_VGA_DEVICE(0x5915, info)  /* ULX GT1.5 */

#define INTEL_KBL_GT1_IDS(info)	\
	INTEL_KBL_ULT_GT1_IDS(info), \
	INTEL_KBL_ULX_GT1_IDS(info), \
	INTEL_VGA_DEVICE(0x5902, info), /* DT  GT1 */ \
	INTEL_VGA_DEVICE(0x5908, info), /* Halo GT1 */ \
	INTEL_VGA_DEVICE(0x590B, info), /* Halo GT1 */ \
	INTEL_VGA_DEVICE(0x590A, info) /* SRV GT1 */

#define INTEL_KBL_ULT_GT2_IDS(info) \
	INTEL_VGA_DEVICE(0x5916, info), /* ULT GT2 */ \
	INTEL_VGA_DEVICE(0x5921, info)  /* ULT GT2F */

#define INTEL_KBL_ULX_GT2_IDS(info) \
	INTEL_VGA_DEVICE(0x591E, info)  /* ULX GT2 */

#define INTEL_KBL_GT2_IDS(info)	\
	INTEL_KBL_ULT_GT2_IDS(info), \
	INTEL_KBL_ULX_GT2_IDS(info), \
	INTEL_VGA_DEVICE(0x5917, info), /* Mobile GT2 */ \
	INTEL_VGA_DEVICE(0x5912, info), /* DT  GT2 */ \
	INTEL_VGA_DEVICE(0x591B, info), /* Halo GT2 */ \
	INTEL_VGA_DEVICE(0x591A, info), /* SRV GT2 */ \
	INTEL_VGA_DEVICE(0x591D, info) /* WKS GT2 */

#define INTEL_KBL_ULT_GT3_IDS(info) \
	INTEL_VGA_DEVICE(0x5926, info) /* ULT GT3 */

#define INTEL_KBL_GT3_IDS(info) \
	INTEL_KBL_ULT_GT3_IDS(info), \
	INTEL_VGA_DEVICE(0x5923, info), /* ULT GT3 */ \
	INTEL_VGA_DEVICE(0x5927, info) /* ULT GT3 */

#define INTEL_KBL_GT4_IDS(info) \
	INTEL_VGA_DEVICE(0x593B, info) /* Halo GT4 */

/* AML/KBL Y GT2 */
#define INTEL_AML_KBL_GT2_IDS(info) \
	INTEL_VGA_DEVICE(0x591C, info),  /* ULX GT2 */ \
	INTEL_VGA_DEVICE(0x87C0, info) /* ULX GT2 */

/* AML/CFL Y GT2 */
#define INTEL_AML_CFL_GT2_IDS(info) \
	INTEL_VGA_DEVICE(0x87CA, info)

<<<<<<< HEAD
=======
/* CML GT1 */
#define INTEL_CML_GT1_IDS(info)	\
	INTEL_VGA_DEVICE(0x9B21, info), \
	INTEL_VGA_DEVICE(0x9BAA, info), \
	INTEL_VGA_DEVICE(0x9BAB, info), \
	INTEL_VGA_DEVICE(0x9BAC, info), \
	INTEL_VGA_DEVICE(0x9BA0, info), \
	INTEL_VGA_DEVICE(0x9BA5, info), \
	INTEL_VGA_DEVICE(0x9BA8, info), \
	INTEL_VGA_DEVICE(0x9BA4, info), \
	INTEL_VGA_DEVICE(0x9BA2, info)

/* CML GT2 */
#define INTEL_CML_GT2_IDS(info)	\
	INTEL_VGA_DEVICE(0x9B41, info), \
	INTEL_VGA_DEVICE(0x9BCA, info), \
	INTEL_VGA_DEVICE(0x9BCB, info), \
	INTEL_VGA_DEVICE(0x9BCC, info), \
	INTEL_VGA_DEVICE(0x9BC0, info), \
	INTEL_VGA_DEVICE(0x9BC5, info), \
	INTEL_VGA_DEVICE(0x9BC8, info), \
	INTEL_VGA_DEVICE(0x9BC4, info), \
	INTEL_VGA_DEVICE(0x9BC2, info)

>>>>>>> 0ecfebd2
#define INTEL_KBL_IDS(info) \
	INTEL_KBL_GT1_IDS(info), \
	INTEL_KBL_GT2_IDS(info), \
	INTEL_KBL_GT3_IDS(info), \
	INTEL_KBL_GT4_IDS(info), \
	INTEL_AML_KBL_GT2_IDS(info)

/* CFL S */
#define INTEL_CFL_S_GT1_IDS(info) \
	INTEL_VGA_DEVICE(0x3E90, info), /* SRV GT1 */ \
	INTEL_VGA_DEVICE(0x3E93, info), /* SRV GT1 */ \
	INTEL_VGA_DEVICE(0x3E99, info)  /* SRV GT1 */

#define INTEL_CFL_S_GT2_IDS(info) \
	INTEL_VGA_DEVICE(0x3E91, info), /* SRV GT2 */ \
	INTEL_VGA_DEVICE(0x3E92, info), /* SRV GT2 */ \
	INTEL_VGA_DEVICE(0x3E96, info), /* SRV GT2 */ \
	INTEL_VGA_DEVICE(0x3E98, info), /* SRV GT2 */ \
	INTEL_VGA_DEVICE(0x3E9A, info)  /* SRV GT2 */

/* CFL H */
#define INTEL_CFL_H_GT1_IDS(info) \
	INTEL_VGA_DEVICE(0x3E9C, info)

#define INTEL_CFL_H_GT2_IDS(info) \
	INTEL_VGA_DEVICE(0x3E9B, info), /* Halo GT2 */ \
	INTEL_VGA_DEVICE(0x3E94, info)  /* Halo GT2 */

/* CFL U GT2 */
#define INTEL_CFL_U_GT2_IDS(info) \
	INTEL_VGA_DEVICE(0x3EA9, info)

/* CFL U GT3 */
#define INTEL_CFL_U_GT3_IDS(info) \
	INTEL_VGA_DEVICE(0x3EA5, info), /* ULT GT3 */ \
	INTEL_VGA_DEVICE(0x3EA6, info), /* ULT GT3 */ \
	INTEL_VGA_DEVICE(0x3EA7, info), /* ULT GT3 */ \
	INTEL_VGA_DEVICE(0x3EA8, info)  /* ULT GT3 */

/* WHL/CFL U GT1 */
#define INTEL_WHL_U_GT1_IDS(info) \
	INTEL_VGA_DEVICE(0x3EA1, info), \
	INTEL_VGA_DEVICE(0x3EA4, info)

/* WHL/CFL U GT2 */
#define INTEL_WHL_U_GT2_IDS(info) \
	INTEL_VGA_DEVICE(0x3EA0, info), \
	INTEL_VGA_DEVICE(0x3EA3, info)

/* WHL/CFL U GT3 */
#define INTEL_WHL_U_GT3_IDS(info) \
	INTEL_VGA_DEVICE(0x3EA2, info)

#define INTEL_CFL_IDS(info)	   \
	INTEL_CFL_S_GT1_IDS(info), \
	INTEL_CFL_S_GT2_IDS(info), \
	INTEL_CFL_H_GT1_IDS(info), \
	INTEL_CFL_H_GT2_IDS(info), \
	INTEL_CFL_U_GT2_IDS(info), \
	INTEL_CFL_U_GT3_IDS(info), \
	INTEL_WHL_U_GT1_IDS(info), \
	INTEL_WHL_U_GT2_IDS(info), \
	INTEL_WHL_U_GT3_IDS(info), \
<<<<<<< HEAD
	INTEL_AML_CFL_GT2_IDS(info)
=======
	INTEL_AML_CFL_GT2_IDS(info), \
	INTEL_CML_GT1_IDS(info), \
	INTEL_CML_GT2_IDS(info)
>>>>>>> 0ecfebd2

/* CNL */
#define INTEL_CNL_PORT_F_IDS(info) \
	INTEL_VGA_DEVICE(0x5A54, info), \
	INTEL_VGA_DEVICE(0x5A5C, info), \
	INTEL_VGA_DEVICE(0x5A44, info), \
	INTEL_VGA_DEVICE(0x5A4C, info)

#define INTEL_CNL_IDS(info) \
	INTEL_CNL_PORT_F_IDS(info), \
	INTEL_VGA_DEVICE(0x5A51, info), \
	INTEL_VGA_DEVICE(0x5A59, info), \
	INTEL_VGA_DEVICE(0x5A41, info), \
	INTEL_VGA_DEVICE(0x5A49, info), \
	INTEL_VGA_DEVICE(0x5A52, info), \
	INTEL_VGA_DEVICE(0x5A5A, info), \
	INTEL_VGA_DEVICE(0x5A42, info), \
	INTEL_VGA_DEVICE(0x5A4A, info), \
	INTEL_VGA_DEVICE(0x5A50, info), \
	INTEL_VGA_DEVICE(0x5A40, info)

/* ICL */
#define INTEL_ICL_PORT_F_IDS(info) \
	INTEL_VGA_DEVICE(0x8A50, info), \
	INTEL_VGA_DEVICE(0x8A5C, info), \
	INTEL_VGA_DEVICE(0x8A5D, info), \
	INTEL_VGA_DEVICE(0x8A59, info),	\
	INTEL_VGA_DEVICE(0x8A58, info),	\
	INTEL_VGA_DEVICE(0x8A52, info), \
	INTEL_VGA_DEVICE(0x8A5A, info), \
	INTEL_VGA_DEVICE(0x8A5B, info), \
	INTEL_VGA_DEVICE(0x8A57, info), \
	INTEL_VGA_DEVICE(0x8A56, info), \
	INTEL_VGA_DEVICE(0x8A71, info), \
	INTEL_VGA_DEVICE(0x8A70, info), \
	INTEL_VGA_DEVICE(0x8A53, info)

#define INTEL_ICL_11_IDS(info) \
	INTEL_ICL_PORT_F_IDS(info), \
	INTEL_VGA_DEVICE(0x8A51, info)

/* EHL */
#define INTEL_EHL_IDS(info) \
	INTEL_VGA_DEVICE(0x4500, info),	\
	INTEL_VGA_DEVICE(0x4571, info), \
	INTEL_VGA_DEVICE(0x4551, info), \
	INTEL_VGA_DEVICE(0x4541, info)

#endif /* _I915_PCIIDS_H */<|MERGE_RESOLUTION|>--- conflicted
+++ resolved
@@ -444,8 +444,6 @@
 #define INTEL_AML_CFL_GT2_IDS(info) \
 	INTEL_VGA_DEVICE(0x87CA, info)
 
-<<<<<<< HEAD
-=======
 /* CML GT1 */
 #define INTEL_CML_GT1_IDS(info)	\
 	INTEL_VGA_DEVICE(0x9B21, info), \
@@ -470,7 +468,6 @@
 	INTEL_VGA_DEVICE(0x9BC4, info), \
 	INTEL_VGA_DEVICE(0x9BC2, info)
 
->>>>>>> 0ecfebd2
 #define INTEL_KBL_IDS(info) \
 	INTEL_KBL_GT1_IDS(info), \
 	INTEL_KBL_GT2_IDS(info), \
@@ -534,13 +531,9 @@
 	INTEL_WHL_U_GT1_IDS(info), \
 	INTEL_WHL_U_GT2_IDS(info), \
 	INTEL_WHL_U_GT3_IDS(info), \
-<<<<<<< HEAD
-	INTEL_AML_CFL_GT2_IDS(info)
-=======
 	INTEL_AML_CFL_GT2_IDS(info), \
 	INTEL_CML_GT1_IDS(info), \
 	INTEL_CML_GT2_IDS(info)
->>>>>>> 0ecfebd2
 
 /* CNL */
 #define INTEL_CNL_PORT_F_IDS(info) \
