--- conflicted
+++ resolved
@@ -2207,11 +2207,7 @@
 	if (!audit_enabled)
 		return;
 
-<<<<<<< HEAD
-	ab = audit_log_start(NULL, GFP_KERNEL, AUDIT_LOGIN);
-=======
 	ab = audit_log_start(audit_context(), GFP_KERNEL, AUDIT_LOGIN);
->>>>>>> 0ecfebd2
 	if (!ab)
 		return;
 
