/*
 * Copyright (C) Paul Mackerras 1997.
 *
 * Updates for PPC64 by Todd Inglett, Dave Engebretsen & Peter Bergner.
 *
 * This program is free software; you can redistribute it and/or
 * modify it under the terms of the GNU General Public License
 * as published by the Free Software Foundation; either version
 * 2 of the License, or (at your option) any later version.
 */
#include <stdarg.h>
#include <stddef.h>
#include "elf.h"
#include "page.h"
#include "string.h"
#include "stdio.h"
#include "ops.h"
#include "reg.h"

struct addr_range {
	void *addr;
	unsigned long size;
};

#undef DEBUG

static struct addr_range prep_kernel(void)
{
	char elfheader[256];
	unsigned char *vmlinuz_addr = (unsigned char *)_vmlinux_start;
	unsigned long vmlinuz_size = _vmlinux_end - _vmlinux_start;
	void *addr = 0;
	struct elf_info ei;
	long len;
<<<<<<< HEAD

	partial_decompress(vmlinuz_addr, vmlinuz_size,
		elfheader, sizeof(elfheader), 0);
=======
	int uncompressed_image = 0;

	len = partial_decompress(vmlinuz_addr, vmlinuz_size,
		elfheader, sizeof(elfheader), 0);
	/* assume uncompressed data if -1 is returned */
	if (len == -1) {
		uncompressed_image = 1;
		memcpy(elfheader, vmlinuz_addr, sizeof(elfheader));
		printf("No valid compressed data found, assume uncompressed data\n\r");
	}
>>>>>>> d06e622d

	if (!parse_elf64(elfheader, &ei) && !parse_elf32(elfheader, &ei))
		fatal("Error: not a valid PPC32 or PPC64 ELF file!\n\r");

	if (platform_ops.image_hdr)
		platform_ops.image_hdr(elfheader);

	/* We need to alloc the memsize: gzip will expand the kernel
	 * text/data, then possible rubbish we don't care about. But
	 * the kernel bss must be claimed (it will be zero'd by the
	 * kernel itself)
	 */
	printf("Allocating 0x%lx bytes for kernel...\n\r", ei.memsize);

	if (platform_ops.vmlinux_alloc) {
		addr = platform_ops.vmlinux_alloc(ei.memsize);
	} else {
		/*
		 * Check if the kernel image (without bss) would overwrite the
		 * bootwrapper. The device tree has been moved in fdt_init()
		 * to an area allocated with malloc() (somewhere past _end).
		 */
		if ((unsigned long)_start < ei.loadsize)
			fatal("Insufficient memory for kernel at address 0!"
			       " (_start=%p, uncompressed size=%08lx)\n\r",
			       _start, ei.loadsize);

		if ((unsigned long)_end < ei.memsize)
			fatal("The final kernel image would overwrite the "
					"device tree\n\r");
	}

<<<<<<< HEAD
=======
	if (uncompressed_image) {
		memcpy(addr, vmlinuz_addr + ei.elfoffset, ei.loadsize);
		printf("0x%lx bytes of uncompressed data copied\n\r",
		       ei.loadsize);
		goto out;
	}

>>>>>>> d06e622d
	/* Finally, decompress the kernel */
	printf("Decompressing (0x%p <- 0x%p:0x%p)...\n\r", addr,
	       vmlinuz_addr, vmlinuz_addr+vmlinuz_size);

	len = partial_decompress(vmlinuz_addr, vmlinuz_size,
		addr, ei.loadsize, ei.elfoffset);

	if (len < 0)
		fatal("Decompression failed with error code %ld\n\r", len);

	if (len != ei.loadsize)
		 fatal("Decompression error: got 0x%lx bytes, expected 0x%lx.\n\r",
			 len, ei.loadsize);
<<<<<<< HEAD

	printf("Done! Decompressed 0x%lx bytes\n\r", len);
=======
>>>>>>> d06e622d

	printf("Done! Decompressed 0x%lx bytes\n\r", len);
out:
	flush_cache(addr, ei.loadsize);

	return (struct addr_range){addr, ei.memsize};
}

static struct addr_range prep_initrd(struct addr_range vmlinux, void *chosen,
				     unsigned long initrd_addr,
				     unsigned long initrd_size)
{
	/* If we have an image attached to us, it overrides anything
	 * supplied by the loader. */
	if (_initrd_end > _initrd_start) {
		printf("Attached initrd image at 0x%p-0x%p\n\r",
		       _initrd_start, _initrd_end);
		initrd_addr = (unsigned long)_initrd_start;
		initrd_size = _initrd_end - _initrd_start;
	} else if (initrd_size > 0) {
		printf("Using loader supplied ramdisk at 0x%lx-0x%lx\n\r",
		       initrd_addr, initrd_addr + initrd_size);
	}

	/* If there's no initrd at all, we're done */
	if (! initrd_size)
		return (struct addr_range){0, 0};

	/*
	 * If the initrd is too low it will be clobbered when the
	 * kernel relocates to its final location.  In this case,
	 * allocate a safer place and move it.
	 */
	if (initrd_addr < vmlinux.size) {
		void *old_addr = (void *)initrd_addr;

		printf("Allocating 0x%lx bytes for initrd ...\n\r",
		       initrd_size);
		initrd_addr = (unsigned long)malloc(initrd_size);
		if (! initrd_addr)
			fatal("Can't allocate memory for initial "
			       "ramdisk !\n\r");
		printf("Relocating initrd 0x%lx <- 0x%p (0x%lx bytes)\n\r",
		       initrd_addr, old_addr, initrd_size);
		memmove((void *)initrd_addr, old_addr, initrd_size);
	}

	printf("initrd head: 0x%lx\n\r", *((unsigned long *)initrd_addr));

	/* Tell the kernel initrd address via device tree */
	setprop_val(chosen, "linux,initrd-start", (u32)(initrd_addr));
	setprop_val(chosen, "linux,initrd-end", (u32)(initrd_addr+initrd_size));

	return (struct addr_range){(void *)initrd_addr, initrd_size};
}

/* A buffer that may be edited by tools operating on a zImage binary so as to
 * edit the command line passed to vmlinux (by setting /chosen/bootargs).
 * The buffer is put in it's own section so that tools may locate it easier.
 */
static char cmdline[BOOT_COMMAND_LINE_SIZE]
	__attribute__((__section__("__builtin_cmdline")));

static void prep_cmdline(void *chosen)
{
	unsigned int getline_timeout = 5000;
	int v;
	int n;

	/* Wait-for-input time */
	n = getprop(chosen, "linux,cmdline-timeout", &v, sizeof(v));
	if (n == sizeof(v))
		getline_timeout = v;

	if (cmdline[0] == '\0')
		getprop(chosen, "bootargs", cmdline, BOOT_COMMAND_LINE_SIZE-1);

	printf("\n\rLinux/PowerPC load: %s", cmdline);

	/* If possible, edit the command line */
	if (console_ops.edit_cmdline && getline_timeout)
		console_ops.edit_cmdline(cmdline, BOOT_COMMAND_LINE_SIZE, getline_timeout);

	printf("\n\r");

	/* Put the command line back into the devtree for the kernel */
	setprop_str(chosen, "bootargs", cmdline);
}

struct platform_ops platform_ops;
struct dt_ops dt_ops;
struct console_ops console_ops;
struct loader_info loader_info;

void start(void)
{
	struct addr_range vmlinux, initrd;
	kernel_entry_t kentry;
	unsigned long ft_addr = 0;
	void *chosen;

	/* Do this first, because malloc() could clobber the loader's
	 * command line.  Only use the loader command line if a
	 * built-in command line wasn't set by an external tool */
	if ((loader_info.cmdline_len > 0) && (cmdline[0] == '\0'))
		memmove(cmdline, loader_info.cmdline,
			min(loader_info.cmdline_len, BOOT_COMMAND_LINE_SIZE-1));

	if (console_ops.open && (console_ops.open() < 0))
		exit();
	if (platform_ops.fixups)
		platform_ops.fixups();

	printf("\n\rzImage starting: loaded at 0x%p (sp: 0x%p)\n\r",
	       _start, get_sp());

	/* Ensure that the device tree has a /chosen node */
	chosen = finddevice("/chosen");
	if (!chosen)
		chosen = create_node(NULL, "chosen");

	vmlinux = prep_kernel();
	initrd = prep_initrd(vmlinux, chosen,
			     loader_info.initrd_addr, loader_info.initrd_size);
	prep_cmdline(chosen);

	printf("Finalizing device tree...");
	if (dt_ops.finalize)
		ft_addr = dt_ops.finalize();
	if (ft_addr)
		printf(" flat tree at 0x%lx\n\r", ft_addr);
	else
		printf(" using OF tree (promptr=%p)\n\r", loader_info.promptr);

	if (console_ops.close)
		console_ops.close();

	kentry = (kernel_entry_t) vmlinux.addr;
	if (ft_addr)
		kentry(ft_addr, 0, NULL);
	else
		kentry((unsigned long)initrd.addr, initrd.size,
		       loader_info.promptr);

	/* console closed so printf in fatal below may not work */
	fatal("Error: Linux kernel returned to zImage boot wrapper!\n\r");
}<|MERGE_RESOLUTION|>--- conflicted
+++ resolved
@@ -32,11 +32,6 @@
 	void *addr = 0;
 	struct elf_info ei;
 	long len;
-<<<<<<< HEAD
-
-	partial_decompress(vmlinuz_addr, vmlinuz_size,
-		elfheader, sizeof(elfheader), 0);
-=======
 	int uncompressed_image = 0;
 
 	len = partial_decompress(vmlinuz_addr, vmlinuz_size,
@@ -47,7 +42,6 @@
 		memcpy(elfheader, vmlinuz_addr, sizeof(elfheader));
 		printf("No valid compressed data found, assume uncompressed data\n\r");
 	}
->>>>>>> d06e622d
 
 	if (!parse_elf64(elfheader, &ei) && !parse_elf32(elfheader, &ei))
 		fatal("Error: not a valid PPC32 or PPC64 ELF file!\n\r");
@@ -80,8 +74,6 @@
 					"device tree\n\r");
 	}
 
-<<<<<<< HEAD
-=======
 	if (uncompressed_image) {
 		memcpy(addr, vmlinuz_addr + ei.elfoffset, ei.loadsize);
 		printf("0x%lx bytes of uncompressed data copied\n\r",
@@ -89,7 +81,6 @@
 		goto out;
 	}
 
->>>>>>> d06e622d
 	/* Finally, decompress the kernel */
 	printf("Decompressing (0x%p <- 0x%p:0x%p)...\n\r", addr,
 	       vmlinuz_addr, vmlinuz_addr+vmlinuz_size);
@@ -103,11 +94,6 @@
 	if (len != ei.loadsize)
 		 fatal("Decompression error: got 0x%lx bytes, expected 0x%lx.\n\r",
 			 len, ei.loadsize);
-<<<<<<< HEAD
-
-	printf("Done! Decompressed 0x%lx bytes\n\r", len);
-=======
->>>>>>> d06e622d
 
 	printf("Done! Decompressed 0x%lx bytes\n\r", len);
 out:
