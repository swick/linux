--- conflicted
+++ resolved
@@ -29,13 +29,7 @@
 #define KIRKWOOD_FORMATS \
 	(SNDRV_PCM_FMTBIT_S16_LE | \
 	 SNDRV_PCM_FMTBIT_S24_LE | \
-<<<<<<< HEAD
-	 SNDRV_PCM_FMTBIT_S32_LE | \
-	 SNDRV_PCM_FMTBIT_IEC958_SUBFRAME_LE | \
-	 SNDRV_PCM_FMTBIT_IEC958_SUBFRAME_BE)
-=======
 	 SNDRV_PCM_FMTBIT_S32_LE)
->>>>>>> d8ec26d7
 
 static struct kirkwood_dma_data *kirkwood_priv(struct snd_pcm_substream *subs)
 {
