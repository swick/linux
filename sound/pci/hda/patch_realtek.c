--- conflicted
+++ resolved
@@ -4997,21 +4997,14 @@
 
 	if (action == HDA_FIXUP_ACT_PRE_PROBE) {
 		spec->parse_flags = HDA_PINCFG_NO_HP_FIXUP;
-<<<<<<< HEAD
-=======
 		snd_hda_apply_pincfgs(codec, pincfgs);
 	} else if (action == HDA_FIXUP_ACT_INIT) {
->>>>>>> 18a95521
 		/* Enable DOCK device */
 		snd_hda_codec_write(codec, 0x17, 0,
 			    AC_VERB_SET_CONFIG_DEFAULT_BYTES_3, 0);
 		/* Enable DOCK device */
 		snd_hda_codec_write(codec, 0x19, 0,
 			    AC_VERB_SET_CONFIG_DEFAULT_BYTES_3, 0);
-<<<<<<< HEAD
-		snd_hda_apply_pincfgs(codec, pincfgs);
-=======
->>>>>>> 18a95521
 	}
 }
 
@@ -5503,10 +5496,7 @@
 	ALC274_FIXUP_DELL_BIND_DACS,
 	ALC274_FIXUP_DELL_AIO_LINEOUT_VERB,
 	ALC298_FIXUP_TPT470_DOCK,
-<<<<<<< HEAD
-=======
 	ALC255_FIXUP_DUMMY_LINEOUT_VERB,
->>>>>>> 18a95521
 };
 
 static const struct hda_fixup alc269_fixups[] = {
@@ -6358,8 +6348,6 @@
 		.chained = true,
 		.chain_id = ALC293_FIXUP_LENOVO_SPK_NOISE
 	},
-<<<<<<< HEAD
-=======
 	[ALC255_FIXUP_DUMMY_LINEOUT_VERB] = {
 		.type = HDA_FIXUP_PINS,
 		.v.pins = (const struct hda_pintbl[]) {
@@ -6369,7 +6357,6 @@
 		.chained = true,
 		.chain_id = ALC255_FIXUP_DELL1_MIC_NO_PRESENCE
 	},
->>>>>>> 18a95521
 };
 
 static const struct snd_pci_quirk alc269_fixup_tbl[] = {
@@ -6424,10 +6411,7 @@
 	SND_PCI_QUIRK(0x1028, 0x082a, "Dell XPS 13 9360", ALC256_FIXUP_DELL_XPS_13_HEADPHONE_NOISE),
 	SND_PCI_QUIRK(0x1028, 0x084b, "Dell", ALC274_FIXUP_DELL_AIO_LINEOUT_VERB),
 	SND_PCI_QUIRK(0x1028, 0x084e, "Dell", ALC274_FIXUP_DELL_AIO_LINEOUT_VERB),
-<<<<<<< HEAD
-=======
 	SND_PCI_QUIRK(0x1028, 0x0873, "Dell Precision 3930", ALC255_FIXUP_DUMMY_LINEOUT_VERB),
->>>>>>> 18a95521
 	SND_PCI_QUIRK(0x1028, 0x164a, "Dell", ALC293_FIXUP_DELL1_MIC_NO_PRESENCE),
 	SND_PCI_QUIRK(0x1028, 0x164b, "Dell", ALC293_FIXUP_DELL1_MIC_NO_PRESENCE),
 	SND_PCI_QUIRK(0x103c, 0x1586, "HP", ALC269_FIXUP_HP_MUTE_LED_MIC2),
@@ -6565,17 +6549,11 @@
 	SND_PCI_QUIRK(0x17aa, 0x2245, "Thinkpad T470", ALC298_FIXUP_TPT470_DOCK),
 	SND_PCI_QUIRK(0x17aa, 0x2246, "Thinkpad", ALC298_FIXUP_TPT470_DOCK),
 	SND_PCI_QUIRK(0x17aa, 0x2247, "Thinkpad", ALC298_FIXUP_TPT470_DOCK),
-<<<<<<< HEAD
-	SND_PCI_QUIRK(0x17aa, 0x224b, "Thinkpad", ALC298_FIXUP_TPT470_DOCK),
-	SND_PCI_QUIRK(0x17aa, 0x224c, "Thinkpad", ALC298_FIXUP_TPT470_DOCK),
-	SND_PCI_QUIRK(0x17aa, 0x224d, "Thinkpad", ALC298_FIXUP_TPT470_DOCK),
-=======
 	SND_PCI_QUIRK(0x17aa, 0x2249, "Thinkpad", ALC292_FIXUP_TPT460),
 	SND_PCI_QUIRK(0x17aa, 0x224b, "Thinkpad", ALC298_FIXUP_TPT470_DOCK),
 	SND_PCI_QUIRK(0x17aa, 0x224c, "Thinkpad", ALC298_FIXUP_TPT470_DOCK),
 	SND_PCI_QUIRK(0x17aa, 0x224d, "Thinkpad", ALC298_FIXUP_TPT470_DOCK),
 	SND_PCI_QUIRK(0x17aa, 0x225d, "Thinkpad T480", ALC269_FIXUP_LIMIT_INT_MIC_BOOST),
->>>>>>> 18a95521
 	SND_PCI_QUIRK(0x17aa, 0x30bb, "ThinkCentre AIO", ALC233_FIXUP_LENOVO_LINE2_MIC_HOTKEY),
 	SND_PCI_QUIRK(0x17aa, 0x30e2, "ThinkCentre AIO", ALC233_FIXUP_LENOVO_LINE2_MIC_HOTKEY),
 	SND_PCI_QUIRK(0x17aa, 0x310c, "ThinkCentre Station", ALC294_FIXUP_LENOVO_MIC_LOCATION),
@@ -6937,11 +6915,7 @@
 		{0x12, 0x90a60120},
 		{0x14, 0x90170110},
 		{0x21, 0x0321101f}),
-<<<<<<< HEAD
-	SND_HDA_PIN_QUIRK(0x10ec0289, 0x1028, "Dell", ALC225_FIXUP_DELL1_MIC_NO_PRESENCE,
-=======
 	SND_HDA_PIN_QUIRK(0x10ec0289, 0x1028, "Dell", ALC269_FIXUP_DELL4_MIC_NO_PRESENCE,
->>>>>>> 18a95521
 		{0x12, 0xb7a60130},
 		{0x14, 0x90170110},
 		{0x21, 0x04211020}),
