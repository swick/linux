/* SPDX-License-Identifier: GPL-2.0 */
#ifndef BLK_INTERNAL_H
#define BLK_INTERNAL_H

#include <linux/idr.h>
#include <linux/blk-mq.h>
#include <xen/xen.h>
#include "blk-mq.h"

/* Max future timer expiry for timeouts */
#define BLK_MAX_TIMEOUT		(5 * HZ)

#ifdef CONFIG_DEBUG_FS
extern struct dentry *blk_debugfs_root;
#endif

struct blk_flush_queue {
	unsigned int		flush_queue_delayed:1;
	unsigned int		flush_pending_idx:1;
	unsigned int		flush_running_idx:1;
	unsigned long		flush_pending_since;
	struct list_head	flush_queue[2];
	struct list_head	flush_data_in_flight;
	struct request		*flush_rq;

	/*
	 * flush_rq shares tag with this rq, both can't be active
	 * at the same time
	 */
	struct request		*orig_rq;
	spinlock_t		mq_flush_lock;
};

extern struct kmem_cache *blk_requestq_cachep;
extern struct kobj_type blk_queue_ktype;
extern struct ida blk_queue_ida;

static inline struct blk_flush_queue *
blk_get_flush_queue(struct request_queue *q, struct blk_mq_ctx *ctx)
{
	return blk_mq_map_queue(q, REQ_OP_FLUSH, ctx->cpu)->fq;
}

static inline void __blk_get_queue(struct request_queue *q)
{
	kobject_get(&q->kobj);
}

struct blk_flush_queue *blk_alloc_flush_queue(struct request_queue *q,
		int node, int cmd_size, gfp_t flags);
void blk_free_flush_queue(struct blk_flush_queue *q);

void blk_exit_queue(struct request_queue *q);
void blk_rq_bio_prep(struct request_queue *q, struct request *rq,
			struct bio *bio);
void blk_freeze_queue(struct request_queue *q);

static inline void blk_queue_enter_live(struct request_queue *q)
{
	/*
	 * Given that running in generic_make_request() context
	 * guarantees that a live reference against q_usage_counter has
	 * been established, further references under that same context
	 * need not check that the queue has been frozen (marked dead).
	 */
	percpu_ref_get(&q->q_usage_counter);
}

static inline bool biovec_phys_mergeable(struct request_queue *q,
		struct bio_vec *vec1, struct bio_vec *vec2)
{
	unsigned long mask = queue_segment_boundary(q);
	phys_addr_t addr1 = page_to_phys(vec1->bv_page) + vec1->bv_offset;
	phys_addr_t addr2 = page_to_phys(vec2->bv_page) + vec2->bv_offset;

	if (addr1 + vec1->bv_len != addr2)
		return false;
	if (xen_domain() && !xen_biovec_phys_mergeable(vec1, vec2))
		return false;
	if ((addr1 | mask) != ((addr2 + vec2->bv_len - 1) | mask))
		return false;
	return true;
}

static inline bool __bvec_gap_to_prev(struct request_queue *q,
		struct bio_vec *bprv, unsigned int offset)
{
	return (offset & queue_virt_boundary(q)) ||
		((bprv->bv_offset + bprv->bv_len) & queue_virt_boundary(q));
}

/*
 * Check if adding a bio_vec after bprv with offset would create a gap in
 * the SG list. Most drivers don't care about this, but some do.
 */
static inline bool bvec_gap_to_prev(struct request_queue *q,
		struct bio_vec *bprv, unsigned int offset)
{
	if (!queue_virt_boundary(q))
		return false;
	return __bvec_gap_to_prev(q, bprv, offset);
}

#ifdef CONFIG_BLK_DEV_INTEGRITY
void blk_flush_integrity(void);
bool __bio_integrity_endio(struct bio *);
static inline bool bio_integrity_endio(struct bio *bio)
{
	if (bio_integrity(bio))
		return __bio_integrity_endio(bio);
	return true;
}

static inline bool integrity_req_gap_back_merge(struct request *req,
		struct bio *next)
{
	struct bio_integrity_payload *bip = bio_integrity(req->bio);
	struct bio_integrity_payload *bip_next = bio_integrity(next);

	return bvec_gap_to_prev(req->q, &bip->bip_vec[bip->bip_vcnt - 1],
				bip_next->bip_vec[0].bv_offset);
}

static inline bool integrity_req_gap_front_merge(struct request *req,
		struct bio *bio)
{
	struct bio_integrity_payload *bip = bio_integrity(bio);
	struct bio_integrity_payload *bip_next = bio_integrity(req->bio);

	return bvec_gap_to_prev(req->q, &bip->bip_vec[bip->bip_vcnt - 1],
				bip_next->bip_vec[0].bv_offset);
}
#else /* CONFIG_BLK_DEV_INTEGRITY */
static inline bool integrity_req_gap_back_merge(struct request *req,
		struct bio *next)
{
	return false;
}
static inline bool integrity_req_gap_front_merge(struct request *req,
		struct bio *bio)
{
	return false;
}

static inline void blk_flush_integrity(void)
{
}
static inline bool bio_integrity_endio(struct bio *bio)
{
	return true;
}
#endif /* CONFIG_BLK_DEV_INTEGRITY */

unsigned long blk_rq_timeout(unsigned long timeout);
void blk_add_timer(struct request *req);

bool bio_attempt_front_merge(struct request_queue *q, struct request *req,
			     struct bio *bio);
bool bio_attempt_back_merge(struct request_queue *q, struct request *req,
			    struct bio *bio);
bool bio_attempt_discard_merge(struct request_queue *q, struct request *req,
		struct bio *bio);
bool blk_attempt_plug_merge(struct request_queue *q, struct bio *bio,
			    unsigned int *request_count,
			    struct request **same_queue_rq);
unsigned int blk_plug_queued_count(struct request_queue *q);

void blk_account_io_start(struct request *req, bool new_io);
void blk_account_io_completion(struct request *req, unsigned int bytes);
void blk_account_io_done(struct request *req, u64 now);

/*
 * Internal elevator interface
 */
#define ELV_ON_HASH(rq) ((rq)->rq_flags & RQF_HASHED)

void blk_insert_flush(struct request *rq);

int elevator_init_mq(struct request_queue *q);
int elevator_switch_mq(struct request_queue *q,
			      struct elevator_type *new_e);
void elevator_exit(struct request_queue *, struct elevator_queue *);
int elv_register_queue(struct request_queue *q);
void elv_unregister_queue(struct request_queue *q);

struct hd_struct *__disk_get_part(struct gendisk *disk, int partno);

#ifdef CONFIG_FAIL_IO_TIMEOUT
int blk_should_fake_timeout(struct request_queue *);
ssize_t part_timeout_show(struct device *, struct device_attribute *, char *);
ssize_t part_timeout_store(struct device *, struct device_attribute *,
				const char *, size_t);
#else
static inline int blk_should_fake_timeout(struct request_queue *q)
{
	return 0;
}
#endif

int ll_back_merge_fn(struct request_queue *q, struct request *req,
		     struct bio *bio);
int ll_front_merge_fn(struct request_queue *q, struct request *req, 
		      struct bio *bio);
struct request *attempt_back_merge(struct request_queue *q, struct request *rq);
struct request *attempt_front_merge(struct request_queue *q, struct request *rq);
int blk_attempt_req_merge(struct request_queue *q, struct request *rq,
				struct request *next);
void blk_recalc_rq_segments(struct request *rq);
void blk_rq_set_mixed_merge(struct request *rq);
bool blk_rq_merge_ok(struct request *rq, struct bio *bio);
enum elv_merge blk_try_merge(struct request *rq, struct bio *bio);

int blk_dev_init(void);

/*
 * Contribute to IO statistics IFF:
 *
 *	a) it's attached to a gendisk, and
 *	b) the queue had IO stats enabled when this request was started, and
 *	c) it's a file system request
 */
static inline bool blk_do_io_stat(struct request *rq)
{
	return rq->rq_disk &&
	       (rq->rq_flags & RQF_IO_STAT) &&
		!blk_rq_is_passthrough(rq);
}

static inline void req_set_nomerge(struct request_queue *q, struct request *req)
{
	req->cmd_flags |= REQ_NOMERGE;
	if (req == q->last_merge)
		q->last_merge = NULL;
}

/*
<<<<<<< HEAD
=======
 * Steal a bit from this field for legacy IO path atomic IO marking. Note that
 * setting the deadline clears the bottom bit, potentially clearing the
 * completed bit. The user has to be OK with this (current ones are fine).
 */
static inline void blk_rq_set_deadline(struct request *rq, unsigned long time)
{
	rq->__deadline = time & ~0x1UL;
}

static inline unsigned long blk_rq_deadline(struct request *rq)
{
	return rq->__deadline & ~0x1UL;
}

/*
 * The max size one bio can handle is UINT_MAX becasue bvec_iter.bi_size
 * is defined as 'unsigned int', meantime it has to aligned to with logical
 * block size which is the minimum accepted unit by hardware.
 */
static inline unsigned int bio_allowed_max_sectors(struct request_queue *q)
{
	return round_down(UINT_MAX, queue_logical_block_size(q)) >> 9;
}

/*
>>>>>>> 9ff01193
 * Internal io_context interface
 */
void get_io_context(struct io_context *ioc);
struct io_cq *ioc_lookup_icq(struct io_context *ioc, struct request_queue *q);
struct io_cq *ioc_create_icq(struct io_context *ioc, struct request_queue *q,
			     gfp_t gfp_mask);
void ioc_clear_queue(struct request_queue *q);

int create_task_io_context(struct task_struct *task, gfp_t gfp_mask, int node);

/**
 * rq_ioc - determine io_context for request allocation
 * @bio: request being allocated is for this bio (can be %NULL)
 *
 * Determine io_context to use for request allocation for @bio.  May return
 * %NULL if %current->io_context doesn't exist.
 */
static inline struct io_context *rq_ioc(struct bio *bio)
{
#ifdef CONFIG_BLK_CGROUP
	if (bio && bio->bi_ioc)
		return bio->bi_ioc;
#endif
	return current->io_context;
}

/**
 * create_io_context - try to create task->io_context
 * @gfp_mask: allocation mask
 * @node: allocation node
 *
 * If %current->io_context is %NULL, allocate a new io_context and install
 * it.  Returns the current %current->io_context which may be %NULL if
 * allocation failed.
 *
 * Note that this function can't be called with IRQ disabled because
 * task_lock which protects %current->io_context is IRQ-unsafe.
 */
static inline struct io_context *create_io_context(gfp_t gfp_mask, int node)
{
	WARN_ON_ONCE(irqs_disabled());
	if (unlikely(!current->io_context))
		create_task_io_context(current, gfp_mask, node);
	return current->io_context;
}

/*
 * Internal throttling interface
 */
#ifdef CONFIG_BLK_DEV_THROTTLING
extern void blk_throtl_drain(struct request_queue *q);
extern int blk_throtl_init(struct request_queue *q);
extern void blk_throtl_exit(struct request_queue *q);
extern void blk_throtl_register_queue(struct request_queue *q);
#else /* CONFIG_BLK_DEV_THROTTLING */
static inline void blk_throtl_drain(struct request_queue *q) { }
static inline int blk_throtl_init(struct request_queue *q) { return 0; }
static inline void blk_throtl_exit(struct request_queue *q) { }
static inline void blk_throtl_register_queue(struct request_queue *q) { }
#endif /* CONFIG_BLK_DEV_THROTTLING */
#ifdef CONFIG_BLK_DEV_THROTTLING_LOW
extern ssize_t blk_throtl_sample_time_show(struct request_queue *q, char *page);
extern ssize_t blk_throtl_sample_time_store(struct request_queue *q,
	const char *page, size_t count);
extern void blk_throtl_bio_endio(struct bio *bio);
extern void blk_throtl_stat_add(struct request *rq, u64 time);
#else
static inline void blk_throtl_bio_endio(struct bio *bio) { }
static inline void blk_throtl_stat_add(struct request *rq, u64 time) { }
#endif

#ifdef CONFIG_BOUNCE
extern int init_emergency_isa_pool(void);
extern void blk_queue_bounce(struct request_queue *q, struct bio **bio);
#else
static inline int init_emergency_isa_pool(void)
{
	return 0;
}
static inline void blk_queue_bounce(struct request_queue *q, struct bio **bio)
{
}
#endif /* CONFIG_BOUNCE */

#ifdef CONFIG_BLK_CGROUP_IOLATENCY
extern int blk_iolatency_init(struct request_queue *q);
#else
static inline int blk_iolatency_init(struct request_queue *q) { return 0; }
#endif

struct bio *blk_next_bio(struct bio *bio, unsigned int nr_pages, gfp_t gfp);

#ifdef CONFIG_BLK_DEV_ZONED
void blk_queue_free_zone_bitmaps(struct request_queue *q);
#else
static inline void blk_queue_free_zone_bitmaps(struct request_queue *q) {}
#endif

#endif /* BLK_INTERNAL_H */<|MERGE_RESOLUTION|>--- conflicted
+++ resolved
@@ -234,23 +234,6 @@
 }
 
 /*
-<<<<<<< HEAD
-=======
- * Steal a bit from this field for legacy IO path atomic IO marking. Note that
- * setting the deadline clears the bottom bit, potentially clearing the
- * completed bit. The user has to be OK with this (current ones are fine).
- */
-static inline void blk_rq_set_deadline(struct request *rq, unsigned long time)
-{
-	rq->__deadline = time & ~0x1UL;
-}
-
-static inline unsigned long blk_rq_deadline(struct request *rq)
-{
-	return rq->__deadline & ~0x1UL;
-}
-
-/*
  * The max size one bio can handle is UINT_MAX becasue bvec_iter.bi_size
  * is defined as 'unsigned int', meantime it has to aligned to with logical
  * block size which is the minimum accepted unit by hardware.
@@ -261,7 +244,6 @@
 }
 
 /*
->>>>>>> 9ff01193
  * Internal io_context interface
  */
 void get_io_context(struct io_context *ioc);
