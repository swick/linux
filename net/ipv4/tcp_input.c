--- conflicted
+++ resolved
@@ -755,16 +755,12 @@
 	if (tp->srtt > 8 + 2)
 		do_div(rate, tp->srtt);
 
-<<<<<<< HEAD
-	sk->sk_pacing_rate = min_t(u64, rate, ~0U);
-=======
 	/* ACCESS_ONCE() is needed because sch_fq fetches sk_pacing_rate
 	 * without any lock. We want to make sure compiler wont store
 	 * intermediate values in this location.
 	 */
 	ACCESS_ONCE(sk->sk_pacing_rate) = min_t(u64, rate,
 						sk->sk_max_pacing_rate);
->>>>>>> d8ec26d7
 }
 
 /* Calculate rto without backoff.  This is the second half of Van Jacobson's
@@ -2907,12 +2903,8 @@
 	 * left edge of the send window.
 	 * See draft-ietf-tcplw-high-performance-00, section 3.3.
 	 */
-<<<<<<< HEAD
-	if (seq_rtt < 0 && tp->rx_opt.saw_tstamp && tp->rx_opt.rcv_tsecr)
-=======
 	if (seq_rtt < 0 && tp->rx_opt.saw_tstamp && tp->rx_opt.rcv_tsecr &&
 	    flag & FLAG_ACKED)
->>>>>>> d8ec26d7
 		seq_rtt = tcp_time_stamp - tp->rx_opt.rcv_tsecr;
 
 	if (seq_rtt < 0)
@@ -2927,20 +2919,11 @@
 }
 
 /* Compute time elapsed between (last) SYNACK and the ACK completing 3WHS. */
-<<<<<<< HEAD
-static void tcp_synack_rtt_meas(struct sock *sk, struct request_sock *req)
-=======
 static void tcp_synack_rtt_meas(struct sock *sk, const u32 synack_stamp)
->>>>>>> d8ec26d7
 {
 	struct tcp_sock *tp = tcp_sk(sk);
 	s32 seq_rtt = -1;
 
-<<<<<<< HEAD
-	if (tp->lsndtime && !tp->total_retrans)
-		seq_rtt = tcp_time_stamp - tp->lsndtime;
-	tcp_ack_update_rtt(sk, FLAG_SYN_ACKED, seq_rtt, -1);
-=======
 	if (synack_stamp && !tp->total_retrans)
 		seq_rtt = tcp_time_stamp - synack_stamp;
 
@@ -2949,7 +2932,6 @@
 	 */
 	if (!tp->srtt)
 		tcp_ack_update_rtt(sk, FLAG_SYN_ACKED, seq_rtt, -1);
->>>>>>> d8ec26d7
 }
 
 static void tcp_cong_avoid(struct sock *sk, u32 ack, u32 acked, u32 in_flight)
@@ -3129,13 +3111,7 @@
 	if (skb && (TCP_SKB_CB(skb)->sacked & TCPCB_SACKED_ACKED))
 		flag |= FLAG_SACK_RENEGING;
 
-<<<<<<< HEAD
-	if (tcp_ack_update_rtt(sk, flag, seq_rtt, sack_rtt) ||
-	    (flag & FLAG_ACKED))
-		tcp_rearm_rto(sk);
-=======
 	rtt_update = tcp_ack_update_rtt(sk, flag, seq_rtt, sack_rtt);
->>>>>>> d8ec26d7
 
 	if (flag & FLAG_ACKED) {
 		const struct tcp_congestion_ops *ca_ops
@@ -3478,11 +3454,7 @@
 
 	/* Advance cwnd if state allows */
 	if (tcp_may_raise_cwnd(sk, flag))
-<<<<<<< HEAD
-		tcp_cong_avoid(sk, ack, prior_in_flight);
-=======
 		tcp_cong_avoid(sk, ack, acked, prior_in_flight);
->>>>>>> d8ec26d7
 
 	if (tcp_ack_is_dubious(sk, flag)) {
 		is_dupack = !(flag & (FLAG_SND_UNA_ADVANCED | FLAG_NOT_DUP));
@@ -5750,10 +5722,7 @@
 		 * so release it.
 		 */
 		if (req) {
-<<<<<<< HEAD
-=======
 			synack_stamp = tcp_rsk(req)->snt_synack;
->>>>>>> d8ec26d7
 			tp->total_retrans = req->num_retrans;
 			reqsk_fastopen_remove(sk, req, false);
 		} else {
@@ -5780,11 +5749,7 @@
 		tp->snd_una = TCP_SKB_CB(skb)->ack_seq;
 		tp->snd_wnd = ntohs(th->window) << tp->rx_opt.snd_wscale;
 		tcp_init_wl(tp, TCP_SKB_CB(skb)->seq);
-<<<<<<< HEAD
-		tcp_synack_rtt_meas(sk, req);
-=======
 		tcp_synack_rtt_meas(sk, synack_stamp);
->>>>>>> d8ec26d7
 
 		if (tp->rx_opt.tstamp_ok)
 			tp->advmss -= TCPOLEN_TSTAMP_ALIGNED;
