// SPDX-License-Identifier: GPL-2.0-only
/*
 * Copyright (C) 2005,2006,2007,2008 IBM Corporation
 *
 * Authors:
 * Mimi Zohar <zohar@us.ibm.com>
 * Kylene Hall <kjhall@us.ibm.com>
 *
 * File: ima_crypto.c
 *	Calculates md5/sha1 file hash, template hash, boot-aggreate hash
 */

#include <linux/kernel.h>
#include <linux/moduleparam.h>
#include <linux/ratelimit.h>
#include <linux/file.h>
#include <linux/crypto.h>
#include <linux/scatterlist.h>
#include <linux/err.h>
#include <linux/slab.h>
#include <crypto/hash.h>

#include "ima.h"

/* minimum file size for ahash use */
static unsigned long ima_ahash_minsize;
module_param_named(ahash_minsize, ima_ahash_minsize, ulong, 0644);
MODULE_PARM_DESC(ahash_minsize, "Minimum file size for ahash use");

/* default is 0 - 1 page. */
static int ima_maxorder;
static unsigned int ima_bufsize = PAGE_SIZE;

static int param_set_bufsize(const char *val, const struct kernel_param *kp)
{
	unsigned long long size;
	int order;

	size = memparse(val, NULL);
	order = get_order(size);
	if (order >= MAX_ORDER)
		return -EINVAL;
	ima_maxorder = order;
	ima_bufsize = PAGE_SIZE << order;
	return 0;
}

static const struct kernel_param_ops param_ops_bufsize = {
	.set = param_set_bufsize,
	.get = param_get_uint,
};
#define param_check_bufsize(name, p) __param_check(name, p, unsigned int)

module_param_named(ahash_bufsize, ima_bufsize, bufsize, 0644);
MODULE_PARM_DESC(ahash_bufsize, "Maximum ahash buffer size");

static struct crypto_shash *ima_shash_tfm;
static struct crypto_ahash *ima_ahash_tfm;

struct ima_algo_desc {
	struct crypto_shash *tfm;
	enum hash_algo algo;
};

int ima_sha1_idx __ro_after_init;
int ima_hash_algo_idx __ro_after_init;
/*
 * Additional number of slots reserved, as needed, for SHA1
 * and IMA default algo.
 */
int ima_extra_slots __ro_after_init;

static struct ima_algo_desc *ima_algo_array;

static int __init ima_init_ima_crypto(void)
{
	long rc;

	ima_shash_tfm = crypto_alloc_shash(hash_algo_name[ima_hash_algo], 0, 0);
	if (IS_ERR(ima_shash_tfm)) {
		rc = PTR_ERR(ima_shash_tfm);
		pr_err("Can not allocate %s (reason: %ld)\n",
		       hash_algo_name[ima_hash_algo], rc);
		return rc;
	}
	pr_info("Allocated hash algorithm: %s\n",
		hash_algo_name[ima_hash_algo]);
	return 0;
}

static struct crypto_shash *ima_alloc_tfm(enum hash_algo algo)
{
	struct crypto_shash *tfm = ima_shash_tfm;
	int rc, i;

	if (algo < 0 || algo >= HASH_ALGO__LAST)
		algo = ima_hash_algo;

	if (algo == ima_hash_algo)
		return tfm;

	for (i = 0; i < NR_BANKS(ima_tpm_chip) + ima_extra_slots; i++)
		if (ima_algo_array[i].tfm && ima_algo_array[i].algo == algo)
			return ima_algo_array[i].tfm;

	tfm = crypto_alloc_shash(hash_algo_name[algo], 0, 0);
	if (IS_ERR(tfm)) {
		rc = PTR_ERR(tfm);
		pr_err("Can not allocate %s (reason: %d)\n",
		       hash_algo_name[algo], rc);
	}
	return tfm;
}

int __init ima_init_crypto(void)
{
	enum hash_algo algo;
	long rc;
	int i;

	rc = ima_init_ima_crypto();
	if (rc)
		return rc;

	ima_sha1_idx = -1;
	ima_hash_algo_idx = -1;

	for (i = 0; i < NR_BANKS(ima_tpm_chip); i++) {
		algo = ima_tpm_chip->allocated_banks[i].crypto_id;
		if (algo == HASH_ALGO_SHA1)
			ima_sha1_idx = i;

		if (algo == ima_hash_algo)
			ima_hash_algo_idx = i;
	}

	if (ima_sha1_idx < 0) {
		ima_sha1_idx = NR_BANKS(ima_tpm_chip) + ima_extra_slots++;
		if (ima_hash_algo == HASH_ALGO_SHA1)
			ima_hash_algo_idx = ima_sha1_idx;
	}

	if (ima_hash_algo_idx < 0)
		ima_hash_algo_idx = NR_BANKS(ima_tpm_chip) + ima_extra_slots++;

	ima_algo_array = kcalloc(NR_BANKS(ima_tpm_chip) + ima_extra_slots,
				 sizeof(*ima_algo_array), GFP_KERNEL);
	if (!ima_algo_array) {
		rc = -ENOMEM;
		goto out;
	}

	for (i = 0; i < NR_BANKS(ima_tpm_chip); i++) {
		algo = ima_tpm_chip->allocated_banks[i].crypto_id;
		ima_algo_array[i].algo = algo;

		/* unknown TPM algorithm */
		if (algo == HASH_ALGO__LAST)
			continue;

		if (algo == ima_hash_algo) {
			ima_algo_array[i].tfm = ima_shash_tfm;
			continue;
		}

		ima_algo_array[i].tfm = ima_alloc_tfm(algo);
		if (IS_ERR(ima_algo_array[i].tfm)) {
			if (algo == HASH_ALGO_SHA1) {
				rc = PTR_ERR(ima_algo_array[i].tfm);
				ima_algo_array[i].tfm = NULL;
				goto out_array;
			}

			ima_algo_array[i].tfm = NULL;
		}
	}

	if (ima_sha1_idx >= NR_BANKS(ima_tpm_chip)) {
		if (ima_hash_algo == HASH_ALGO_SHA1) {
			ima_algo_array[ima_sha1_idx].tfm = ima_shash_tfm;
		} else {
			ima_algo_array[ima_sha1_idx].tfm =
						ima_alloc_tfm(HASH_ALGO_SHA1);
			if (IS_ERR(ima_algo_array[ima_sha1_idx].tfm)) {
				rc = PTR_ERR(ima_algo_array[ima_sha1_idx].tfm);
				goto out_array;
			}
		}

		ima_algo_array[ima_sha1_idx].algo = HASH_ALGO_SHA1;
	}

	if (ima_hash_algo_idx >= NR_BANKS(ima_tpm_chip) &&
	    ima_hash_algo_idx != ima_sha1_idx) {
		ima_algo_array[ima_hash_algo_idx].tfm = ima_shash_tfm;
		ima_algo_array[ima_hash_algo_idx].algo = ima_hash_algo;
	}

	return 0;
out_array:
	for (i = 0; i < NR_BANKS(ima_tpm_chip) + ima_extra_slots; i++) {
		if (!ima_algo_array[i].tfm ||
		    ima_algo_array[i].tfm == ima_shash_tfm)
			continue;

		crypto_free_shash(ima_algo_array[i].tfm);
	}
out:
	crypto_free_shash(ima_shash_tfm);
	return rc;
}

static void ima_free_tfm(struct crypto_shash *tfm)
{
	int i;

	if (tfm == ima_shash_tfm)
		return;

	for (i = 0; i < NR_BANKS(ima_tpm_chip) + ima_extra_slots; i++)
		if (ima_algo_array[i].tfm == tfm)
			return;

	crypto_free_shash(tfm);
}

/**
 * ima_alloc_pages() - Allocate contiguous pages.
 * @max_size:       Maximum amount of memory to allocate.
 * @allocated_size: Returned size of actual allocation.
 * @last_warn:      Should the min_size allocation warn or not.
 *
 * Tries to do opportunistic allocation for memory first trying to allocate
 * max_size amount of memory and then splitting that until zero order is
 * reached. Allocation is tried without generating allocation warnings unless
 * last_warn is set. Last_warn set affects only last allocation of zero order.
 *
 * By default, ima_maxorder is 0 and it is equivalent to kmalloc(GFP_KERNEL)
 *
 * Return pointer to allocated memory, or NULL on failure.
 */
static void *ima_alloc_pages(loff_t max_size, size_t *allocated_size,
			     int last_warn)
{
	void *ptr;
	int order = ima_maxorder;
	gfp_t gfp_mask = __GFP_RECLAIM | __GFP_NOWARN | __GFP_NORETRY;

	if (order)
		order = min(get_order(max_size), order);

	for (; order; order--) {
		ptr = (void *)__get_free_pages(gfp_mask, order);
		if (ptr) {
			*allocated_size = PAGE_SIZE << order;
			return ptr;
		}
	}

	/* order is zero - one page */

	gfp_mask = GFP_KERNEL;

	if (!last_warn)
		gfp_mask |= __GFP_NOWARN;

	ptr = (void *)__get_free_pages(gfp_mask, 0);
	if (ptr) {
		*allocated_size = PAGE_SIZE;
		return ptr;
	}

	*allocated_size = 0;
	return NULL;
}

/**
 * ima_free_pages() - Free pages allocated by ima_alloc_pages().
 * @ptr:  Pointer to allocated pages.
 * @size: Size of allocated buffer.
 */
static void ima_free_pages(void *ptr, size_t size)
{
	if (!ptr)
		return;
	free_pages((unsigned long)ptr, get_order(size));
}

static struct crypto_ahash *ima_alloc_atfm(enum hash_algo algo)
{
	struct crypto_ahash *tfm = ima_ahash_tfm;
	int rc;

	if (algo < 0 || algo >= HASH_ALGO__LAST)
		algo = ima_hash_algo;

	if (algo != ima_hash_algo || !tfm) {
		tfm = crypto_alloc_ahash(hash_algo_name[algo], 0, 0);
		if (!IS_ERR(tfm)) {
			if (algo == ima_hash_algo)
				ima_ahash_tfm = tfm;
		} else {
			rc = PTR_ERR(tfm);
			pr_err("Can not allocate %s (reason: %d)\n",
			       hash_algo_name[algo], rc);
		}
	}
	return tfm;
}

static void ima_free_atfm(struct crypto_ahash *tfm)
{
	if (tfm != ima_ahash_tfm)
		crypto_free_ahash(tfm);
}

static inline int ahash_wait(int err, struct crypto_wait *wait)
{

	err = crypto_wait_req(err, wait);

	if (err)
		pr_crit_ratelimited("ahash calculation failed: err: %d\n", err);

	return err;
}

static int ima_calc_file_hash_atfm(struct file *file,
				   struct ima_digest_data *hash,
				   struct crypto_ahash *tfm)
{
	loff_t i_size, offset;
	char *rbuf[2] = { NULL, };
	int rc, rbuf_len, active = 0, ahash_rc = 0;
	struct ahash_request *req;
	struct scatterlist sg[1];
	struct crypto_wait wait;
	size_t rbuf_size[2];

	hash->length = crypto_ahash_digestsize(tfm);

	req = ahash_request_alloc(tfm, GFP_KERNEL);
	if (!req)
		return -ENOMEM;

	crypto_init_wait(&wait);
	ahash_request_set_callback(req, CRYPTO_TFM_REQ_MAY_BACKLOG |
				   CRYPTO_TFM_REQ_MAY_SLEEP,
				   crypto_req_done, &wait);

	rc = ahash_wait(crypto_ahash_init(req), &wait);
	if (rc)
		goto out1;

	i_size = i_size_read(file_inode(file));

	if (i_size == 0)
		goto out2;

	/*
	 * Try to allocate maximum size of memory.
	 * Fail if even a single page cannot be allocated.
	 */
	rbuf[0] = ima_alloc_pages(i_size, &rbuf_size[0], 1);
	if (!rbuf[0]) {
		rc = -ENOMEM;
		goto out1;
	}

	/* Only allocate one buffer if that is enough. */
	if (i_size > rbuf_size[0]) {
		/*
		 * Try to allocate secondary buffer. If that fails fallback to
		 * using single buffering. Use previous memory allocation size
		 * as baseline for possible allocation size.
		 */
		rbuf[1] = ima_alloc_pages(i_size - rbuf_size[0],
					  &rbuf_size[1], 0);
	}

	for (offset = 0; offset < i_size; offset += rbuf_len) {
		if (!rbuf[1] && offset) {
			/* Not using two buffers, and it is not the first
			 * read/request, wait for the completion of the
			 * previous ahash_update() request.
			 */
			rc = ahash_wait(ahash_rc, &wait);
			if (rc)
				goto out3;
		}
		/* read buffer */
		rbuf_len = min_t(loff_t, i_size - offset, rbuf_size[active]);
		rc = integrity_kernel_read(file, offset, rbuf[active],
					   rbuf_len);
		if (rc != rbuf_len) {
			if (rc >= 0)
				rc = -EINVAL;
			/*
			 * Forward current rc, do not overwrite with return value
			 * from ahash_wait()
			 */
			ahash_wait(ahash_rc, &wait);
			goto out3;
		}

		if (rbuf[1] && offset) {
			/* Using two buffers, and it is not the first
			 * read/request, wait for the completion of the
			 * previous ahash_update() request.
			 */
			rc = ahash_wait(ahash_rc, &wait);
			if (rc)
				goto out3;
		}

		sg_init_one(&sg[0], rbuf[active], rbuf_len);
		ahash_request_set_crypt(req, sg, NULL, rbuf_len);

		ahash_rc = crypto_ahash_update(req);

		if (rbuf[1])
			active = !active; /* swap buffers, if we use two */
	}
	/* wait for the last update request to complete */
	rc = ahash_wait(ahash_rc, &wait);
out3:
	ima_free_pages(rbuf[0], rbuf_size[0]);
	ima_free_pages(rbuf[1], rbuf_size[1]);
out2:
	if (!rc) {
		ahash_request_set_crypt(req, NULL, hash->digest, 0);
		rc = ahash_wait(crypto_ahash_final(req), &wait);
	}
out1:
	ahash_request_free(req);
	return rc;
}

static int ima_calc_file_ahash(struct file *file, struct ima_digest_data *hash)
{
	struct crypto_ahash *tfm;
	int rc;

	tfm = ima_alloc_atfm(hash->algo);
	if (IS_ERR(tfm))
		return PTR_ERR(tfm);

	rc = ima_calc_file_hash_atfm(file, hash, tfm);

	ima_free_atfm(tfm);

	return rc;
}

static int ima_calc_file_hash_tfm(struct file *file,
				  struct ima_digest_data *hash,
				  struct crypto_shash *tfm)
{
	loff_t i_size, offset = 0;
	char *rbuf;
	int rc;
	SHASH_DESC_ON_STACK(shash, tfm);

	shash->tfm = tfm;

	hash->length = crypto_shash_digestsize(tfm);

	rc = crypto_shash_init(shash);
	if (rc != 0)
		return rc;

	i_size = i_size_read(file_inode(file));

	if (i_size == 0)
		goto out;

	rbuf = kzalloc(PAGE_SIZE, GFP_KERNEL);
	if (!rbuf)
		return -ENOMEM;

	while (offset < i_size) {
		int rbuf_len;

		rbuf_len = integrity_kernel_read(file, offset, rbuf, PAGE_SIZE);
		if (rbuf_len < 0) {
			rc = rbuf_len;
			break;
		}
		if (rbuf_len == 0) {	/* unexpected EOF */
			rc = -EINVAL;
			break;
		}
		offset += rbuf_len;

		rc = crypto_shash_update(shash, rbuf, rbuf_len);
		if (rc)
			break;
	}
	kfree(rbuf);
out:
	if (!rc)
		rc = crypto_shash_final(shash, hash->digest);
	return rc;
}

static int ima_calc_file_shash(struct file *file, struct ima_digest_data *hash)
{
	struct crypto_shash *tfm;
	int rc;

	tfm = ima_alloc_tfm(hash->algo);
	if (IS_ERR(tfm))
		return PTR_ERR(tfm);

	rc = ima_calc_file_hash_tfm(file, hash, tfm);

	ima_free_tfm(tfm);

	return rc;
}

/*
 * ima_calc_file_hash - calculate file hash
 *
 * Asynchronous hash (ahash) allows using HW acceleration for calculating
 * a hash. ahash performance varies for different data sizes on different
 * crypto accelerators. shash performance might be better for smaller files.
 * The 'ima.ahash_minsize' module parameter allows specifying the best
 * minimum file size for using ahash on the system.
 *
 * If the ima.ahash_minsize parameter is not specified, this function uses
 * shash for the hash calculation.  If ahash fails, it falls back to using
 * shash.
 */
int ima_calc_file_hash(struct file *file, struct ima_digest_data *hash)
{
	loff_t i_size;
	int rc;
	struct file *f = file;
	bool new_file_instance = false, modified_mode = false;

	/*
	 * For consistency, fail file's opened with the O_DIRECT flag on
	 * filesystems mounted with/without DAX option.
	 */
	if (file->f_flags & O_DIRECT) {
		hash->length = hash_digest_size[ima_hash_algo];
		hash->algo = ima_hash_algo;
		return -EINVAL;
	}

	/* Open a new file instance in O_RDONLY if we cannot read */
	if (!(file->f_mode & FMODE_READ)) {
		int flags = file->f_flags & ~(O_WRONLY | O_APPEND |
				O_TRUNC | O_CREAT | O_NOCTTY | O_EXCL);
		flags |= O_RDONLY;
		f = dentry_open(&file->f_path, flags, file->f_cred);
		if (IS_ERR(f)) {
			/*
			 * Cannot open the file again, lets modify f_mode
			 * of original and continue
			 */
			pr_info_ratelimited("Unable to reopen file for reading.\n");
			f = file;
			f->f_mode |= FMODE_READ;
			modified_mode = true;
		} else {
			new_file_instance = true;
		}
	}

	i_size = i_size_read(file_inode(f));

	if (ima_ahash_minsize && i_size >= ima_ahash_minsize) {
		rc = ima_calc_file_ahash(f, hash);
		if (!rc)
			goto out;
	}

	rc = ima_calc_file_shash(f, hash);
out:
	if (new_file_instance)
		fput(f);
	else if (modified_mode)
		f->f_mode &= ~FMODE_READ;
	return rc;
}

/*
 * Calculate the hash of template data
 */
static int ima_calc_field_array_hash_tfm(struct ima_field_data *field_data,
					 struct ima_template_entry *entry,
					 int tfm_idx)
{
	SHASH_DESC_ON_STACK(shash, ima_algo_array[tfm_idx].tfm);
	struct ima_template_desc *td = entry->template_desc;
	int num_fields = entry->template_desc->num_fields;
	int rc, i;

	shash->tfm = ima_algo_array[tfm_idx].tfm;

	rc = crypto_shash_init(shash);
	if (rc != 0)
		return rc;

	for (i = 0; i < num_fields; i++) {
		u8 buffer[IMA_EVENT_NAME_LEN_MAX + 1] = { 0 };
		u8 *data_to_hash = field_data[i].data;
		u32 datalen = field_data[i].len;
		u32 datalen_to_hash =
		    !ima_canonical_fmt ? datalen : cpu_to_le32(datalen);

		if (strcmp(td->name, IMA_TEMPLATE_IMA_NAME) != 0) {
			rc = crypto_shash_update(shash,
						(const u8 *) &datalen_to_hash,
						sizeof(datalen_to_hash));
			if (rc)
				break;
		} else if (strcmp(td->fields[i]->field_id, "n") == 0) {
			memcpy(buffer, data_to_hash, datalen);
			data_to_hash = buffer;
			datalen = IMA_EVENT_NAME_LEN_MAX + 1;
		}
		rc = crypto_shash_update(shash, data_to_hash, datalen);
		if (rc)
			break;
	}

	if (!rc)
		rc = crypto_shash_final(shash, entry->digests[tfm_idx].digest);

	return rc;
}

int ima_calc_field_array_hash(struct ima_field_data *field_data,
			      struct ima_template_entry *entry)
{
	u16 alg_id;
	int rc, i;

	rc = ima_calc_field_array_hash_tfm(field_data, entry, ima_sha1_idx);
	if (rc)
		return rc;

	entry->digests[ima_sha1_idx].alg_id = TPM_ALG_SHA1;

	for (i = 0; i < NR_BANKS(ima_tpm_chip) + ima_extra_slots; i++) {
		if (i == ima_sha1_idx)
			continue;

		if (i < NR_BANKS(ima_tpm_chip)) {
			alg_id = ima_tpm_chip->allocated_banks[i].alg_id;
			entry->digests[i].alg_id = alg_id;
		}

		/* for unmapped TPM algorithms digest is still a padded SHA1 */
		if (!ima_algo_array[i].tfm) {
			memcpy(entry->digests[i].digest,
			       entry->digests[ima_sha1_idx].digest,
			       TPM_DIGEST_SIZE);
			continue;
		}

		rc = ima_calc_field_array_hash_tfm(field_data, entry, i);
		if (rc)
			return rc;
	}
	return rc;
}

static int calc_buffer_ahash_atfm(const void *buf, loff_t len,
				  struct ima_digest_data *hash,
				  struct crypto_ahash *tfm)
{
	struct ahash_request *req;
	struct scatterlist sg;
	struct crypto_wait wait;
	int rc, ahash_rc = 0;

	hash->length = crypto_ahash_digestsize(tfm);

	req = ahash_request_alloc(tfm, GFP_KERNEL);
	if (!req)
		return -ENOMEM;

	crypto_init_wait(&wait);
	ahash_request_set_callback(req, CRYPTO_TFM_REQ_MAY_BACKLOG |
				   CRYPTO_TFM_REQ_MAY_SLEEP,
				   crypto_req_done, &wait);

	rc = ahash_wait(crypto_ahash_init(req), &wait);
	if (rc)
		goto out;

	sg_init_one(&sg, buf, len);
	ahash_request_set_crypt(req, &sg, NULL, len);

	ahash_rc = crypto_ahash_update(req);

	/* wait for the update request to complete */
	rc = ahash_wait(ahash_rc, &wait);
	if (!rc) {
		ahash_request_set_crypt(req, NULL, hash->digest, 0);
		rc = ahash_wait(crypto_ahash_final(req), &wait);
	}
out:
	ahash_request_free(req);
	return rc;
}

static int calc_buffer_ahash(const void *buf, loff_t len,
			     struct ima_digest_data *hash)
{
	struct crypto_ahash *tfm;
	int rc;

	tfm = ima_alloc_atfm(hash->algo);
	if (IS_ERR(tfm))
		return PTR_ERR(tfm);

	rc = calc_buffer_ahash_atfm(buf, len, hash, tfm);

	ima_free_atfm(tfm);

	return rc;
}

static int calc_buffer_shash_tfm(const void *buf, loff_t size,
				struct ima_digest_data *hash,
				struct crypto_shash *tfm)
{
	SHASH_DESC_ON_STACK(shash, tfm);
	unsigned int len;
	int rc;

	shash->tfm = tfm;

	hash->length = crypto_shash_digestsize(tfm);

	rc = crypto_shash_init(shash);
	if (rc != 0)
		return rc;

	while (size) {
		len = size < PAGE_SIZE ? size : PAGE_SIZE;
		rc = crypto_shash_update(shash, buf, len);
		if (rc)
			break;
		buf += len;
		size -= len;
	}

	if (!rc)
		rc = crypto_shash_final(shash, hash->digest);
	return rc;
}

static int calc_buffer_shash(const void *buf, loff_t len,
			     struct ima_digest_data *hash)
{
	struct crypto_shash *tfm;
	int rc;

	tfm = ima_alloc_tfm(hash->algo);
	if (IS_ERR(tfm))
		return PTR_ERR(tfm);

	rc = calc_buffer_shash_tfm(buf, len, hash, tfm);

	ima_free_tfm(tfm);
	return rc;
}

int ima_calc_buffer_hash(const void *buf, loff_t len,
			 struct ima_digest_data *hash)
{
	int rc;

	if (ima_ahash_minsize && len >= ima_ahash_minsize) {
		rc = calc_buffer_ahash(buf, len, hash);
		if (!rc)
			return 0;
	}

	return calc_buffer_shash(buf, len, hash);
}

static void ima_pcrread(u32 idx, struct tpm_digest *d)
{
	if (!ima_tpm_chip)
		return;

	if (tpm_pcr_read(ima_tpm_chip, idx, d) != 0)
		pr_err("Error Communicating to TPM chip\n");
}

/*
 * The boot_aggregate is a cumulative hash over TPM registers 0 - 7.  With
 * TPM 1.2 the boot_aggregate was based on reading the SHA1 PCRs, but with
 * TPM 2.0 hash agility, TPM chips could support multiple TPM PCR banks,
 * allowing firmware to configure and enable different banks.
 *
 * Knowing which TPM bank is read to calculate the boot_aggregate digest
 * needs to be conveyed to a verifier.  For this reason, use the same
 * hash algorithm for reading the TPM PCRs as for calculating the boot
 * aggregate digest as stored in the measurement list.
 */
static int ima_calc_boot_aggregate_tfm(char *digest, u16 alg_id,
				       struct crypto_shash *tfm)
{
	struct tpm_digest d = { .alg_id = alg_id, .digest = {0} };
	int rc;
	u32 i;
	SHASH_DESC_ON_STACK(shash, tfm);

	shash->tfm = tfm;

	pr_devel("calculating the boot-aggregate based on TPM bank: %04x\n",
		 d.alg_id);

	rc = crypto_shash_init(shash);
	if (rc != 0)
		return rc;

	/* cumulative digest over TPM registers 0-7 */
	for (i = TPM_PCR0; i < TPM_PCR8; i++) {
		ima_pcrread(i, &d);
		/* now accumulate with current aggregate */
		rc = crypto_shash_update(shash, d.digest,
					 crypto_shash_digestsize(tfm));
<<<<<<< HEAD
=======
	}
	/*
	 * Extend cumulative digest over TPM registers 8-9, which contain
	 * measurement for the kernel command line (reg. 8) and image (reg. 9)
	 * in a typical PCR allocation. Registers 8-9 are only included in
	 * non-SHA1 boot_aggregate digests to avoid ambiguity.
	 */
	if (alg_id != TPM_ALG_SHA1) {
		for (i = TPM_PCR8; i < TPM_PCR10; i++) {
			ima_pcrread(i, &d);
			rc = crypto_shash_update(shash, d.digest,
						crypto_shash_digestsize(tfm));
		}
>>>>>>> 84569f32
	}
	if (!rc)
		crypto_shash_final(shash, digest);
	return rc;
}

int ima_calc_boot_aggregate(struct ima_digest_data *hash)
{
	struct crypto_shash *tfm;
	u16 crypto_id, alg_id;
	int rc, i, bank_idx = -1;

	for (i = 0; i < ima_tpm_chip->nr_allocated_banks; i++) {
		crypto_id = ima_tpm_chip->allocated_banks[i].crypto_id;
		if (crypto_id == hash->algo) {
			bank_idx = i;
			break;
		}

		if (crypto_id == HASH_ALGO_SHA256)
			bank_idx = i;

		if (bank_idx == -1 && crypto_id == HASH_ALGO_SHA1)
			bank_idx = i;
	}

	if (bank_idx == -1) {
		pr_err("No suitable TPM algorithm for boot aggregate\n");
		return 0;
	}

	hash->algo = ima_tpm_chip->allocated_banks[bank_idx].crypto_id;

	tfm = ima_alloc_tfm(hash->algo);
	if (IS_ERR(tfm))
		return PTR_ERR(tfm);

	hash->length = crypto_shash_digestsize(tfm);
	alg_id = ima_tpm_chip->allocated_banks[bank_idx].alg_id;
	rc = ima_calc_boot_aggregate_tfm(hash->digest, alg_id, tfm);

	ima_free_tfm(tfm);

	return rc;
}<|MERGE_RESOLUTION|>--- conflicted
+++ resolved
@@ -829,8 +829,6 @@
 		/* now accumulate with current aggregate */
 		rc = crypto_shash_update(shash, d.digest,
 					 crypto_shash_digestsize(tfm));
-<<<<<<< HEAD
-=======
 	}
 	/*
 	 * Extend cumulative digest over TPM registers 8-9, which contain
@@ -844,7 +842,6 @@
 			rc = crypto_shash_update(shash, d.digest,
 						crypto_shash_digestsize(tfm));
 		}
->>>>>>> 84569f32
 	}
 	if (!rc)
 		crypto_shash_final(shash, digest);
