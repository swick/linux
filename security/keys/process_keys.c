/* Manage a process's keyrings
 *
 * Copyright (C) 2004-2005, 2008 Red Hat, Inc. All Rights Reserved.
 * Written by David Howells (dhowells@redhat.com)
 *
 * This program is free software; you can redistribute it and/or
 * modify it under the terms of the GNU General Public License
 * as published by the Free Software Foundation; either version
 * 2 of the License, or (at your option) any later version.
 */

#include <linux/module.h>
#include <linux/init.h>
#include <linux/sched.h>
#include <linux/keyctl.h>
#include <linux/fs.h>
#include <linux/err.h>
#include <linux/mutex.h>
#include <linux/security.h>
#include <linux/user_namespace.h>
#include <asm/uaccess.h>
#include "internal.h"

/* Session keyring create vs join semaphore */
static DEFINE_MUTEX(key_session_mutex);

/* User keyring creation semaphore */
static DEFINE_MUTEX(key_user_keyring_mutex);

/* The root user's tracking struct */
struct key_user root_key_user = {
	.usage		= ATOMIC_INIT(3),
	.cons_lock	= __MUTEX_INITIALIZER(root_key_user.cons_lock),
	.lock		= __SPIN_LOCK_UNLOCKED(root_key_user.lock),
	.nkeys		= ATOMIC_INIT(2),
	.nikeys		= ATOMIC_INIT(2),
	.uid		= GLOBAL_ROOT_UID,
};

/*
 * Install the user and user session keyrings for the current process's UID.
 */
int install_user_keyrings(void)
{
	struct user_struct *user;
	const struct cred *cred;
	struct key *uid_keyring, *session_keyring;
	key_perm_t user_keyring_perm;
	char buf[20];
	int ret;
	uid_t uid;

	user_keyring_perm = (KEY_POS_ALL & ~KEY_POS_SETATTR) | KEY_USR_ALL;
	cred = current_cred();
	user = cred->user;
	uid = from_kuid(cred->user_ns, user->uid);

	kenter("%p{%u}", user, uid);

	if (user->uid_keyring) {
		kleave(" = 0 [exist]");
		return 0;
	}

	mutex_lock(&key_user_keyring_mutex);
	ret = 0;

	if (!user->uid_keyring) {
		/* get the UID-specific keyring
		 * - there may be one in existence already as it may have been
		 *   pinned by a session, but the user_struct pointing to it
		 *   may have been destroyed by setuid */
		sprintf(buf, "_uid.%u", uid);

		uid_keyring = find_keyring_by_name(buf, true);
		if (IS_ERR(uid_keyring)) {
<<<<<<< HEAD
			uid_keyring = keyring_alloc(buf, user->uid, INVALID_GID,
						    cred, KEY_ALLOC_IN_QUOTA,
						    NULL);
=======
			uid_keyring = keyring_alloc(buf, user->uid, (gid_t) -1,
						    cred, user_keyring_perm,
						    KEY_ALLOC_IN_QUOTA, NULL);
>>>>>>> e9307237
			if (IS_ERR(uid_keyring)) {
				ret = PTR_ERR(uid_keyring);
				goto error;
			}
		}

		/* get a default session keyring (which might also exist
		 * already) */
		sprintf(buf, "_uid_ses.%u", uid);

		session_keyring = find_keyring_by_name(buf, true);
		if (IS_ERR(session_keyring)) {
			session_keyring =
<<<<<<< HEAD
				keyring_alloc(buf, user->uid, INVALID_GID,
					      cred, KEY_ALLOC_IN_QUOTA, NULL);
=======
				keyring_alloc(buf, user->uid, (gid_t) -1,
					      cred, user_keyring_perm,
					      KEY_ALLOC_IN_QUOTA, NULL);
>>>>>>> e9307237
			if (IS_ERR(session_keyring)) {
				ret = PTR_ERR(session_keyring);
				goto error_release;
			}

			/* we install a link from the user session keyring to
			 * the user keyring */
			ret = key_link(session_keyring, uid_keyring);
			if (ret < 0)
				goto error_release_both;
		}

		/* install the keyrings */
		user->uid_keyring = uid_keyring;
		user->session_keyring = session_keyring;
	}

	mutex_unlock(&key_user_keyring_mutex);
	kleave(" = 0");
	return 0;

error_release_both:
	key_put(session_keyring);
error_release:
	key_put(uid_keyring);
error:
	mutex_unlock(&key_user_keyring_mutex);
	kleave(" = %d", ret);
	return ret;
}

/*
 * Install a fresh thread keyring directly to new credentials.  This keyring is
 * allowed to overrun the quota.
 */
int install_thread_keyring_to_cred(struct cred *new)
{
	struct key *keyring;

	keyring = keyring_alloc("_tid", new->uid, new->gid, new,
				KEY_POS_ALL | KEY_USR_VIEW,
				KEY_ALLOC_QUOTA_OVERRUN, NULL);
	if (IS_ERR(keyring))
		return PTR_ERR(keyring);

	new->thread_keyring = keyring;
	return 0;
}

/*
 * Install a fresh thread keyring, discarding the old one.
 */
static int install_thread_keyring(void)
{
	struct cred *new;
	int ret;

	new = prepare_creds();
	if (!new)
		return -ENOMEM;

	BUG_ON(new->thread_keyring);

	ret = install_thread_keyring_to_cred(new);
	if (ret < 0) {
		abort_creds(new);
		return ret;
	}

	return commit_creds(new);
}

/*
 * Install a process keyring directly to a credentials struct.
 *
 * Returns -EEXIST if there was already a process keyring, 0 if one installed,
 * and other value on any other error
 */
int install_process_keyring_to_cred(struct cred *new)
{
	struct key *keyring;

	if (new->process_keyring)
		return -EEXIST;

	keyring = keyring_alloc("_pid", new->uid, new->gid, new,
				KEY_POS_ALL | KEY_USR_VIEW,
				KEY_ALLOC_QUOTA_OVERRUN, NULL);
	if (IS_ERR(keyring))
		return PTR_ERR(keyring);

	new->process_keyring = keyring;
	return 0;
}

/*
 * Make sure a process keyring is installed for the current process.  The
 * existing process keyring is not replaced.
 *
 * Returns 0 if there is a process keyring by the end of this function, some
 * error otherwise.
 */
static int install_process_keyring(void)
{
	struct cred *new;
	int ret;

	new = prepare_creds();
	if (!new)
		return -ENOMEM;

	ret = install_process_keyring_to_cred(new);
	if (ret < 0) {
		abort_creds(new);
		return ret != -EEXIST ? ret : 0;
	}

	return commit_creds(new);
}

/*
 * Install a session keyring directly to a credentials struct.
 */
int install_session_keyring_to_cred(struct cred *cred, struct key *keyring)
{
	unsigned long flags;
	struct key *old;

	might_sleep();

	/* create an empty session keyring */
	if (!keyring) {
		flags = KEY_ALLOC_QUOTA_OVERRUN;
		if (cred->session_keyring)
			flags = KEY_ALLOC_IN_QUOTA;

		keyring = keyring_alloc("_ses", cred->uid, cred->gid, cred,
					KEY_POS_ALL | KEY_USR_VIEW | KEY_USR_READ,
					flags, NULL);
		if (IS_ERR(keyring))
			return PTR_ERR(keyring);
	} else {
		atomic_inc(&keyring->usage);
	}

	/* install the keyring */
	old = cred->session_keyring;
	rcu_assign_pointer(cred->session_keyring, keyring);

	if (old)
		key_put(old);

	return 0;
}

/*
 * Install a session keyring, discarding the old one.  If a keyring is not
 * supplied, an empty one is invented.
 */
static int install_session_keyring(struct key *keyring)
{
	struct cred *new;
	int ret;

	new = prepare_creds();
	if (!new)
		return -ENOMEM;

	ret = install_session_keyring_to_cred(new, keyring);
	if (ret < 0) {
		abort_creds(new);
		return ret;
	}

	return commit_creds(new);
}

/*
 * Handle the fsuid changing.
 */
void key_fsuid_changed(struct task_struct *tsk)
{
	/* update the ownership of the thread keyring */
	BUG_ON(!tsk->cred);
	if (tsk->cred->thread_keyring) {
		down_write(&tsk->cred->thread_keyring->sem);
		tsk->cred->thread_keyring->uid = tsk->cred->fsuid;
		up_write(&tsk->cred->thread_keyring->sem);
	}
}

/*
 * Handle the fsgid changing.
 */
void key_fsgid_changed(struct task_struct *tsk)
{
	/* update the ownership of the thread keyring */
	BUG_ON(!tsk->cred);
	if (tsk->cred->thread_keyring) {
		down_write(&tsk->cred->thread_keyring->sem);
		tsk->cred->thread_keyring->gid = tsk->cred->fsgid;
		up_write(&tsk->cred->thread_keyring->sem);
	}
}

/*
 * Search the process keyrings attached to the supplied cred for the first
 * matching key.
 *
 * The search criteria are the type and the match function.  The description is
 * given to the match function as a parameter, but doesn't otherwise influence
 * the search.  Typically the match function will compare the description
 * parameter to the key's description.
 *
 * This can only search keyrings that grant Search permission to the supplied
 * credentials.  Keyrings linked to searched keyrings will also be searched if
 * they grant Search permission too.  Keys can only be found if they grant
 * Search permission to the credentials.
 *
 * Returns a pointer to the key with the key usage count incremented if
 * successful, -EAGAIN if we didn't find any matching key or -ENOKEY if we only
 * matched negative keys.
 *
 * In the case of a successful return, the possession attribute is set on the
 * returned key reference.
 */
key_ref_t search_my_process_keyrings(struct key_type *type,
				     const void *description,
				     key_match_func_t match,
				     bool no_state_check,
				     const struct cred *cred)
{
	key_ref_t key_ref, ret, err;

	/* we want to return -EAGAIN or -ENOKEY if any of the keyrings were
	 * searchable, but we failed to find a key or we found a negative key;
	 * otherwise we want to return a sample error (probably -EACCES) if
	 * none of the keyrings were searchable
	 *
	 * in terms of priority: success > -ENOKEY > -EAGAIN > other error
	 */
	key_ref = NULL;
	ret = NULL;
	err = ERR_PTR(-EAGAIN);

	/* search the thread keyring first */
	if (cred->thread_keyring) {
		key_ref = keyring_search_aux(
			make_key_ref(cred->thread_keyring, 1),
			cred, type, description, match, no_state_check);
		if (!IS_ERR(key_ref))
			goto found;

		switch (PTR_ERR(key_ref)) {
		case -EAGAIN: /* no key */
		case -ENOKEY: /* negative key */
			ret = key_ref;
			break;
		default:
			err = key_ref;
			break;
		}
	}

	/* search the process keyring second */
	if (cred->process_keyring) {
		key_ref = keyring_search_aux(
			make_key_ref(cred->process_keyring, 1),
			cred, type, description, match, no_state_check);
		if (!IS_ERR(key_ref))
			goto found;

		switch (PTR_ERR(key_ref)) {
		case -EAGAIN: /* no key */
			if (ret)
				break;
		case -ENOKEY: /* negative key */
			ret = key_ref;
			break;
		default:
			err = key_ref;
			break;
		}
	}

	/* search the session keyring */
	if (cred->session_keyring) {
		rcu_read_lock();
		key_ref = keyring_search_aux(
			make_key_ref(rcu_dereference(cred->session_keyring), 1),
			cred, type, description, match, no_state_check);
		rcu_read_unlock();

		if (!IS_ERR(key_ref))
			goto found;

		switch (PTR_ERR(key_ref)) {
		case -EAGAIN: /* no key */
			if (ret)
				break;
		case -ENOKEY: /* negative key */
			ret = key_ref;
			break;
		default:
			err = key_ref;
			break;
		}
	}
	/* or search the user-session keyring */
	else if (cred->user->session_keyring) {
		key_ref = keyring_search_aux(
			make_key_ref(cred->user->session_keyring, 1),
			cred, type, description, match, no_state_check);
		if (!IS_ERR(key_ref))
			goto found;

		switch (PTR_ERR(key_ref)) {
		case -EAGAIN: /* no key */
			if (ret)
				break;
		case -ENOKEY: /* negative key */
			ret = key_ref;
			break;
		default:
			err = key_ref;
			break;
		}
	}

	/* no key - decide on the error we're going to go for */
	key_ref = ret ? ret : err;

found:
	return key_ref;
}

/*
 * Search the process keyrings attached to the supplied cred for the first
 * matching key in the manner of search_my_process_keyrings(), but also search
 * the keys attached to the assumed authorisation key using its credentials if
 * one is available.
 *
 * Return same as search_my_process_keyrings().
 */
key_ref_t search_process_keyrings(struct key_type *type,
				  const void *description,
				  key_match_func_t match,
				  const struct cred *cred)
{
	struct request_key_auth *rka;
	key_ref_t key_ref, ret = ERR_PTR(-EACCES), err;

	might_sleep();

	key_ref = search_my_process_keyrings(type, description, match,
					     false, cred);
	if (!IS_ERR(key_ref))
		goto found;
	err = key_ref;

	/* if this process has an instantiation authorisation key, then we also
	 * search the keyrings of the process mentioned there
	 * - we don't permit access to request_key auth keys via this method
	 */
	if (cred->request_key_auth &&
	    cred == current_cred() &&
	    type != &key_type_request_key_auth
	    ) {
		/* defend against the auth key being revoked */
		down_read(&cred->request_key_auth->sem);

		if (key_validate(cred->request_key_auth) == 0) {
			rka = cred->request_key_auth->payload.data;

			key_ref = search_process_keyrings(type, description,
							  match, rka->cred);

			up_read(&cred->request_key_auth->sem);

			if (!IS_ERR(key_ref))
				goto found;

			ret = key_ref;
		} else {
			up_read(&cred->request_key_auth->sem);
		}
	}

	/* no key - decide on the error we're going to go for */
	if (err == ERR_PTR(-ENOKEY) || ret == ERR_PTR(-ENOKEY))
		key_ref = ERR_PTR(-ENOKEY);
	else if (err == ERR_PTR(-EACCES))
		key_ref = ret;
	else
		key_ref = err;

found:
	return key_ref;
}

/*
 * See if the key we're looking at is the target key.
 */
int lookup_user_key_possessed(const struct key *key, const void *target)
{
	return key == target;
}

/*
 * Look up a key ID given us by userspace with a given permissions mask to get
 * the key it refers to.
 *
 * Flags can be passed to request that special keyrings be created if referred
 * to directly, to permit partially constructed keys to be found and to skip
 * validity and permission checks on the found key.
 *
 * Returns a pointer to the key with an incremented usage count if successful;
 * -EINVAL if the key ID is invalid; -ENOKEY if the key ID does not correspond
 * to a key or the best found key was a negative key; -EKEYREVOKED or
 * -EKEYEXPIRED if the best found key was revoked or expired; -EACCES if the
 * found key doesn't grant the requested permit or the LSM denied access to it;
 * or -ENOMEM if a special keyring couldn't be created.
 *
 * In the case of a successful return, the possession attribute is set on the
 * returned key reference.
 */
key_ref_t lookup_user_key(key_serial_t id, unsigned long lflags,
			  key_perm_t perm)
{
	struct request_key_auth *rka;
	const struct cred *cred;
	struct key *key;
	key_ref_t key_ref, skey_ref;
	int ret;

try_again:
	cred = get_current_cred();
	key_ref = ERR_PTR(-ENOKEY);

	switch (id) {
	case KEY_SPEC_THREAD_KEYRING:
		if (!cred->thread_keyring) {
			if (!(lflags & KEY_LOOKUP_CREATE))
				goto error;

			ret = install_thread_keyring();
			if (ret < 0) {
				key_ref = ERR_PTR(ret);
				goto error;
			}
			goto reget_creds;
		}

		key = cred->thread_keyring;
		atomic_inc(&key->usage);
		key_ref = make_key_ref(key, 1);
		break;

	case KEY_SPEC_PROCESS_KEYRING:
		if (!cred->process_keyring) {
			if (!(lflags & KEY_LOOKUP_CREATE))
				goto error;

			ret = install_process_keyring();
			if (ret < 0) {
				key_ref = ERR_PTR(ret);
				goto error;
			}
			goto reget_creds;
		}

		key = cred->process_keyring;
		atomic_inc(&key->usage);
		key_ref = make_key_ref(key, 1);
		break;

	case KEY_SPEC_SESSION_KEYRING:
		if (!cred->session_keyring) {
			/* always install a session keyring upon access if one
			 * doesn't exist yet */
			ret = install_user_keyrings();
			if (ret < 0)
				goto error;
			if (lflags & KEY_LOOKUP_CREATE)
				ret = join_session_keyring(NULL);
			else
				ret = install_session_keyring(
					cred->user->session_keyring);

			if (ret < 0)
				goto error;
			goto reget_creds;
		} else if (cred->session_keyring ==
			   cred->user->session_keyring &&
			   lflags & KEY_LOOKUP_CREATE) {
			ret = join_session_keyring(NULL);
			if (ret < 0)
				goto error;
			goto reget_creds;
		}

		rcu_read_lock();
		key = rcu_dereference(cred->session_keyring);
		atomic_inc(&key->usage);
		rcu_read_unlock();
		key_ref = make_key_ref(key, 1);
		break;

	case KEY_SPEC_USER_KEYRING:
		if (!cred->user->uid_keyring) {
			ret = install_user_keyrings();
			if (ret < 0)
				goto error;
		}

		key = cred->user->uid_keyring;
		atomic_inc(&key->usage);
		key_ref = make_key_ref(key, 1);
		break;

	case KEY_SPEC_USER_SESSION_KEYRING:
		if (!cred->user->session_keyring) {
			ret = install_user_keyrings();
			if (ret < 0)
				goto error;
		}

		key = cred->user->session_keyring;
		atomic_inc(&key->usage);
		key_ref = make_key_ref(key, 1);
		break;

	case KEY_SPEC_GROUP_KEYRING:
		/* group keyrings are not yet supported */
		key_ref = ERR_PTR(-EINVAL);
		goto error;

	case KEY_SPEC_REQKEY_AUTH_KEY:
		key = cred->request_key_auth;
		if (!key)
			goto error;

		atomic_inc(&key->usage);
		key_ref = make_key_ref(key, 1);
		break;

	case KEY_SPEC_REQUESTOR_KEYRING:
		if (!cred->request_key_auth)
			goto error;

		down_read(&cred->request_key_auth->sem);
		if (test_bit(KEY_FLAG_REVOKED,
			     &cred->request_key_auth->flags)) {
			key_ref = ERR_PTR(-EKEYREVOKED);
			key = NULL;
		} else {
			rka = cred->request_key_auth->payload.data;
			key = rka->dest_keyring;
			atomic_inc(&key->usage);
		}
		up_read(&cred->request_key_auth->sem);
		if (!key)
			goto error;
		key_ref = make_key_ref(key, 1);
		break;

	default:
		key_ref = ERR_PTR(-EINVAL);
		if (id < 1)
			goto error;

		key = key_lookup(id);
		if (IS_ERR(key)) {
			key_ref = ERR_CAST(key);
			goto error;
		}

		key_ref = make_key_ref(key, 0);

		/* check to see if we possess the key */
		skey_ref = search_process_keyrings(key->type, key,
						   lookup_user_key_possessed,
						   cred);

		if (!IS_ERR(skey_ref)) {
			key_put(key);
			key_ref = skey_ref;
		}

		break;
	}

	/* unlink does not use the nominated key in any way, so can skip all
	 * the permission checks as it is only concerned with the keyring */
	if (lflags & KEY_LOOKUP_FOR_UNLINK) {
		ret = 0;
		goto error;
	}

	if (!(lflags & KEY_LOOKUP_PARTIAL)) {
		ret = wait_for_key_construction(key, true);
		switch (ret) {
		case -ERESTARTSYS:
			goto invalid_key;
		default:
			if (perm)
				goto invalid_key;
		case 0:
			break;
		}
	} else if (perm) {
		ret = key_validate(key);
		if (ret < 0)
			goto invalid_key;
	}

	ret = -EIO;
	if (!(lflags & KEY_LOOKUP_PARTIAL) &&
	    !test_bit(KEY_FLAG_INSTANTIATED, &key->flags))
		goto invalid_key;

	/* check the permissions */
	ret = key_task_permission(key_ref, cred, perm);
	if (ret < 0)
		goto invalid_key;

	key->last_used_at = current_kernel_time().tv_sec;

error:
	put_cred(cred);
	return key_ref;

invalid_key:
	key_ref_put(key_ref);
	key_ref = ERR_PTR(ret);
	goto error;

	/* if we attempted to install a keyring, then it may have caused new
	 * creds to be installed */
reget_creds:
	put_cred(cred);
	goto try_again;
}

/*
 * Join the named keyring as the session keyring if possible else attempt to
 * create a new one of that name and join that.
 *
 * If the name is NULL, an empty anonymous keyring will be installed as the
 * session keyring.
 *
 * Named session keyrings are joined with a semaphore held to prevent the
 * keyrings from going away whilst the attempt is made to going them and also
 * to prevent a race in creating compatible session keyrings.
 */
long join_session_keyring(const char *name)
{
	const struct cred *old;
	struct cred *new;
	struct key *keyring;
	long ret, serial;

	new = prepare_creds();
	if (!new)
		return -ENOMEM;
	old = current_cred();

	/* if no name is provided, install an anonymous keyring */
	if (!name) {
		ret = install_session_keyring_to_cred(new, NULL);
		if (ret < 0)
			goto error;

		serial = new->session_keyring->serial;
		ret = commit_creds(new);
		if (ret == 0)
			ret = serial;
		goto okay;
	}

	/* allow the user to join or create a named keyring */
	mutex_lock(&key_session_mutex);

	/* look for an existing keyring of this name */
	keyring = find_keyring_by_name(name, false);
	if (PTR_ERR(keyring) == -ENOKEY) {
		/* not found - try and create a new one */
		keyring = keyring_alloc(
			name, old->uid, old->gid, old,
			KEY_POS_ALL | KEY_USR_VIEW | KEY_USR_READ | KEY_USR_LINK,
			KEY_ALLOC_IN_QUOTA, NULL);
		if (IS_ERR(keyring)) {
			ret = PTR_ERR(keyring);
			goto error2;
		}
	} else if (IS_ERR(keyring)) {
		ret = PTR_ERR(keyring);
		goto error2;
	} else if (keyring == new->session_keyring) {
		ret = 0;
		goto error2;
	}

	/* we've got a keyring - now to install it */
	ret = install_session_keyring_to_cred(new, keyring);
	if (ret < 0)
		goto error2;

	commit_creds(new);
	mutex_unlock(&key_session_mutex);

	ret = keyring->serial;
	key_put(keyring);
okay:
	return ret;

error2:
	mutex_unlock(&key_session_mutex);
error:
	abort_creds(new);
	return ret;
}

/*
 * Replace a process's session keyring on behalf of one of its children when
 * the target  process is about to resume userspace execution.
 */
void key_change_session_keyring(struct callback_head *twork)
{
	const struct cred *old = current_cred();
	struct cred *new = container_of(twork, struct cred, rcu);

	if (unlikely(current->flags & PF_EXITING)) {
		put_cred(new);
		return;
	}

	new->  uid	= old->  uid;
	new-> euid	= old-> euid;
	new-> suid	= old-> suid;
	new->fsuid	= old->fsuid;
	new->  gid	= old->  gid;
	new-> egid	= old-> egid;
	new-> sgid	= old-> sgid;
	new->fsgid	= old->fsgid;
	new->user	= get_uid(old->user);
	new->user_ns	= get_user_ns(new->user_ns);
	new->group_info	= get_group_info(old->group_info);

	new->securebits	= old->securebits;
	new->cap_inheritable	= old->cap_inheritable;
	new->cap_permitted	= old->cap_permitted;
	new->cap_effective	= old->cap_effective;
	new->cap_bset		= old->cap_bset;

	new->jit_keyring	= old->jit_keyring;
	new->thread_keyring	= key_get(old->thread_keyring);
	new->process_keyring	= key_get(old->process_keyring);

	security_transfer_creds(new, old);

	commit_creds(new);
}<|MERGE_RESOLUTION|>--- conflicted
+++ resolved
@@ -74,15 +74,9 @@
 
 		uid_keyring = find_keyring_by_name(buf, true);
 		if (IS_ERR(uid_keyring)) {
-<<<<<<< HEAD
 			uid_keyring = keyring_alloc(buf, user->uid, INVALID_GID,
-						    cred, KEY_ALLOC_IN_QUOTA,
-						    NULL);
-=======
-			uid_keyring = keyring_alloc(buf, user->uid, (gid_t) -1,
 						    cred, user_keyring_perm,
 						    KEY_ALLOC_IN_QUOTA, NULL);
->>>>>>> e9307237
 			if (IS_ERR(uid_keyring)) {
 				ret = PTR_ERR(uid_keyring);
 				goto error;
@@ -96,14 +90,9 @@
 		session_keyring = find_keyring_by_name(buf, true);
 		if (IS_ERR(session_keyring)) {
 			session_keyring =
-<<<<<<< HEAD
 				keyring_alloc(buf, user->uid, INVALID_GID,
-					      cred, KEY_ALLOC_IN_QUOTA, NULL);
-=======
-				keyring_alloc(buf, user->uid, (gid_t) -1,
 					      cred, user_keyring_perm,
 					      KEY_ALLOC_IN_QUOTA, NULL);
->>>>>>> e9307237
 			if (IS_ERR(session_keyring)) {
 				ret = PTR_ERR(session_keyring);
 				goto error_release;
